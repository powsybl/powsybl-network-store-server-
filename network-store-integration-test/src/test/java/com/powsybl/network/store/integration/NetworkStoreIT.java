/**
 * Copyright (c) 2019, RTE (http://www.rte-france.com)
 * This Source Code Form is subject to the terms of the Mozilla Public
 * License, v. 2.0. If a copy of the MPL was not distributed with this
 * file, You can obtain one at http://mozilla.org/MPL/2.0/.
 */
package com.powsybl.network.store.integration;

import com.google.common.collect.ImmutableSet;
import com.google.common.collect.Iterables;
import com.powsybl.cgmes.conformity.CgmesConformity1Catalog;
import com.powsybl.commons.PowsyblException;
import com.powsybl.commons.datasource.ReadOnlyDataSource;
import com.powsybl.commons.datasource.ResourceDataSource;
import com.powsybl.commons.datasource.ResourceSet;
import com.powsybl.commons.report.ReportNode;
import com.powsybl.entsoe.util.EntsoeArea;
import com.powsybl.entsoe.util.EntsoeAreaImpl;
import com.powsybl.entsoe.util.EntsoeGeographicalCode;
import com.powsybl.iidm.network.*;
import com.powsybl.iidm.network.extensions.*;
import com.powsybl.iidm.network.test.*;
import com.powsybl.math.graph.TraverseResult;
import com.powsybl.network.store.client.NetworkStoreService;
import com.powsybl.network.store.iidm.impl.ConfiguredBusImpl;
import com.powsybl.network.store.iidm.impl.NetworkFactoryImpl;
import com.powsybl.network.store.iidm.impl.NetworkImpl;
import com.powsybl.network.store.server.NetworkStoreApplication;
import com.powsybl.ucte.converter.UcteImporter;
import org.apache.commons.collections4.IterableUtils;
import org.apache.commons.io.FilenameUtils;
import org.junit.Test;
import org.junit.runner.RunWith;
import org.springframework.boot.test.context.SpringBootTest;
import org.springframework.boot.test.web.server.LocalServerPort;
import org.springframework.test.annotation.DirtiesContext;
import org.springframework.test.annotation.DirtiesContext.ClassMode;
import org.springframework.test.context.ContextConfiguration;
import org.springframework.test.context.ContextHierarchy;
import org.springframework.test.context.DynamicPropertyRegistry;
import org.springframework.test.context.DynamicPropertySource;
import org.springframework.test.context.junit4.SpringRunner;

import java.util.*;
import java.util.stream.Collectors;
import java.util.stream.Stream;
import java.util.stream.StreamSupport;

import static com.powsybl.iidm.network.VariantManagerConstants.INITIAL_VARIANT_ID;
import static com.powsybl.network.store.integration.TestUtils.*;
import static org.junit.Assert.*;
import static org.mockito.Mockito.*;

/**
 * @author Geoffroy Jamgotchian <geoffroy.jamgotchian at rte-france.com>
 * @author Franck Lecuyer <franck.lecuyer at rte-france.com>
 * @author Etienne Homer <etienne.homer at rte-france.com>
 */
@RunWith(SpringRunner.class)
@SpringBootTest(webEnvironment = SpringBootTest.WebEnvironment.RANDOM_PORT)
@ContextHierarchy({
    @ContextConfiguration(classes = {NetworkStoreApplication.class, NetworkStoreService.class})
})
@DirtiesContext(classMode = ClassMode.BEFORE_EACH_TEST_METHOD)
public class NetworkStoreIT {

    @DynamicPropertySource
    static void makeTestDbSuffix(DynamicPropertyRegistry registry) {
        UUID uuid = UUID.randomUUID();
        registry.add("testDbSuffix", () -> uuid);
    }

    public static final double ESP = 0.000001;
    @LocalServerPort
    private int randomServerPort;

    @Test
    public void test() {
        try (NetworkStoreService service = createNetworkStoreService(randomServerPort)) {
            // import new network in the store
            assertTrue(service.getNetworkIds().isEmpty());
            Network network = service.importNetwork(new ResourceDataSource("test", new ResourceSet("/", "test.xiidm")));
            service.flush(network);

            assertEquals(1, service.getNetworkIds().size());

            testNetwork(network);
        }
    }

    private static void testNetwork(Network network) {
        assertEquals(false, network.isFictitious());
        assertEquals("sim1", network.getId());
        assertEquals("sim1", network.getNameOrId());
        assertEquals("test", network.getSourceFormat());
        assertEquals("2019-05-27T11:31:41.109+02:00", network.getCaseDate().toString());
        assertEquals(0, network.getForecastDistance());
        assertEquals(1, network.getSubstationStream().count());
        Substation p1 = network.getSubstation("P1");
        assertNotNull(p1);
        assertEquals("P1", p1.getId());
        assertEquals(Country.FR, p1.getCountry().orElse(null));
        assertEquals(Country.FR, p1.getNullableCountry());
        assertEquals("RTE", p1.getTso());
        assertSame(network, p1.getNetwork());
        assertSame(p1, network.getSubstation("P1"));
        assertEquals(1, network.getSubstationCount());
        assertSame(p1, network.getSubstationStream().findFirst().orElseThrow(AssertionError::new));
        assertEquals(1, network.getCountryCount());
        assertEquals(ImmutableSet.of(Country.FR), network.getCountries());
    }

    @Test
    public void nodeBreakerTest() {
        try (NetworkStoreService service = createNetworkStoreService(randomServerPort)) {
            Network network = NetworkTest1Factory.create(service.getNetworkFactory(), "1");
            service.flush(network);

            assertEquals("n1_network", network.getId());

            assertEquals(1, network.getGeneratorCount());
            assertEquals("n1_generator1", network.getGeneratorStream().findFirst().orElseThrow(AssertionError::new).getId());
            assertNotNull(network.getGenerator("n1_generator1"));
            assertEquals(5, network.getGenerator("n1_generator1").getTerminal().getNodeBreakerView().getNode());

            assertEquals(1, network.getLoadCount());
            assertEquals("n1_load1", network.getLoadStream().findFirst().orElseThrow(AssertionError::new).getId());
            assertNotNull(network.getLoad("n1_load1"));
            assertEquals(2, network.getLoad("n1_load1").getTerminal().getNodeBreakerView().getNode());

            // try to emulate voltage level diagram generation use case

            for (Substation s : network.getSubstations()) {
                assertEquals("n1_substation1", s.getId());
                for (VoltageLevel vl : s.getVoltageLevels()) {
                    assertEquals("n1_voltageLevel1", vl.getId());
                    vl.visitEquipments(new DefaultTopologyVisitor() {
                        @Override
                        public void visitBusbarSection(BusbarSection section) {
                            assertTrue(section.getId().equals("n1_voltageLevel1BusbarSection1") || section.getId().equals("n1_voltageLevel1BusbarSection2"));
                        }

                        @Override
                        public void visitLoad(Load load) {
                            assertEquals("n1_load1", load.getId());
                        }

                        @Override
                        public void visitGenerator(Generator generator) {
                            assertEquals("n1_generator1", generator.getId());
                        }
                    });
                }
            }

            List<Bus> buses = network.getVoltageLevel("n1_voltageLevel1").getBusView().getBusStream().collect(Collectors.toList());
            assertEquals(1, buses.size());
            assertEquals("n1_voltageLevel1_0", buses.get(0).getId());
            assertEquals("n1_voltageLevel1_0", buses.get(0).getId());
            assertEquals("n1_voltageLevel1_0", buses.get(0).getNameOrId());
            List<BusbarSection> busbarSections = new ArrayList<>();
            List<Generator> generators = new ArrayList<>();
            List<Load> loads = new ArrayList<>();
            buses.get(0).visitConnectedEquipments(new DefaultTopologyVisitor() {
                @Override
                public void visitBusbarSection(BusbarSection section) {
                    busbarSections.add(section);
                }

                @Override
                public void visitLoad(Load load) {
                    loads.add(load);
                }

                @Override
                public void visitGenerator(Generator generator) {
                    generators.add(generator);
                }
            });
            assertEquals(2, busbarSections.size());
            assertEquals(1, generators.size());
            assertEquals(1, loads.size());
            List<Terminal> connectedTerminals = StreamSupport.stream(buses.get(0).getConnectedTerminals().spliterator(), false)
                .collect(Collectors.toList());
            assertEquals(4, connectedTerminals.size());

            assertNotNull(network.getGenerator("n1_generator1").getTerminal().getBusView().getBus());
            assertEquals("n1_voltageLevel1_0", buses.get(0).getId());

            VoltageLevel voltageLevel1 = network.getVoltageLevel("n1_voltageLevel1");
            assertEquals(6, voltageLevel1.getNodeBreakerView().getMaximumNodeIndex());
            assertArrayEquals(new int[] {5, 2, 0, 1, 3, 6}, voltageLevel1.getNodeBreakerView().getNodes());
            assertNotNull(voltageLevel1.getNodeBreakerView().getTerminal(2));
            assertNull(voltageLevel1.getNodeBreakerView().getTerminal(4));
            List<Integer> traversedNodes = new ArrayList<>();
            voltageLevel1.getNodeBreakerView().traverse(2, (node1, sw, node2) -> {
                traversedNodes.add(node1);
                return TraverseResult.CONTINUE;
            });
            assertEquals(Arrays.asList(2, 3, 0, 1, 6), traversedNodes);
        }
    }

    @Test
    public void svcTest() {
        try (NetworkStoreService service = createNetworkStoreService(randomServerPort)) {
            Network network = NetworkStorageTestCaseFactory.create(service.getNetworkFactory());
            service.flush(network);
        }

        try (NetworkStoreService service = createNetworkStoreService(randomServerPort)) {

            Map<UUID, String> networkIds = service.getNetworkIds();

            assertEquals(1, networkIds.size());

            Network readNetwork = service.getNetwork(networkIds.keySet().stream().findFirst().get());

            assertEquals("networkTestCase", readNetwork.getId());

            assertEquals(1, readNetwork.getStaticVarCompensatorCount());

            Stream<StaticVarCompensator> svcs = readNetwork.getStaticVarCompensatorStream();
            StaticVarCompensator svc = svcs.findFirst().get();
            assertFalse(svc.isFictitious());
            assertEquals(0.0002, svc.getBmin(), 0.00001);
            assertEquals(0.0008, svc.getBmax(), 0.00001);
            assertEquals(StaticVarCompensator.RegulationMode.VOLTAGE, svc.getRegulationMode());
            assertEquals(390, svc.getVoltageSetpoint(), 0.1);
            assertEquals(200, svc.getReactivePowerSetpoint(), 0.1);
            assertEquals(435, svc.getTerminal().getP(), 0.1);
            assertEquals(315, svc.getTerminal().getQ(), 0.1);

            svc.setFictitious(true);
            svc.setBmin(0.5);
            svc.setBmax(0.7);
            svc.setRegulationMode(StaticVarCompensator.RegulationMode.REACTIVE_POWER);
            svc.setVoltageSetpoint(400);
            svc.setReactivePowerSetpoint(220);
            svc.getTerminal().setP(450);
            svc.getTerminal().setQ(300);

            service.flush(readNetwork);  // flush the network
        }

        // reload modified network
        try (NetworkStoreService service = createNetworkStoreService(randomServerPort)) {
            Map<UUID, String> networkIds = service.getNetworkIds();
            Network readNetwork = service.getNetwork(networkIds.keySet().stream().findFirst().get());

            StaticVarCompensator svc = readNetwork.getStaticVarCompensatorStream().findFirst().get();
            assertNotNull(svc);

            assertTrue(svc.isFictitious());
            assertEquals(0.5, svc.getBmin(), 0.00001);
            assertEquals(0.7, svc.getBmax(), 0.00001);
            assertEquals(StaticVarCompensator.RegulationMode.REACTIVE_POWER, svc.getRegulationMode());
            assertEquals(400, svc.getVoltageSetpoint(), 0.1);
            assertEquals(220, svc.getReactivePowerSetpoint(), 0.1);
            assertEquals(450, svc.getTerminal().getP(), 0.1);
            assertEquals(300, svc.getTerminal().getQ(), 0.1);
        }
    }

    @Test
    public void testSvcRemove() {
        try (NetworkStoreService service = createNetworkStoreService(randomServerPort)) {
            Network network = NetworkStorageTestCaseFactory.create(service.getNetworkFactory());
            service.flush(network);
        }

        try (NetworkStoreService service = createNetworkStoreService(randomServerPort)) {
            Map<UUID, String> networkIds = service.getNetworkIds();
            assertEquals(1, networkIds.size());
            Network readNetwork = service.getNetwork(networkIds.keySet().stream().findFirst().get());
            assertEquals(1, readNetwork.getStaticVarCompensatorCount());
            readNetwork.getStaticVarCompensator("SVC2").remove();
            assertEquals(0, readNetwork.getStaticVarCompensatorCount());
            service.flush(readNetwork);
        }

        try (NetworkStoreService service = createNetworkStoreService(randomServerPort)) {
            Map<UUID, String> networkIds = service.getNetworkIds();
            assertEquals(1, networkIds.size());
            Network readNetwork = service.getNetwork(networkIds.keySet().stream().findFirst().get());
            assertEquals(0, readNetwork.getStaticVarCompensatorCount());
        }
    }

    @Test
    public void vscConverterStationTest() {
        try (NetworkStoreService service = createNetworkStoreService(randomServerPort)) {
            Network network = NetworkStorageTestCaseFactory.create(service.getNetworkFactory());
            service.flush(network);
        }

        try (NetworkStoreService service = createNetworkStoreService(randomServerPort)) {

            Map<UUID, String> networkIds = service.getNetworkIds();

            assertEquals(1, networkIds.size());

            Network readNetwork = service.getNetwork(networkIds.keySet().stream().findFirst().get());

            assertEquals("networkTestCase", readNetwork.getId());

            assertEquals(2, readNetwork.getVscConverterStationCount());

            Stream<VscConverterStation> vscConverterStationsStream = readNetwork.getVscConverterStationStream();
            VscConverterStation vscConverterStation = vscConverterStationsStream.filter(vsc -> vsc.getId().equals("VSC1")).findFirst().get();
            assertFalse(vscConverterStation.isFictitious());
            assertEquals("VSC1", vscConverterStation.getId());
            assertEquals(24, vscConverterStation.getLossFactor(), 0.1);
            assertEquals(300, vscConverterStation.getReactivePowerSetpoint(), 0.1);
            assertTrue(vscConverterStation.isVoltageRegulatorOn());
            assertEquals(290, vscConverterStation.getVoltageSetpoint(), 0.1);
            assertEquals(445, vscConverterStation.getTerminal().getP(), 0.1);
            assertEquals(325, vscConverterStation.getTerminal().getQ(), 0.1);
            assertEquals(ReactiveLimitsKind.CURVE, vscConverterStation.getReactiveLimits().getKind());
            ReactiveCapabilityCurve limits = vscConverterStation.getReactiveLimits(ReactiveCapabilityCurve.class);
            assertEquals(10, limits.getMaxQ(5), 0.1);
            assertEquals(1, limits.getMinQ(5), 0.1);
            assertEquals(1, limits.getMaxQ(10), 0.1);
            assertEquals(-10, limits.getMinQ(10), 0.1);
            assertEquals(2, limits.getPointCount());
            assertEquals(2, limits.getPoints().size());

            VscConverterStation vscConverterStation2 = readNetwork.getVscConverterStation("VSC2");
            assertFalse(vscConverterStation2.isFictitious());
            assertEquals("VSC2", vscConverterStation2.getId());
            assertEquals(17, vscConverterStation2.getLossFactor(), 0.1);
            assertEquals(227, vscConverterStation2.getReactivePowerSetpoint(), 0.1);
            assertFalse(vscConverterStation2.isVoltageRegulatorOn());
            assertEquals(213, vscConverterStation2.getVoltageSetpoint(), 0.1);
            assertEquals(254, vscConverterStation2.getTerminal().getP(), 0.1);
            assertEquals(117, vscConverterStation2.getTerminal().getQ(), 0.1);
            assertEquals(ReactiveLimitsKind.MIN_MAX, vscConverterStation2.getReactiveLimits().getKind());
            MinMaxReactiveLimits minMaxLimits = vscConverterStation2.getReactiveLimits(MinMaxReactiveLimits.class);
            assertEquals(127, minMaxLimits.getMaxQ(), 0.1);
            assertEquals(103, minMaxLimits.getMinQ(), 0.1);

            vscConverterStation.setLossFactor(26);
            vscConverterStation.setReactivePowerSetpoint(320);
            vscConverterStation.setVoltageRegulatorOn(false);
            vscConverterStation.setVoltageSetpoint(300);
            vscConverterStation.getTerminal().setP(452);
            vscConverterStation.getTerminal().setQ(318);

            vscConverterStation2.setFictitious(true);

            service.flush(readNetwork);  // flush the network
        }

        // reload modified network
        try (NetworkStoreService service = createNetworkStoreService(randomServerPort)) {
            Map<UUID, String> networkIds = service.getNetworkIds();
            Network readNetwork = service.getNetwork(networkIds.keySet().stream().findFirst().get());

            VscConverterStation vscConverterStation = readNetwork.getVscConverterStation("VSC1");
            assertNotNull(vscConverterStation);

            assertEquals(26, vscConverterStation.getLossFactor(), 0.1);
            assertEquals(320, vscConverterStation.getReactivePowerSetpoint(), 0.1);
            assertFalse(vscConverterStation.isVoltageRegulatorOn());
            assertEquals(300, vscConverterStation.getVoltageSetpoint(), 0.1);
            assertEquals(452, vscConverterStation.getTerminal().getP(), 0.1);
            assertEquals(318, vscConverterStation.getTerminal().getQ(), 0.1);

            VscConverterStation vscConverterStation2 = readNetwork.getVscConverterStation("VSC2");
            assertNotNull(vscConverterStation2);
            assertTrue(vscConverterStation2.isFictitious());
        }
    }

    @Test
    public void testVscConverterRemove() {
        try (NetworkStoreService service = createNetworkStoreService(randomServerPort)) {
            Network network = NetworkStorageTestCaseFactory.create(service.getNetworkFactory());
            service.flush(network);
        }

        try (NetworkStoreService service = createNetworkStoreService(randomServerPort)) {
            Map<UUID, String> networkIds = service.getNetworkIds();
            assertEquals(1, networkIds.size());
            Network readNetwork = service.getNetwork(networkIds.keySet().stream().findFirst().get());
            assertEquals(2, readNetwork.getVscConverterStationCount());
            VscConverterStation vsc1 = readNetwork.getVscConverterStation("VSC1");
            VscConverterStation vsc2 = readNetwork.getVscConverterStation("VSC2");
            assertThrows(PowsyblException.class, () -> vsc1.remove())
                .getMessage().contains("Impossible to remove this converter station (still attached to 'HVDC1')");
            assertTrue(assertThrows(PowsyblException.class, () -> vsc2.remove())
                .getMessage().contains("Impossible to remove this converter station (still attached to 'HVDC1')"));
            assertEquals(1, readNetwork.getHvdcLineCount());
            readNetwork.getHvdcLine("HVDC1").remove();
            assertEquals(0, readNetwork.getHvdcLineCount());
            vsc2.remove();
            assertEquals(1, readNetwork.getVscConverterStationCount());
            service.flush(readNetwork);
        }

        try (NetworkStoreService service = createNetworkStoreService(randomServerPort)) {
            Map<UUID, String> networkIds = service.getNetworkIds();
            assertEquals(1, networkIds.size());
            Network readNetwork = service.getNetwork(networkIds.keySet().stream().findFirst().get());
            assertEquals(0, readNetwork.getHvdcLineCount());
            assertEquals(1, readNetwork.getVscConverterStationCount());
        }
    }

    @Test
    public void lccConverterStationTest() {
        try (NetworkStoreService service = createNetworkStoreService(randomServerPort)) {
            Network network = NetworkStorageTestCaseFactory.create(service.getNetworkFactory());
            service.flush(network);
        }

        try (NetworkStoreService service = createNetworkStoreService(randomServerPort)) {

            Map<UUID, String> networkIds = service.getNetworkIds();

            assertEquals(1, networkIds.size());

            Network readNetwork = service.getNetwork(networkIds.keySet().stream().findFirst().get());

            assertEquals("networkTestCase", readNetwork.getId());

            assertEquals(1, readNetwork.getLccConverterStationCount());

            Stream<LccConverterStation> lccConverterStations = readNetwork.getLccConverterStationStream();
            LccConverterStation lccConverterStation = lccConverterStations.findFirst().get();
            assertFalse(lccConverterStation.isFictitious());
            assertEquals("LCC2", lccConverterStation.getId());
            assertEquals(0.5, lccConverterStation.getPowerFactor(), 0.1);
            assertEquals(440, lccConverterStation.getTerminal().getP(), 0.1);
            assertEquals(320, lccConverterStation.getTerminal().getQ(), 0.1);

            lccConverterStation.setFictitious(true);
            lccConverterStation.setPowerFactor(0.5F);
            lccConverterStation.setLossFactor(50);
            lccConverterStation.getTerminal().setP(423);
            lccConverterStation.getTerminal().setQ(330);

            service.flush(readNetwork);  // flush the network
        }

        // reload modified network
        try (NetworkStoreService service = createNetworkStoreService(randomServerPort)) {
            Map<UUID, String> networkIds = service.getNetworkIds();
            Network readNetwork = service.getNetwork(networkIds.keySet().stream().findFirst().get());

            LccConverterStation lccConverterStation = readNetwork.getLccConverterStationStream().findFirst().get();
            assertNotNull(lccConverterStation);

            assertTrue(lccConverterStation.isFictitious());
            assertEquals(0.5F, lccConverterStation.getPowerFactor(), 0.1);
            assertEquals(50, lccConverterStation.getLossFactor(), 0.1);
            assertEquals(423, lccConverterStation.getTerminal().getP(), 0.1);
            assertEquals(330, lccConverterStation.getTerminal().getQ(), 0.1);
        }
    }

    @Test
    public void testLccConverterRemove() {
        try (NetworkStoreService service = createNetworkStoreService(randomServerPort)) {
            Network network = NetworkStorageTestCaseFactory.create(service.getNetworkFactory());
            service.flush(network);
        }

        try (NetworkStoreService service = createNetworkStoreService(randomServerPort)) {
            Map<UUID, String> networkIds = service.getNetworkIds();
            assertEquals(1, networkIds.size());
            Network readNetwork = service.getNetwork(networkIds.keySet().stream().findFirst().get());
            assertEquals(1, readNetwork.getLccConverterStationCount());
            readNetwork.getLccConverterStation("LCC2").remove();
            assertEquals(0, readNetwork.getLccConverterStationCount());
            service.flush(readNetwork);
        }

        try (NetworkStoreService service = createNetworkStoreService(randomServerPort)) {
            Map<UUID, String> networkIds = service.getNetworkIds();
            assertEquals(1, networkIds.size());
            Network readNetwork = service.getNetwork(networkIds.keySet().stream().findFirst().get());
            assertEquals(0, readNetwork.getLccConverterStationCount());
        }
    }

    @Test
    public void testLineRemove() {
        try (NetworkStoreService service = createNetworkStoreService(randomServerPort)) {
            Network network = NetworkStorageTestCaseFactory.create(service.getNetworkFactory());
            service.flush(network);
        }

        try (NetworkStoreService service = createNetworkStoreService(randomServerPort)) {
            Map<UUID, String> networkIds = service.getNetworkIds();
            assertEquals(1, networkIds.size());
            Network readNetwork = service.getNetwork(networkIds.keySet().stream().findFirst().get());
            assertEquals(1, readNetwork.getLineCount());
            readNetwork.getLine("LINE1").remove();
            assertEquals(0, readNetwork.getLineCount());
            service.flush(readNetwork);
        }

        try (NetworkStoreService service = createNetworkStoreService(randomServerPort)) {
            Map<UUID, String> networkIds = service.getNetworkIds();
            assertEquals(1, networkIds.size());
            Network readNetwork = service.getNetwork(networkIds.keySet().stream().findFirst().get());
            assertEquals(0, readNetwork.getLineCount());
        }
    }

    @Test
    public void testLoadRemove() {
        try (NetworkStoreService service = createNetworkStoreService(randomServerPort)) {
            Network network = NetworkStorageTestCaseFactory.create(service.getNetworkFactory());
            service.flush(network);
        }

        try (NetworkStoreService service = createNetworkStoreService(randomServerPort)) {
            Map<UUID, String> networkIds = service.getNetworkIds();
            assertEquals(1, networkIds.size());
            Network readNetwork = service.getNetwork(networkIds.keySet().stream().findFirst().get());
            readNetwork.getSubstation("S1").newVoltageLevel()
                .setId("vl1")
                .setNominalV(380)
                .setTopologyKind(TopologyKind.BUS_BREAKER)
                .add();
            readNetwork.getVoltageLevel("vl1").getBusBreakerView().newBus()
                .setId("BUS1")
                .add();
            readNetwork.getVoltageLevel("vl1").newLoad()
                .setId("LD1")
                .setP0(200.0)
                .setQ0(-200.0)
                .setLoadType(LoadType.AUXILIARY)
                .setConnectableBus("BUS1")
                .add();

            assertEquals(2, readNetwork.getLoadCount());
            service.flush(readNetwork);
        }

        try (NetworkStoreService service = createNetworkStoreService(randomServerPort)) {
            Map<UUID, String> networkIds = service.getNetworkIds();
            assertEquals(1, networkIds.size());
            Network readNetwork = service.getNetwork(networkIds.keySet().stream().findFirst().get());
            assertEquals(2, readNetwork.getLoadCount());
            readNetwork.getLoad("LD1").remove();
            assertEquals(1, readNetwork.getLoadCount());
            service.flush(readNetwork);
        }

        try (NetworkStoreService service = createNetworkStoreService(randomServerPort)) {
            Map<UUID, String> networkIds = service.getNetworkIds();
            assertEquals(1, networkIds.size());
            Network readNetwork = service.getNetwork(networkIds.keySet().stream().findFirst().get());
            assertEquals(1, readNetwork.getLoadCount());
        }
    }

    @Test
    public void testBusBarSectionRemove() {
        try (NetworkStoreService service = createNetworkStoreService(randomServerPort)) {
            Network network = NetworkStorageTestCaseFactory.create(service.getNetworkFactory());
            service.flush(network);
        }

        try (NetworkStoreService service = createNetworkStoreService(randomServerPort)) {
            Map<UUID, String> networkIds = service.getNetworkIds();
            assertEquals(1, networkIds.size());
            Network readNetwork = service.getNetwork(networkIds.keySet().stream().findFirst().get());

            readNetwork.getVoltageLevel("VL1").getNodeBreakerView().newBusbarSection()
                .setId("BBS1")
                .setEnsureIdUnicity(true)
                .setFictitious(false)
                .setName("bbs1")
                .setNode(0)
                .add();
            service.flush(readNetwork);
        }

        try (NetworkStoreService service = createNetworkStoreService(randomServerPort)) {
            Map<UUID, String> networkIds = service.getNetworkIds();
            assertEquals(1, networkIds.size());
            Network readNetwork = service.getNetwork(networkIds.keySet().stream().findFirst().get());
            assertEquals(1, readNetwork.getVoltageLevel("VL1").getNodeBreakerView().getBusbarSectionCount());
            readNetwork.getBusbarSection("BBS1").remove();
            assertEquals(0, readNetwork.getVoltageLevel("VL1").getNodeBreakerView().getBusbarSectionCount());
            service.flush(readNetwork);
        }

        try (NetworkStoreService service = createNetworkStoreService(randomServerPort)) {
            Map<UUID, String> networkIds = service.getNetworkIds();
            assertEquals(1, networkIds.size());
            Network readNetwork = service.getNetwork(networkIds.keySet().stream().findFirst().get());
            assertEquals(0, readNetwork.getVoltageLevel("VL1").getNodeBreakerView().getBusbarSectionCount());
        }
    }

    @Test
    public void testSubstationRemove() {
        try (NetworkStoreService service = createNetworkStoreService(randomServerPort)) {
            Network network = NetworkStorageTestCaseFactory.create(service.getNetworkFactory());
            service.flush(network);
        }

        try (NetworkStoreService service = createNetworkStoreService(randomServerPort)) {
            Map<UUID, String> networkIds = service.getNetworkIds();
            assertEquals(1, networkIds.size());

            Network readNetwork = service.getNetwork(networkIds.keySet().stream().findFirst().get());
            assertEquals(3, readNetwork.getSubstationCount());
            assertEquals(6, readNetwork.getVoltageLevelCount());
            assertEquals(2, readNetwork.getVscConverterStationCount());
            assertEquals(2, readNetwork.getDanglingLineCount());
            assertEquals(2, readNetwork.getShuntCompensatorCount());

            assertTrue(assertThrows(PowsyblException.class, () -> readNetwork.getSubstation("S1").remove())
                .getMessage().contains("The substation S1 is still connected to another substation"));

            readNetwork.getHvdcLine("HVDC1").remove();

            assertTrue(assertThrows(PowsyblException.class, () -> readNetwork.getSubstation("S1").remove())
                .getMessage().contains("The substation S1 is still connected to another substation"));

            readNetwork.getLine("LINE1").remove();
            readNetwork.getSubstation("S1").remove();

            assertEquals(2, readNetwork.getSubstationCount());
            assertEquals(5, readNetwork.getVoltageLevelCount());
            assertEquals(1, readNetwork.getVscConverterStationCount());
            assertEquals(0, readNetwork.getDanglingLineCount());
            assertEquals(1, readNetwork.getShuntCompensatorCount());
            service.flush(readNetwork);
        }

        try (NetworkStoreService service = createNetworkStoreService(randomServerPort)) {
            Map<UUID, String> networkIds = service.getNetworkIds();
            assertEquals(1, networkIds.size());
            Network readNetwork = service.getNetwork(networkIds.keySet().stream().findFirst().get());
            assertEquals(2, readNetwork.getSubstationCount());
            assertEquals(5, readNetwork.getVoltageLevelCount());
            assertEquals(1, readNetwork.getVscConverterStationCount());
            assertEquals(0, readNetwork.getDanglingLineCount());
            assertEquals(1, readNetwork.getShuntCompensatorCount());

            assertEquals(1, readNetwork.getThreeWindingsTransformerCount());

            readNetwork.getSubstation("S2").remove();

            assertEquals(0, readNetwork.getThreeWindingsTransformerCount());
            assertEquals(1, readNetwork.getSubstationCount());
            assertEquals(0, readNetwork.getShuntCompensatorCount());
        }
    }

    @Test
    public void testSubstationUpdate() {
        try (NetworkStoreService service = createNetworkStoreService(randomServerPort)) {
            Network network = NetworkStorageTestCaseFactory.create(service.getNetworkFactory());
            service.flush(network);
        }

        try (NetworkStoreService service = createNetworkStoreService(randomServerPort)) {
            Map<UUID, String> networkIds = service.getNetworkIds();
            assertEquals(1, networkIds.size());

            Network readNetwork = service.getNetwork(networkIds.keySet().stream().findFirst().get());
            NetworkListener mockedListener = mock(DefaultNetworkListener.class);
            // Add observer changes to current network
            readNetwork.addListener(mockedListener);

            Substation s = readNetwork.getSubstations().iterator().next();
            s.setCountry(Country.BB);
            s.setTso("New TSO");
            s.addGeographicalTag("paris");

            verify(mockedListener, times(1)).onUpdate(s, "country", Country.FR, Country.BB);
            verify(mockedListener, times(1)).onUpdate(s, "tso", null, "New TSO");
            verify(mockedListener, times(1)).onElementAdded(s, "geographicalTags", "paris");

            service.flush(readNetwork);
        }

        try (NetworkStoreService service = createNetworkStoreService(randomServerPort)) {
            Map<UUID, String> networkIds = service.getNetworkIds();
            assertEquals(1, networkIds.size());

            Network readNetwork = service.getNetwork(networkIds.keySet().stream().findFirst().get());
            Substation s = readNetwork.getSubstations().iterator().next();
            assertEquals(Country.BB, s.getCountry().get());
            assertEquals("New TSO", s.getTso());
            assertTrue(s.getGeographicalTags().contains("paris"));
        }

    }

    @Test
    public void substationTest() {
        try (NetworkStoreService service = createNetworkStoreService(randomServerPort)) {
            Network network = service.createNetwork("test", "test");

            NetworkListener mockedListener = mock(DefaultNetworkListener.class);
            // Add observer changes to current network
            network.addListener(mockedListener);

            Substation s1 = network.newSubstation()
                .setId("S1")
                .setFictitious(true)
                .setCountry(Country.FR)
                .setTso("TSO_FR")
                .add();

            verify(mockedListener, times(1)).onCreation(s1);

            assertTrue(s1.isFictitious());
            s1.setFictitious(false);
            assertFalse(s1.isFictitious());

            assertEquals(Country.FR, s1.getCountry().get());
            assertEquals("TSO_FR", s1.getTso());

            s1.setCountry(Country.BE);
            s1.setTso("TSO_BE");
            s1.addGeographicalTag("BELGIUM");

            assertEquals(Country.BE, s1.getCountry().get());
            assertEquals("TSO_BE", s1.getTso());

            verify(mockedListener, times(1)).onUpdate(s1, "country", Country.FR, Country.BE);
            verify(mockedListener, times(1)).onUpdate(s1, "tso", "TSO_FR", "TSO_BE");
            verify(mockedListener, times(1)).onElementAdded(s1, "geographicalTags", "BELGIUM");

            s1.setProperty("testProperty", "original");
            verify(mockedListener, times(1)).onElementAdded(s1, "properties[testProperty]", "original");
            s1.setProperty("testProperty", "modified");
            verify(mockedListener, times(1)).onElementReplaced(s1, "properties[testProperty]", "original", "modified");
        }
    }

    @Test
    public void voltageLevelTest() {
        try (NetworkStoreService service = createNetworkStoreService(randomServerPort)) {
            Network network = service.createNetwork("test", "test");

            NetworkListener mockedListener = mock(DefaultNetworkListener.class);
            // Add observer changes to current network
            network.addListener(mockedListener);

            Substation s1 = network.newSubstation()
                .setId("S1")
                .setCountry(Country.FR)
                .setTso("TSO_FR")
                .add();

            VoltageLevel vl1 = s1.newVoltageLevel()
                .setFictitious(true)
                .setId("vl1")
                .setNominalV(400)
                .setLowVoltageLimit(385)
                .setHighVoltageLimit(415)
                .setTopologyKind(TopologyKind.BUS_BREAKER)
                .add();

            verify(mockedListener, times(1)).onCreation(vl1);

            assertTrue(vl1.isFictitious());
            assertEquals(400, vl1.getNominalV(), 0.1);
            assertEquals(385, vl1.getLowVoltageLimit(), 0.1);
            assertEquals(415, vl1.getHighVoltageLimit(), 0.1);

            vl1.setFictitious(false);
            vl1.setNominalV(380);
            vl1.setLowVoltageLimit(370);
            vl1.setHighVoltageLimit(390);

            assertFalse(vl1.isFictitious());
            assertEquals(380, vl1.getNominalV(), 0.1);
            assertEquals(370, vl1.getLowVoltageLimit(), 0.1);
            assertEquals(390, vl1.getHighVoltageLimit(), 0.1);

            verify(mockedListener, times(1)).onUpdate(vl1, "nominalV", 400d, 380d);
            verify(mockedListener, times(1)).onUpdate(vl1, "lowVoltageLimit", 385d, 370d);
            verify(mockedListener, times(1)).onUpdate(vl1, "highVoltageLimit", 415d, 390d);
        }
    }

    @Test
    public void lineTest() {
        try (NetworkStoreService service = createNetworkStoreService(randomServerPort)) {
            Network network = service.createNetwork("test", "test");

            NetworkListener mockedListener = mock(DefaultNetworkListener.class);
            // Add observer changes to current network
            network.addListener(mockedListener);

            Substation s1 = network.newSubstation()
                .setId("S1")
                .add();
            VoltageLevel vl1 = s1.newVoltageLevel()
                .setId("vl1")
                .setNominalV(400)
                .setTopologyKind(TopologyKind.BUS_BREAKER)
                .add();
            vl1.getBusBreakerView().newBus()
                .setId("b1")
                .add();

            Substation s2 = network.newSubstation()
                .setId("S2")
                .add();
            VoltageLevel vl2 = s2.newVoltageLevel()
                .setId("vl2")
                .setNominalV(400)
                .setTopologyKind(TopologyKind.BUS_BREAKER)
                .add();
            vl2.getBusBreakerView().newBus()
                .setId("b2")
                .add();

            Line line = network.newLine()
                .setId("line")
                .setFictitious(true)
                .setVoltageLevel1("vl1")
                .setBus1("b1")
                .setVoltageLevel2("vl2")
                .setBus2("b2")
                .setR(1)
                .setX(3)
                .setG1(4)
                .setG2(8)
                .setB1(2)
                .setB2(4)
                .add();

            verify(mockedListener, times(1)).onCreation(line);

            assertTrue(line.isFictitious());
            assertEquals(1, line.getR(), 0.1);
            assertEquals(3, line.getX(), 0.1);
            assertEquals(4, line.getG1(), 0.1);
            assertEquals(8, line.getG2(), 0.1);
            assertEquals(2, line.getB1(), 0.1);
            assertEquals(4, line.getB2(), 0.1);

            line.setFictitious(false);
            line.setR(5);
            line.setX(6);
            line.setG1(12);
            line.setG2(24);
            line.setB1(8);
            line.setB2(16);

            assertFalse(line.isFictitious());
            assertEquals(5, line.getR(), 0.1);
            assertEquals(6, line.getX(), 0.1);
            assertEquals(12, line.getG1(), 0.1);
            assertEquals(24, line.getG2(), 0.1);
            assertEquals(8, line.getB1(), 0.1);
            assertEquals(16, line.getB2(), 0.1);

            verify(mockedListener, times(1)).onUpdate(line, "r", 1d, 5d);
            verify(mockedListener, times(1)).onUpdate(line, "x", 3d, 6d);
            verify(mockedListener, times(1)).onUpdate(line, "g1", 4d, 12d);
            verify(mockedListener, times(1)).onUpdate(line, "g2", 8d, 24d);
            verify(mockedListener, times(1)).onUpdate(line, "b1", 2d, 8d);
            verify(mockedListener, times(1)).onUpdate(line, "b2", 4d, 16d);
        }
    }

    @Test
    public void batteryTest() {
        try (NetworkStoreService service = createNetworkStoreService(randomServerPort)) {
            Network network = service.createNetwork("test", "test");

            NetworkListener mockedListener = mock(DefaultNetworkListener.class);
            // Add observer changes to current network
            network.addListener(mockedListener);

            Substation s1 = network.newSubstation()
                .setId("S1")
                .add();
            VoltageLevel vl1 = s1.newVoltageLevel()
                .setId("vl1")
                .setNominalV(400)
                .setTopologyKind(TopologyKind.BUS_BREAKER)
                .add();
            vl1.getBusBreakerView().newBus()
                .setId("b1")
                .add();

            Battery battery = vl1.newBattery()
                .setFictitious(true)
                .setId("battery")
                .setConnectableBus("b1")
                .setBus("b1")
                .setTargetP(50)
                .setTargetQ(10)
                .setMinP(40)
                .setMaxP(70)
                .add();

            verify(mockedListener, times(1)).onCreation(battery);

            assertTrue(battery.isFictitious());
            assertEquals(50, battery.getTargetP(), 0.1);
            assertEquals(10, battery.getTargetQ(), 0.1);
            assertEquals(40, battery.getMinP(), 0.1);
            assertEquals(70, battery.getMaxP(), 0.1);

            battery.setFictitious(false);
            battery.setTargetP(65);
            battery.setTargetQ(20);

            assertFalse(battery.isFictitious());
            assertEquals(65, battery.getTargetP(), 0.1);
            assertEquals(20, battery.getTargetQ(), 0.1);

            verify(mockedListener, times(1)).onUpdate(battery, "targetP", INITIAL_VARIANT_ID, 50d, 65d);
            verify(mockedListener, times(1)).onUpdate(battery, "targetQ", INITIAL_VARIANT_ID, 10d, 20d);

            battery.setMaxP(90);
            battery.setMinP(50);
            verify(mockedListener, times(1)).onUpdate(battery, "maxP", 70d, 90d);
            verify(mockedListener, times(1)).onUpdate(battery, "minP", 40d, 50d);
        }
    }

    @Test
    public void testBatteryRemove() {
        try (NetworkStoreService service = createNetworkStoreService(randomServerPort)) {
            Network network = NetworkStorageTestCaseFactory.create(service.getNetworkFactory());
            service.flush(network);
        }

        try (NetworkStoreService service = createNetworkStoreService(randomServerPort)) {
            Map<UUID, String> networkIds = service.getNetworkIds();
            assertEquals(1, networkIds.size());
            Network readNetwork = service.getNetwork(networkIds.keySet().stream().findFirst().get());
            assertEquals(1, readNetwork.getBatteryCount());
            readNetwork.getBattery("battery").remove();
            assertEquals(0, readNetwork.getBatteryCount());
            service.flush(readNetwork);
        }

        try (NetworkStoreService service = createNetworkStoreService(randomServerPort)) {
            Map<UUID, String> networkIds = service.getNetworkIds();
            assertEquals(1, networkIds.size());
            Network readNetwork = service.getNetwork(networkIds.keySet().stream().findFirst().get());
            assertEquals(0, readNetwork.getBatteryCount());
        }
    }

    @Test
    public void loadTest() {
        try (NetworkStoreService service = createNetworkStoreService(randomServerPort)) {
            Network network = service.createNetwork("test", "test");

            NetworkListener mockedListener = mock(DefaultNetworkListener.class);
            // Add observer changes to current network
            network.addListener(mockedListener);

            Substation s1 = network.newSubstation()
                .setId("S1")
                .add();
            VoltageLevel vl1 = s1.newVoltageLevel()
                .setId("vl1")
                .setNominalV(400)
                .setTopologyKind(TopologyKind.BUS_BREAKER)
                .add();
            vl1.getBusBreakerView().newBus()
                .setId("b1")
                .add();
            Load load = vl1.newLoad()
                .setId("load")
                .setFictitious(true)
                .setConnectableBus("b1")
                .setBus("b1")
                .setP0(50)
                .setQ0(10)
                .add();

            verify(mockedListener, times(1)).onCreation(load);

            assertTrue(load.isFictitious());
            assertEquals(50, load.getP0(), 0.1);
            assertEquals(10, load.getQ0(), 0.1);

            load.setFictitious(false);
            load.setP0(70);
            load.setQ0(20);

            assertFalse(load.isFictitious());
            assertEquals(70, load.getP0(), 0.1);
            assertEquals(20, load.getQ0(), 0.1);

            verify(mockedListener, times(1)).onUpdate(load, "p0", INITIAL_VARIANT_ID, 50d, 70d);
            verify(mockedListener, times(1)).onUpdate(load, "q0", INITIAL_VARIANT_ID, 10d, 20d);
        }
    }

    @Test
    public void danglingLineTest() {
        try (NetworkStoreService service = createNetworkStoreService(randomServerPort)) {
            Network network = NetworkStorageTestCaseFactory.create(service.getNetworkFactory());
            service.flush(network);
        }

        try (NetworkStoreService service = createNetworkStoreService(randomServerPort)) {

            Map<UUID, String> networkIds = service.getNetworkIds();

            assertEquals(1, networkIds.size());

            Network readNetwork = service.getNetwork(networkIds.keySet().stream().findFirst().get());

            assertEquals("networkTestCase", readNetwork.getId());

            assertEquals(2, readNetwork.getDanglingLineCount());

            Stream<DanglingLine> danglingLines = readNetwork.getDanglingLineStream();
            DanglingLine danglingLine = danglingLines.findFirst().get();
            assertFalse(danglingLine.isFictitious());
            assertEquals("DL1", danglingLine.getId());
            assertEquals("Dangling line 1", danglingLine.getNameOrId());
            assertEquals(533, danglingLine.getP0(), 0.1);
            assertEquals(242, danglingLine.getQ0(), 0.1);
            assertEquals(27, danglingLine.getR(), 0.1);
            assertEquals(44, danglingLine.getX(), 0.1);
            assertEquals(89, danglingLine.getG(), 0.1);
            assertEquals(11, danglingLine.getB(), 0.1);
            assertEquals("UCTE_DL1", danglingLine.getPairingKey());
            assertEquals(100, danglingLine.getGeneration().getTargetP(), 0.1);
            assertEquals(200, danglingLine.getGeneration().getTargetQ(), 0.1);
            assertEquals(300, danglingLine.getGeneration().getTargetV(), 0.1);
            assertEquals(10, danglingLine.getGeneration().getMinP(), 0.1);
            assertEquals(500, danglingLine.getGeneration().getMaxP(), 0.1);
            assertTrue(danglingLine.getGeneration().isVoltageRegulationOn());
            assertEquals(ReactiveLimitsKind.MIN_MAX, danglingLine.getGeneration().getReactiveLimits().getKind());
            assertEquals(200, ((MinMaxReactiveLimits) danglingLine.getGeneration().getReactiveLimits()).getMinQ(), 0.1);
            assertEquals(800, ((MinMaxReactiveLimits) danglingLine.getGeneration().getReactiveLimits()).getMaxQ(), 0.1);
            MinMaxReactiveLimits minMaxLimits = danglingLine.getGeneration().getReactiveLimits(MinMaxReactiveLimits.class);
            assertEquals(200, minMaxLimits.getMinQ(), 0.1);
            assertEquals(800, minMaxLimits.getMaxQ(), 0.1);

            CurrentLimits currentLimits = danglingLine.getCurrentLimits().orElseThrow();
            assertEquals(256, currentLimits.getPermanentLimit(), 0.1);
            assertEquals(432, currentLimits.getTemporaryLimitValue(20), 0.1);
            CurrentLimits.TemporaryLimit temporaryLimit = currentLimits.getTemporaryLimit(20);
            assertEquals(432, temporaryLimit.getValue(), 0.1);
            assertEquals("TL1", temporaryLimit.getName());
            assertFalse(temporaryLimit.isFictitious());
            assertEquals(289, currentLimits.getTemporaryLimitValue(40), 0.1);
            temporaryLimit = currentLimits.getTemporaryLimit(40);
            assertEquals(289, temporaryLimit.getValue(), 0.1);
            assertEquals("TL2", temporaryLimit.getName());
            assertTrue(temporaryLimit.isFictitious());

            NetworkListener mockedListener = mock(DefaultNetworkListener.class);
            // Add observer changes to current network
            readNetwork.addListener(mockedListener);

            danglingLine.setR(25);
            danglingLine.setX(48);
            danglingLine.setG(83);
            danglingLine.setB(15);
            danglingLine.setP0(520);
            danglingLine.setQ0(250);
            danglingLine.getTerminal().setP(60);
            danglingLine.getTerminal().setQ(90);
            danglingLine.getGeneration().setMinP(20);
            danglingLine.getGeneration().setMaxP(900);
            danglingLine.getGeneration().setTargetP(300);
            danglingLine.getGeneration().setTargetV(350);
            danglingLine.getGeneration().setTargetQ(1100);
            danglingLine.getGeneration().setVoltageRegulationOn(false);

            // Check update notification
            verify(mockedListener, times(1)).onUpdate(danglingLine, "r", 27d, 25d);
            verify(mockedListener, times(1)).onUpdate(danglingLine, "x", 44d, 48d);
            verify(mockedListener, times(1)).onUpdate(danglingLine, "g", 89d, 83d);
            verify(mockedListener, times(1)).onUpdate(danglingLine, "b", 11d, 15d);
            verify(mockedListener, times(1)).onUpdate(danglingLine, "p0", INITIAL_VARIANT_ID, 533d, 520d);
            verify(mockedListener, times(1)).onUpdate(danglingLine, "q0", INITIAL_VARIANT_ID, 242d, 250d);
            verify(mockedListener, times(1)).onUpdate(danglingLine, "minP", 10d, 20d);
            verify(mockedListener, times(1)).onUpdate(danglingLine, "maxP", 500d, 900d);
            verify(mockedListener, times(1)).onUpdate(danglingLine, "targetP", INITIAL_VARIANT_ID, 100d, 300d);
            verify(mockedListener, times(1)).onUpdate(danglingLine, "targetQ", INITIAL_VARIANT_ID, 200d, 1100d);
            verify(mockedListener, times(1)).onUpdate(danglingLine, "targetV", INITIAL_VARIANT_ID, 300d, 350d);
            verify(mockedListener, times(1)).onUpdate(danglingLine, "voltageRegulationOn", true, false);

            readNetwork.removeListener(mockedListener);

            danglingLine.getGeneration().newReactiveCapabilityCurve().beginPoint()
                .setP(5)
                .setMinQ(1)
                .setMaxQ(10)
                .endPoint()
                .beginPoint()
                .setP(10)
                .setMinQ(-10)
                .setMaxQ(1)
                .endPoint()
                .add();

            DanglingLine danglingLine2 = readNetwork.getDanglingLineStream().skip(1).findFirst().get();
            assertFalse(danglingLine2.isFictitious());
            assertEquals("DL2", danglingLine2.getId());
            assertEquals(ReactiveLimitsKind.MIN_MAX, danglingLine2.getGeneration().getReactiveLimits().getKind());

            danglingLine2.setFictitious(true);
            danglingLine2.setR(50);
            danglingLine2.getGeneration().newReactiveCapabilityCurve().beginPoint()
                .setP(25)
                .setMinQ(7)
                .setMaxQ(13)
                .endPoint()
                .beginPoint()
                .setP(10)
                .setMinQ(-10)
                .setMaxQ(1)
                .endPoint()
                .add();

            service.flush(readNetwork);  // flush the network
        }

        // reload modified network
        try (NetworkStoreService service = createNetworkStoreService(randomServerPort)) {
            Map<UUID, String> networkIds = service.getNetworkIds();
            Network readNetwork = service.getNetwork(networkIds.keySet().stream().findFirst().get());

            DanglingLine danglingLine = readNetwork.getDanglingLineStream().findFirst().get();

            assertEquals(520, danglingLine.getP0(), 0.1);
            assertEquals(250, danglingLine.getQ0(), 0.1);
            assertEquals(25, danglingLine.getR(), 0.1);
            assertEquals(48, danglingLine.getX(), 0.1);
            assertEquals(83, danglingLine.getG(), 0.1);
            assertEquals(15, danglingLine.getB(), 0.1);
            assertEquals(20, danglingLine.getGeneration().getMinP(), 0.1);
            assertEquals(900, danglingLine.getGeneration().getMaxP(), 0.1);
            assertEquals(300, danglingLine.getGeneration().getTargetP(), 0.1);
            assertEquals(350, danglingLine.getGeneration().getTargetV(), 0.1);
            assertEquals(1100, danglingLine.getGeneration().getTargetQ(), 0.1);
            assertFalse(danglingLine.getGeneration().isVoltageRegulationOn());

            assertEquals(ReactiveLimitsKind.CURVE, danglingLine.getGeneration().getReactiveLimits().getKind());
            assertEquals(2, ((ReactiveCapabilityCurve) danglingLine.getGeneration().getReactiveLimits()).getPointCount());
            ReactiveCapabilityCurve curveLimits = danglingLine.getGeneration().getReactiveLimits(ReactiveCapabilityCurve.class);
            assertEquals(2, curveLimits.getPointCount());

            DanglingLine danglingLine2 = readNetwork.getDanglingLineStream().skip(1).findFirst().get();
            assertTrue(danglingLine2.isFictitious());
            assertEquals("DL2", danglingLine2.getId());
            assertEquals(ReactiveLimitsKind.CURVE, danglingLine2.getGeneration().getReactiveLimits().getKind());
            assertEquals(2, ((ReactiveCapabilityCurve) danglingLine2.getGeneration().getReactiveLimits()).getPointCount());
            ReactiveCapabilityCurve curveLimits2 = danglingLine2.getGeneration().getReactiveLimits(ReactiveCapabilityCurve.class);
            assertEquals(2, curveLimits2.getPointCount());
        }
    }

    @Test
    public void hvdcLineTest() {
        try (NetworkStoreService service = createNetworkStoreService(randomServerPort)) {
            Network network = NetworkStorageTestCaseFactory.create(service.getNetworkFactory());
            service.flush(network);
        }

        try (NetworkStoreService service = createNetworkStoreService(randomServerPort)) {

            Map<UUID, String> networkIds = service.getNetworkIds();

            assertEquals(1, networkIds.size());

            Network readNetwork = service.getNetwork(networkIds.keySet().stream().findFirst().get());

            assertEquals("networkTestCase", readNetwork.getId());

            assertEquals(1, readNetwork.getHvdcLineCount());

            Stream<HvdcLine> hvdcLines = readNetwork.getHvdcLineStream();
            HvdcLine hvdcLine = hvdcLines.findFirst().get();
            assertFalse(hvdcLine.isFictitious());
            assertEquals(256, hvdcLine.getR(), 0.1);
            assertEquals(HvdcLine.ConvertersMode.SIDE_1_RECTIFIER_SIDE_2_INVERTER, hvdcLine.getConvertersMode());
            assertEquals(330, hvdcLine.getActivePowerSetpoint(), 0.1);
            assertEquals(335, hvdcLine.getNominalV(), 0.1);
            assertEquals(390, hvdcLine.getMaxP(), 0.1);
            assertEquals("VSC1", hvdcLine.getConverterStation1().getId());
            assertEquals("VSC2", hvdcLine.getConverterStation2().getId());
            assertEquals("HVDC1", hvdcLine.getConverterStation1().getHvdcLine().getId());
            assertEquals("HVDC1", hvdcLine.getConverterStation2().getHvdcLine().getId());

            hvdcLine.setFictitious(true);
            hvdcLine.setR(240);
            hvdcLine.setConvertersMode(HvdcLine.ConvertersMode.SIDE_1_INVERTER_SIDE_2_RECTIFIER);
            hvdcLine.setActivePowerSetpoint(350);
            hvdcLine.setNominalV(360);
            hvdcLine.setMaxP(370);

            service.flush(readNetwork);  // flush the network
        }

        // reload modified network
        try (NetworkStoreService service = createNetworkStoreService(randomServerPort)) {
            Map<UUID, String> networkIds = service.getNetworkIds();
            Network readNetwork = service.getNetwork(networkIds.keySet().stream().findFirst().get());

            HvdcLine hvdcLine = readNetwork.getHvdcLineStream().findFirst().get();

            assertTrue(hvdcLine.isFictitious());
            assertEquals(240, hvdcLine.getR(), 0.1);
            assertEquals(HvdcLine.ConvertersMode.SIDE_1_INVERTER_SIDE_2_RECTIFIER, hvdcLine.getConvertersMode());
            assertEquals(350, hvdcLine.getActivePowerSetpoint(), 0.1);
            assertEquals(360, hvdcLine.getNominalV(), 0.1);
            assertEquals(370, hvdcLine.getMaxP(), 0.1);
        }
    }

    @Test
    public void testHvdcLineRemove() {
        try (NetworkStoreService service = createNetworkStoreService(randomServerPort)) {
            Network network = NetworkStorageTestCaseFactory.create(service.getNetworkFactory());
            service.flush(network);
        }

        try (NetworkStoreService service = createNetworkStoreService(randomServerPort)) {
            Map<UUID, String> networkIds = service.getNetworkIds();
            assertEquals(1, networkIds.size());
            Network readNetwork = service.getNetwork(networkIds.keySet().stream().findFirst().get());
            assertEquals(1, readNetwork.getHvdcLineCount());
            readNetwork.getHvdcLine("HVDC1").remove();
            readNetwork.newHvdcLine()
                .setName("HVDC1")
                .setId("HVDC1")
                .setR(27)
                .setActivePowerSetpoint(350.0)
                .setMaxP(400.0)
                .setConvertersMode(HvdcLine.ConvertersMode.SIDE_1_INVERTER_SIDE_2_RECTIFIER)
                .setNominalV(220)
                .setConverterStationId1("VSC1")
                .setConverterStationId2("VSC2")
                .add();
            readNetwork.newHvdcLine()
                .setName("HVDC2")
                .setId("HVDC2")
                .setR(27)
                .setActivePowerSetpoint(350.0)
                .setMaxP(400.0)
                .setConvertersMode(HvdcLine.ConvertersMode.SIDE_1_INVERTER_SIDE_2_RECTIFIER)
                .setNominalV(220)
                .setConverterStationId1("VSC1")
                .setConverterStationId2("VSC2")
                .add();
            service.flush(readNetwork);
        }

        try (NetworkStoreService service = createNetworkStoreService(randomServerPort)) {
            Map<UUID, String> networkIds = service.getNetworkIds();
            assertEquals(1, networkIds.size());
            Network readNetwork = service.getNetwork(networkIds.keySet().stream().findFirst().get());
            assertEquals(2, readNetwork.getHvdcLineCount());
            readNetwork.getHvdcLine("HVDC2").remove();

            service.flush(readNetwork);
        }

        try (NetworkStoreService service = createNetworkStoreService(randomServerPort)) {
            Map<UUID, String> networkIds = service.getNetworkIds();
            assertEquals(1, networkIds.size());
            Network readNetwork = service.getNetwork(networkIds.keySet().stream().findFirst().get());
            assertEquals(1, readNetwork.getHvdcLineCount());
            assertNotNull(readNetwork.getHvdcLine("HVDC1"));
        }
    }

    @Test
    public void threeWindingsTransformerTest() {
        try (NetworkStoreService service = createNetworkStoreService(randomServerPort)) {
            Network network = NetworkStorageTestCaseFactory.create(service.getNetworkFactory());
            service.flush(network);
        }

        try (NetworkStoreService service = createNetworkStoreService(randomServerPort)) {

            Map<UUID, String> networkIds = service.getNetworkIds();

            assertEquals(1, networkIds.size());

            Network readNetwork = service.getNetwork(networkIds.keySet().stream().findFirst().get());

            assertEquals("networkTestCase", readNetwork.getId());

            assertEquals(1, readNetwork.getThreeWindingsTransformerCount());

            Stream<ThreeWindingsTransformer> threeWindingsTransformerStream = readNetwork.getThreeWindingsTransformerStream();
            ThreeWindingsTransformer threeWindingsTransformer = threeWindingsTransformerStream.findFirst().get();
            assertFalse(threeWindingsTransformer.isFictitious());
            assertEquals(234, threeWindingsTransformer.getRatedU0(), 0.1);
            assertEquals(45, threeWindingsTransformer.getLeg1().getR(), 0.1);
            assertEquals(35, threeWindingsTransformer.getLeg1().getX(), 0.1);
            assertEquals(25, threeWindingsTransformer.getLeg1().getG(), 0.1);
            assertEquals(15, threeWindingsTransformer.getLeg1().getB(), 0.1);
            assertEquals(5, threeWindingsTransformer.getLeg1().getRatedU(), 0.1);
            assertEquals(47, threeWindingsTransformer.getLeg2().getR(), 0.1);
            assertEquals(37, threeWindingsTransformer.getLeg2().getX(), 0.1);
            assertEquals(27, threeWindingsTransformer.getLeg2().getG(), 0.1);
            assertEquals(17, threeWindingsTransformer.getLeg2().getB(), 0.1);
            assertEquals(7, threeWindingsTransformer.getLeg2().getRatedU(), 0.1);
            assertEquals(49, threeWindingsTransformer.getLeg3().getR(), 0.1);
            assertEquals(39, threeWindingsTransformer.getLeg3().getX(), 0.1);
            assertEquals(29, threeWindingsTransformer.getLeg3().getG(), 0.1);
            assertEquals(19, threeWindingsTransformer.getLeg3().getB(), 0.1);
            assertEquals(9, threeWindingsTransformer.getLeg3().getRatedU(), 0.1);

            assertEquals(375, threeWindingsTransformer.getTerminal(ThreeSides.ONE).getP(), 0.1);
            assertEquals(225, threeWindingsTransformer.getTerminal(ThreeSides.TWO).getP(), 0.1);
            assertEquals(200, threeWindingsTransformer.getTerminal(ThreeSides.THREE).getP(), 0.1);

            assertEquals(48, threeWindingsTransformer.getTerminal(ThreeSides.ONE).getQ(), 0.1);
            assertEquals(28, threeWindingsTransformer.getTerminal(ThreeSides.TWO).getQ(), 0.1);
            assertEquals(18, threeWindingsTransformer.getTerminal(ThreeSides.THREE).getQ(), 0.1);

            assertEquals(1, threeWindingsTransformer.getTerminal(ThreeSides.ONE).getNodeBreakerView().getNode());
            assertEquals(2, threeWindingsTransformer.getTerminal(ThreeSides.TWO).getNodeBreakerView().getNode());
            assertEquals(3, threeWindingsTransformer.getTerminal(ThreeSides.THREE).getNodeBreakerView().getNode());

            assertEquals(3, threeWindingsTransformer.getTerminals().size());
            assertTrue(threeWindingsTransformer.getTerminals().contains(threeWindingsTransformer.getTerminal(ThreeSides.ONE)));
            assertTrue(threeWindingsTransformer.getTerminals().contains(threeWindingsTransformer.getTerminal(ThreeSides.TWO)));
            assertTrue(threeWindingsTransformer.getTerminals().contains(threeWindingsTransformer.getTerminal(ThreeSides.THREE)));

            PhaseTapChanger phaseTapChanger = threeWindingsTransformer.getLeg1().getPhaseTapChanger();
            assertEqualsPhaseTapChangerStep(phaseTapChanger.getStep(0), -10, 1.5, 0.5, 1., 0.99, 4.);
            assertEqualsPhaseTapChangerStep(phaseTapChanger.getStep(1), 0, 1.6, 0.6, 1.1, 1., 4.1);
            assertEqualsPhaseTapChangerStep(phaseTapChanger.getStep(2), 10, 1.7, 0.7, 1.2, 1.01, 4.2);
            assertEqualsPhaseTapChangerStep(phaseTapChanger.getCurrentStep(), -10, 1.5, 0.5, 1., 0.99, 4.);

            RatioTapChanger ratioTapChanger = threeWindingsTransformer.getLeg2().getRatioTapChanger();
            assertEqualsRatioTapChangerStep(ratioTapChanger.getStep(0), 1.5, 0.5, 1., 0.99, 4.);
            assertEqualsRatioTapChangerStep(ratioTapChanger.getStep(1), 1.6, 0.6, 1.1, 1., 4.1);
            assertEqualsRatioTapChangerStep(ratioTapChanger.getStep(2), 1.7, 0.7, 1.2, 1.01, 4.2);
            assertEqualsRatioTapChangerStep(ratioTapChanger.getCurrentStep(), 1.5, 0.5, 1., 0.99, 4.);

            assertEquals(25, threeWindingsTransformer.getLeg1().getCurrentLimits().orElseThrow().getPermanentLimit(), .0001);

            threeWindingsTransformer.setFictitious(true);
            threeWindingsTransformer.getLeg1().getTerminal().setP(1000.);
            threeWindingsTransformer.getLeg2().getTerminal().setQ(2000.);
            threeWindingsTransformer.getLeg3().getTerminal().setP(3000.);

            service.flush(readNetwork);  // flush the network
        }

        // reload modified network
        try (NetworkStoreService service = createNetworkStoreService(randomServerPort)) {
            Map<UUID, String> networkIds = service.getNetworkIds();
            Network readNetwork = service.getNetwork(networkIds.keySet().stream().findFirst().get());

            ThreeWindingsTransformer transformer = readNetwork.getThreeWindingsTransformer("TWT1");
            assertNotNull(transformer);

            assertTrue(transformer.isFictitious());
            assertEquals(1000., transformer.getLeg1().getTerminal().getP(), 0.);
            assertEquals(2000., transformer.getLeg2().getTerminal().getQ(), 0.);
            assertEquals(3000., transformer.getLeg3().getTerminal().getP(), 0.);
        }
    }

    @Test
    public void testThreeWindingsTransformerRemove() {
        try (NetworkStoreService service = createNetworkStoreService(randomServerPort)) {
            Network network = NetworkStorageTestCaseFactory.create(service.getNetworkFactory());
            service.flush(network);
        }

        try (NetworkStoreService service = createNetworkStoreService(randomServerPort)) {
            Map<UUID, String> networkIds = service.getNetworkIds();
            assertEquals(1, networkIds.size());
            Network readNetwork = service.getNetwork(networkIds.keySet().stream().findFirst().get());
            assertEquals(1, readNetwork.getThreeWindingsTransformerCount());
            readNetwork.getThreeWindingsTransformer("TWT1").remove();
            assertEquals(0, readNetwork.getThreeWindingsTransformerCount());
            service.flush(readNetwork);
        }

        try (NetworkStoreService service = createNetworkStoreService(randomServerPort)) {
            Map<UUID, String> networkIds = service.getNetworkIds();
            assertEquals(1, networkIds.size());
            Network readNetwork = service.getNetwork(networkIds.keySet().stream().findFirst().get());
            assertEquals(0, readNetwork.getThreeWindingsTransformerCount());
        }
    }

    @Test
    public void twoWindingsTransformerTest() {
        try (NetworkStoreService service = createNetworkStoreService(randomServerPort)) {
            Network network = NetworkStorageTestCaseFactory.create(service.getNetworkFactory());
            service.flush(network);
        }

        try (NetworkStoreService service = createNetworkStoreService(randomServerPort)) {

            Map<UUID, String> networkIds = service.getNetworkIds();

            assertEquals(1, networkIds.size());

            Network readNetwork = service.getNetwork(networkIds.keySet().stream().findFirst().get());

            assertEquals("networkTestCase", readNetwork.getId());

            assertEquals(1, readNetwork.getTwoWindingsTransformerCount());

            Stream<TwoWindingsTransformer> twoWindingsTransformerStream = readNetwork.getTwoWindingsTransformerStream();
            TwoWindingsTransformer twoWindingsTransformer = twoWindingsTransformerStream.findFirst().get();
            assertFalse(twoWindingsTransformer.isFictitious());
            assertEquals(250, twoWindingsTransformer.getR(), 0.1);
            assertEquals(100, twoWindingsTransformer.getX(), 0.1);
            assertEquals(52, twoWindingsTransformer.getG(), 0.1);
            assertEquals(12, twoWindingsTransformer.getB(), 0.1);
            assertEquals(65, twoWindingsTransformer.getRatedU1(), 0.1);
            assertEquals(90, twoWindingsTransformer.getRatedU2(), 0.1);
            assertEquals(50, twoWindingsTransformer.getRatedS(), 0.1);

            assertEquals(375, twoWindingsTransformer.getTerminal(TwoSides.ONE).getP(), 0.1);
            assertEquals(225, twoWindingsTransformer.getTerminal(TwoSides.TWO).getP(), 0.1);

            assertEquals(48, twoWindingsTransformer.getTerminal(TwoSides.ONE).getQ(), 0.1);
            assertEquals(28, twoWindingsTransformer.getTerminal(TwoSides.TWO).getQ(), 0.1);

            assertEquals(2, twoWindingsTransformer.getTerminals().size());
            assertTrue(twoWindingsTransformer.getTerminals().contains(twoWindingsTransformer.getTerminal(TwoSides.ONE)));
            assertTrue(twoWindingsTransformer.getTerminals().contains(twoWindingsTransformer.getTerminal(TwoSides.TWO)));

            service.flush(readNetwork);  // flush the network
        }

        // reload modified network
        try (NetworkStoreService service = createNetworkStoreService(randomServerPort)) {
            Map<UUID, String> networkIds = service.getNetworkIds();
            Network readNetwork = service.getNetwork(networkIds.keySet().stream().findFirst().get());

            TwoWindingsTransformer twoWindingsTransformer = readNetwork.getTwoWindingsTransformer("TwoWT1");
            assertNotNull(twoWindingsTransformer);

            NetworkListener mockedListener = mock(DefaultNetworkListener.class);
            // Add observer changes to current network
            readNetwork.addListener(mockedListener);

            twoWindingsTransformer.setFictitious(true);
            twoWindingsTransformer.setR(280);
            twoWindingsTransformer.setX(130);
            twoWindingsTransformer.setG(82);
            twoWindingsTransformer.setB(42);
            twoWindingsTransformer.setRatedU1(95);
            twoWindingsTransformer.setRatedU2(120);
            twoWindingsTransformer.setRatedS(100);

            assertTrue(twoWindingsTransformer.isFictitious());
            assertEquals(280, twoWindingsTransformer.getR(), 0.1);
            assertEquals(130, twoWindingsTransformer.getX(), 0.1);
            assertEquals(82, twoWindingsTransformer.getG(), 0.1);
            assertEquals(42, twoWindingsTransformer.getB(), 0.1);
            assertEquals(95, twoWindingsTransformer.getRatedU1(), 0.1);
            assertEquals(120, twoWindingsTransformer.getRatedU2(), 0.1);
            assertEquals(100, twoWindingsTransformer.getRatedS(), 0.1);

            verify(mockedListener, times(1)).onUpdate(twoWindingsTransformer, "r", 250d, 280d);
            verify(mockedListener, times(1)).onUpdate(twoWindingsTransformer, "x", 100d, 130d);
            verify(mockedListener, times(1)).onUpdate(twoWindingsTransformer, "g", 52d, 82d);
            verify(mockedListener, times(1)).onUpdate(twoWindingsTransformer, "b", 12d, 42d);
            verify(mockedListener, times(1)).onUpdate(twoWindingsTransformer, "ratedU1", 65d, 95d);
            verify(mockedListener, times(1)).onUpdate(twoWindingsTransformer, "ratedU2", 90d, 120d);
            verify(mockedListener, times(1)).onUpdate(twoWindingsTransformer, "ratedS", 50d, 100d);
            verify(mockedListener, times(1)).onUpdate(twoWindingsTransformer, "fictitious", false, true);

            readNetwork.removeListener(mockedListener);
        }
    }

    @Test
    public void testTwoWindingsTransformerRemove() {
        try (NetworkStoreService service = createNetworkStoreService(randomServerPort)) {
            Network network = NetworkStorageTestCaseFactory.create(service.getNetworkFactory());
            service.flush(network);
        }

        try (NetworkStoreService service = createNetworkStoreService(randomServerPort)) {
            Map<UUID, String> networkIds = service.getNetworkIds();
            assertEquals(1, networkIds.size());
            Network readNetwork = service.getNetwork(networkIds.keySet().stream().findFirst().get());
            assertEquals(1, readNetwork.getTwoWindingsTransformerCount());
            readNetwork.getTwoWindingsTransformer("TwoWT1").remove();
            assertEquals(0, readNetwork.getTwoWindingsTransformerCount());
            service.flush(readNetwork);
        }

        try (NetworkStoreService service = createNetworkStoreService(randomServerPort)) {
            Map<UUID, String> networkIds = service.getNetworkIds();
            assertEquals(1, networkIds.size());
            Network readNetwork = service.getNetwork(networkIds.keySet().stream().findFirst().get());
            assertEquals(0, readNetwork.getTwoWindingsTransformerCount());
        }
    }

    @Test
    public void internalConnectionsFromCgmesTest() {
        try (NetworkStoreService service = createNetworkStoreService(randomServerPort)) {
            // import new network in the store
            Network network = service.importNetwork(CgmesConformity1Catalog.miniNodeBreaker().dataSource());
            service.flush(network);
        }

        try (NetworkStoreService service = createNetworkStoreService(randomServerPort)) {

            Map<UUID, String> networkIds = service.getNetworkIds();

            assertEquals(1, networkIds.size());

            Network readNetwork = service.getNetwork(networkIds.keySet().stream().findFirst().get());

            Map<String, Integer> nbInternalConnectionsPerVL = new HashMap();
            readNetwork.getVoltageLevels().forEach(vl -> nbInternalConnectionsPerVL.put(vl.getId(), vl.getNodeBreakerView().getInternalConnectionCount()));

            assertEquals(9, nbInternalConnectionsPerVL.get("b2707f00-2554-41d2-bde2-7dd80a669e50"), .0001);
            assertEquals(11, nbInternalConnectionsPerVL.get("8d4a8238-5b31-4c16-8692-0265dae5e132"), .0001);
            assertEquals(23, nbInternalConnectionsPerVL.get("0d68ac81-124d-4d21-afa8-6c503feef5b8"), .0001);
            assertEquals(9, nbInternalConnectionsPerVL.get("6f8ef715-bc0a-47d7-a74e-27f17234f590"), .0001);
            assertEquals(29, nbInternalConnectionsPerVL.get("347fb7af-642f-4c60-97d9-c03d440b6a82"), .0001);
            assertEquals(22, nbInternalConnectionsPerVL.get("051b93ae-9c15-4490-8cea-33395298f031"), .0001);
            assertEquals(22, nbInternalConnectionsPerVL.get("5d9d9d87-ce6b-4213-b4ec-d50de9790a59"), .0001);
            assertEquals(16, nbInternalConnectionsPerVL.get("93778e52-3fd5-456d-8b10-987c3e6bc47e"), .0001);
            assertEquals(50, nbInternalConnectionsPerVL.get("a43d15db-44a6-4fda-a525-2402ff43226f"), .0001);
            assertEquals(36, nbInternalConnectionsPerVL.get("cd28a27e-8b17-4f23-b9f5-03b6de15203f"), .0001);

            VoltageLevel.NodeBreakerView.InternalConnection ic = readNetwork.getVoltageLevel("b2707f00-2554-41d2-bde2-7dd80a669e50").getNodeBreakerView().getInternalConnections().iterator().next();
            assertEquals(4, ic.getNode1());
            assertEquals(0, ic.getNode2());
        }
    }

    @Test
    public void aliasesTest() {
        try (NetworkStoreService service = createNetworkStoreService(randomServerPort)) {
            // import new network in the store
            service.importNetwork(CgmesConformity1Catalog.miniNodeBreaker().dataSource());
        }

        try (NetworkStoreService service = createNetworkStoreService(randomServerPort)) {
            Map<UUID, String> networkIds = service.getNetworkIds();
            assertEquals(1, networkIds.size());

            NetworkImpl readNetwork = (NetworkImpl) service.getNetwork(networkIds.keySet().stream().findFirst().orElseThrow());

            assertEquals(248, readNetwork.getIdByAlias().size());

            TwoWindingsTransformer twoWT = readNetwork.getTwoWindingsTransformer("7fe566b9-6bac-4cd3-8b52-8f46e9ba237d");
            assertEquals("813365c3-5be7-4ef0-a0a7-abd1ae6dc174", readNetwork.getTwoWindingsTransformer("813365c3-5be7-4ef0-a0a7-abd1ae6dc174").getId());
            assertEquals("813365c3-5be7-4ef0-a0a7-abd1ae6dc174", readNetwork.getTwoWindingsTransformer("7fe566b9-6bac-4cd3-8b52-8f46e9ba237d").getId());
            assertEquals("813365c3-5be7-4ef0-a0a7-abd1ae6dc174", readNetwork.getTwoWindingsTransformer("0522ca48-e644-4d3a-9721-22bb0abd1c8b").getId());

            assertEquals("7fe566b9-6bac-4cd3-8b52-8f46e9ba237d", twoWT.getAliasFromType("CGMES.Terminal2").orElseThrow());
            assertEquals("82611054-72b9-4cb0-8621-e418b8962cb1", twoWT.getAliasFromType("CGMES.Terminal1").orElseThrow());
            assertEquals("0522ca48-e644-4d3a-9721-22bb0abd1c8b", twoWT.getAliasFromType("CGMES.RatioTapChanger2").orElseThrow());
            assertEquals(Optional.empty(), twoWT.getAliasFromType("non_existing_type"));

            twoWT.removeAlias("0522ca48-e644-4d3a-9721-22bb0abd1c8b");

            readNetwork.addAlias("7fe566b9-6bac-4cd3-8b52-8f46e9ba237d", "two");
            assertThrows(PowsyblException.class, () -> readNetwork.addAlias("813365c3-5be7-4ef0-a0a7-abd1ae6dc174", "two", false));
            service.flush(readNetwork);
        }

        try (NetworkStoreService service = createNetworkStoreService(randomServerPort)) {
            Map<UUID, String> networkIds = service.getNetworkIds();
            assertEquals(1, networkIds.size());
            NetworkImpl readNetwork = (NetworkImpl) service.getNetwork(networkIds.keySet().stream().findFirst().orElseThrow());

            assertEquals(247, readNetwork.getIdByAlias().size());

            TwoWindingsTransformer twoWT = readNetwork.getTwoWindingsTransformer("813365c3-5be7-4ef0-a0a7-abd1ae6dc174");
            assertEquals(4, twoWT.getAliases().size());

            assertNull(readNetwork.getTwoWindingsTransformer("0522ca48-e644-4d3a-9721-22bb0abd1c8b"));

            ThreeWindingsTransformer threeWT = readNetwork.getThreeWindingsTransformer("5d38b7ed-73fd-405a-9cdb-78425e003773");
            threeWT.addAlias("alias_without_type");
            threeWT.addAlias("alias_with_type", "typeA");
            service.flush(readNetwork);
        }
        try (NetworkStoreService service = createNetworkStoreService(randomServerPort)) {
            Map<UUID, String> networkIds = service.getNetworkIds();
            assertEquals(1, networkIds.size());
            NetworkImpl readNetwork = (NetworkImpl) service.getNetwork(networkIds.keySet().stream().findFirst().orElseThrow());

            assertEquals(249, readNetwork.getIdByAlias().size());

            ThreeWindingsTransformer threeWT = readNetwork.getThreeWindingsTransformer("5d38b7ed-73fd-405a-9cdb-78425e003773");
            assertEquals("5d38b7ed-73fd-405a-9cdb-78425e003773", readNetwork.getThreeWindingsTransformer("alias_without_type").getId());
            assertEquals("5d38b7ed-73fd-405a-9cdb-78425e003773", readNetwork.getThreeWindingsTransformer("alias_with_type").getId());
            assertEquals(Optional.empty(), threeWT.getAliasType("alias_without_type"));
            assertEquals("alias_with_type", threeWT.getAliasFromType("typeA").orElseThrow());
            assertEquals(9, threeWT.getAliases().size());
            threeWT.removeAlias("alias_without_type");
            service.flush(readNetwork);
        }

        try (NetworkStoreService service = createNetworkStoreService(randomServerPort)) {
            Map<UUID, String> networkIds = service.getNetworkIds();
            assertEquals(1, networkIds.size());
            NetworkImpl readNetwork = (NetworkImpl) service.getNetwork(networkIds.keySet().stream().findFirst().orElseThrow());

            assertEquals(248, readNetwork.getIdByAlias().size());

            ThreeWindingsTransformer threeWT = readNetwork.getThreeWindingsTransformer("5d38b7ed-73fd-405a-9cdb-78425e003773");
            assertEquals(8, threeWT.getAliases().size());
        }
    }

    @Test
    public void connectablesTest() {
        try (NetworkStoreService service = createNetworkStoreService(randomServerPort)) {
            Network network = FourSubstationsNodeBreakerFactory.create(service.getNetworkFactory());
            assertEquals(26, network.getConnectableCount());
            assertEquals(26, IterableUtils.size(network.getConnectables()));

            assertEquals(2, network.getConnectableCount(Line.class));
            service.flush(network);
        }

        try (NetworkStoreService service = createNetworkStoreService(randomServerPort)) {
            Map<UUID, String> networkIds = service.getNetworkIds();

            assertEquals(1, networkIds.size());

            Network readNetwork = service.getNetwork(networkIds.keySet().stream().findFirst().get());

            assertEquals(26, readNetwork.getConnectableCount());
            assertEquals(26, IterableUtils.size(readNetwork.getConnectables()));

            assertEquals(2, readNetwork.getConnectableCount(Line.class));
        }

    }

    @Test
    public void moreComplexNodeBreakerTest() {
        try (NetworkStoreService service = createNetworkStoreService(randomServerPort)) {
            Network network = FictitiousSwitchFactory.create(service.getNetworkFactory());
            service.flush(network);
        }
    }

    @Test
    public void testPhaseTapChanger() {
        try (NetworkStoreService service = createNetworkStoreService(randomServerPort)) {
            service.flush(createTapChangerNetwork(service.getNetworkFactory()));
        }

        try (NetworkStoreService service = createNetworkStoreService(randomServerPort)) {

            Map<UUID, String> networkIds = service.getNetworkIds();

            assertEquals(1, networkIds.size());

            Network readNetwork = service.getNetwork(networkIds.keySet().stream().findFirst().get());

            assertEquals("Phase tap changer", readNetwork.getId());

            assertEquals(1, readNetwork.getTwoWindingsTransformerCount());

            TwoWindingsTransformer twoWindingsTransformer = readNetwork.getTwoWindingsTransformer("TWT2");
            PhaseTapChanger phaseTapChanger = twoWindingsTransformer.getPhaseTapChanger();

            assertEquals(3, phaseTapChanger.getStepCount());
            assertEquals(PhaseTapChanger.RegulationMode.CURRENT_LIMITER, phaseTapChanger.getRegulationMode());
            assertEquals(25, phaseTapChanger.getRegulationValue(), .0001);
            assertEquals(0, phaseTapChanger.getLowTapPosition());
            assertEquals(22, phaseTapChanger.getTargetDeadband(), .0001);
            assertEquals(2, phaseTapChanger.getHighTapPosition());
            assertEquals(0, phaseTapChanger.getTapPosition());
            assertFalse(phaseTapChanger.isRegulating());
            assertEqualsPhaseTapChangerStep(phaseTapChanger.getStep(0), -10, 1.5, 0.5, 1., 0.99, 4.);
            assertEqualsPhaseTapChangerStep(phaseTapChanger.getStep(1), 0, 1.6, 0.6, 1.1, 1., 4.1);
            assertEqualsPhaseTapChangerStep(phaseTapChanger.getStep(2), 10, 1.7, 0.7, 1.2, 1.01, 4.2);
            assertEqualsPhaseTapChangerStep(phaseTapChanger.getCurrentStep(), -10, 1.5, 0.5, 1., 0.99, 4.);

            phaseTapChanger.setLowTapPosition(-2);
            phaseTapChanger.setRegulationMode(PhaseTapChanger.RegulationMode.ACTIVE_POWER_CONTROL);
            phaseTapChanger.setRegulationValue(12);
            phaseTapChanger.setRegulating(false);
            phaseTapChanger.setTapPosition(-1);
            phaseTapChanger.setTargetDeadband(13);
            assertEquals(PhaseTapChanger.RegulationMode.ACTIVE_POWER_CONTROL, phaseTapChanger.getRegulationMode());
            assertEquals(12, phaseTapChanger.getRegulationValue(), .0001);
            assertEquals(-2, phaseTapChanger.getLowTapPosition());
            assertEquals(13, phaseTapChanger.getTargetDeadband(), .0001);
            assertEquals(-1, phaseTapChanger.getTapPosition());
            assertFalse(phaseTapChanger.isRegulating());

            PhaseTapChangerStep phaseTapChangerStep = phaseTapChanger.getStep(0);
            phaseTapChangerStep.setAlpha(20);
            phaseTapChangerStep.setB(21);
            phaseTapChangerStep.setG(22);
            phaseTapChangerStep.setR(23);
            phaseTapChangerStep.setRho(24);
            phaseTapChangerStep.setX(25);
            assertEquals(20, phaseTapChanger.getStep(0).getAlpha(), .0001);
            assertEquals(21, phaseTapChanger.getStep(0).getB(), .0001);
            assertEquals(22, phaseTapChanger.getStep(0).getG(), .0001);
            assertEquals(23, phaseTapChanger.getStep(0).getR(), .0001);
            assertEquals(24, phaseTapChanger.getStep(0).getRho(), .0001);
            assertEquals(25, phaseTapChanger.getStep(0).getX(), .0001);

            assertEquals(phaseTapChanger.getRegulationTerminal().getP(), twoWindingsTransformer.getTerminal2().getP(), 0);
            assertEquals(phaseTapChanger.getRegulationTerminal().getQ(), twoWindingsTransformer.getTerminal2().getQ(), 0);
            phaseTapChanger.setRegulationTerminal(twoWindingsTransformer.getTerminal1());
            service.flush(readNetwork);
            assertEquals(phaseTapChanger.getRegulationTerminal().getP(), twoWindingsTransformer.getTerminal1().getP(), 0);
            assertEquals(phaseTapChanger.getRegulationTerminal().getQ(), twoWindingsTransformer.getTerminal1().getQ(), 0);

            RatioTapChanger ratioTapChanger = twoWindingsTransformer.getRatioTapChanger();

            assertEquals(3, ratioTapChanger.getStepCount());
            assertEquals(0, ratioTapChanger.getLowTapPosition());
            assertEquals(22, ratioTapChanger.getTargetDeadband(), .0001);
            assertEquals(2, ratioTapChanger.getHighTapPosition());
            assertEquals(0, ratioTapChanger.getTapPosition());
            assertTrue(ratioTapChanger.isRegulating());
            assertEqualsRatioTapChangerStep(ratioTapChanger.getStep(0), 1.5, 0.5, 1., 0.99, 4.);
            assertEqualsRatioTapChangerStep(ratioTapChanger.getStep(1), 1.6, 0.6, 1.1, 1., 4.1);
            assertEqualsRatioTapChangerStep(ratioTapChanger.getStep(2), 1.7, 0.7, 1.2, 1.01, 4.2);
            assertEqualsRatioTapChangerStep(ratioTapChanger.getCurrentStep(), 1.5, 0.5, 1., 0.99, 4.);

            ratioTapChanger.setLowTapPosition(-2);
            ratioTapChanger.setRegulating(false);
            ratioTapChanger.setTapPosition(0);
            ratioTapChanger.setTargetDeadband(13);
            ratioTapChanger.setLoadTapChangingCapabilities(false);
            ratioTapChanger.setTargetV(27);
            assertEquals(-2, ratioTapChanger.getLowTapPosition());
            assertEquals(13, ratioTapChanger.getTargetDeadband(), .0001);
            assertEquals(0, ratioTapChanger.getTapPosition());
            assertFalse(ratioTapChanger.hasLoadTapChangingCapabilities());
            assertFalse(ratioTapChanger.isRegulating());
            assertEquals(27, ratioTapChanger.getTargetV(), .0001);

            RatioTapChangerStep ratioTapChangerStep = ratioTapChanger.getStep(0);
            ratioTapChangerStep.setB(21);
            ratioTapChangerStep.setG(22);
            ratioTapChangerStep.setR(23);
            ratioTapChangerStep.setRho(24);
            ratioTapChangerStep.setX(25);
            assertEquals(21, ratioTapChanger.getStep(0).getB(), .0001);
            assertEquals(22, ratioTapChanger.getStep(0).getG(), .0001);
            assertEquals(23, ratioTapChanger.getStep(0).getR(), .0001);
            assertEquals(24, ratioTapChanger.getStep(0).getRho(), .0001);
            assertEquals(25, ratioTapChanger.getStep(0).getX(), .0001);
            assertEquals(25, ratioTapChanger.getStep(0).getX(), .0001);

            assertEquals(ratioTapChanger.getRegulationTerminal().getP(), twoWindingsTransformer.getTerminal2().getP(), 0);
            assertEquals(ratioTapChanger.getRegulationTerminal().getQ(), twoWindingsTransformer.getTerminal2().getQ(), 0);
            ratioTapChanger.setRegulationTerminal(twoWindingsTransformer.getTerminal1());
            service.flush(readNetwork);
            assertEquals(ratioTapChanger.getRegulationTerminal().getP(), twoWindingsTransformer.getTerminal1().getP(), 0);
            assertEquals(ratioTapChanger.getRegulationTerminal().getQ(), twoWindingsTransformer.getTerminal1().getQ(), 0);

            twoWindingsTransformer.getTerminal1().setP(100.);

            service.flush(readNetwork);  // flush the network
        }

        // reload modified network
        try (NetworkStoreService service = createNetworkStoreService(randomServerPort)) {
            Map<UUID, String> networkIds = service.getNetworkIds();
            Network readNetwork = service.getNetwork(networkIds.keySet().stream().findFirst().get());

            TwoWindingsTransformer transformer = readNetwork.getTwoWindingsTransformer("TWT2");
            assertNotNull(transformer);

            assertEquals(100., transformer.getTerminal1().getP(), 0.);  // P1 must be the modified value
        }
    }

    @Test
    public void testGeneratorMinMaxReactiveLimits() {
        try (NetworkStoreService service = createNetworkStoreService(randomServerPort)) {
            service.flush(createGeneratorNetwork(service.getNetworkFactory(), ReactiveLimitsKind.MIN_MAX));
        }

        try (NetworkStoreService service = createNetworkStoreService(randomServerPort)) {
            Map<UUID, String> networkIds = service.getNetworkIds();
            assertEquals(1, networkIds.size());
            Network readNetwork = service.getNetwork(networkIds.keySet().stream().findFirst().get());
            assertEquals("Generator network", readNetwork.getId());

            Generator generator = readNetwork.getGeneratorStream().findFirst().get();
            assertFalse(generator.isFictitious());
            assertEquals("GEN", generator.getId());

            ReactiveLimits reactiveLimits = generator.getReactiveLimits();

            assertEquals(ReactiveLimitsKind.MIN_MAX, reactiveLimits.getKind());
            MinMaxReactiveLimits minMaxReactiveLimits = (MinMaxReactiveLimits) reactiveLimits;
            assertEquals(2, minMaxReactiveLimits.getMaxQ(), .0001);
            assertEquals(-2, minMaxReactiveLimits.getMinQ(), .0001);

            generator.setEnergySource(EnergySource.HYDRO);
            generator.setMaxP(5);
            generator.setMinP(-5);
            generator.setRatedS(2);
            generator.setTargetP(3);
            generator.setTargetQ(4);
            generator.setTargetV(6);
            generator.setVoltageRegulatorOn(false);

            assertEquals(5, generator.getMaxP(), .0001);
            assertEquals(-5, generator.getMinP(), .0001);
            assertEquals(2, generator.getRatedS(), .0001);
            assertEquals(3, generator.getTargetP(), .0001);
            assertEquals(4, generator.getTargetQ(), .0001);
            assertEquals(6, generator.getTargetV(), .0001);
            assertFalse(generator.isVoltageRegulatorOn());

            generator.setFictitious(true);
            generator.setEnergySource(EnergySource.NUCLEAR);
            generator.setMaxP(1200);
            generator.setMinP(100);
            generator.setRatedS(4);
            generator.setTargetP(1000);
            generator.setTargetQ(300);
            generator.setTargetV(389);
            generator.setVoltageRegulatorOn(true);

            service.flush(readNetwork);  // flush the network
        }

        // reload modified network
        try (NetworkStoreService service = createNetworkStoreService(randomServerPort)) {
            Map<UUID, String> networkIds = service.getNetworkIds();
            Network readNetwork = service.getNetwork(networkIds.keySet().stream().findFirst().get());

            Generator generator = readNetwork.getGeneratorStream().findFirst().get();
            assertNotNull(generator);
            assertTrue(generator.isFictitious());

            assertEquals(EnergySource.NUCLEAR, generator.getEnergySource());
            assertEquals(1200, generator.getMaxP(), .0001);
            assertEquals(100, generator.getMinP(), .0001);
            assertEquals(4, generator.getRatedS(), .0001);
            assertEquals(1000, generator.getTargetP(), .0001);
            assertEquals(300, generator.getTargetQ(), .0001);
            assertEquals(389, generator.getTargetV(), .0001);
            assertTrue(generator.isVoltageRegulatorOn());

            ReactiveLimits reactiveLimits = generator.getReactiveLimits();

            assertEquals(ReactiveLimitsKind.MIN_MAX, reactiveLimits.getKind());
            MinMaxReactiveLimits minMaxReactiveLimits = (MinMaxReactiveLimits) reactiveLimits;
            assertEquals(2, minMaxReactiveLimits.getMaxQ(), .0001);
            assertEquals(-2, minMaxReactiveLimits.getMinQ(), .0001);
        }
    }

    @Test
    public void testGeneratorCurveReactiveLimits() {
        try (NetworkStoreService service = createNetworkStoreService(randomServerPort)) {
            service.flush(createGeneratorNetwork(service.getNetworkFactory(), ReactiveLimitsKind.CURVE));
        }

        try (NetworkStoreService service = createNetworkStoreService(randomServerPort)) {

            Map<UUID, String> networkIds = service.getNetworkIds();
            assertEquals(1, networkIds.size());

            Network readNetwork = service.getNetwork(networkIds.keySet().stream().findFirst().get());
            assertEquals("Generator network", readNetwork.getId());

            Generator generator = readNetwork.getGeneratorStream().findFirst().get();
            assertFalse(generator.isFictitious());
            assertEquals("GEN", generator.getId());

            ReactiveLimits reactiveLimits = generator.getReactiveLimits();

            assertEquals(ReactiveLimitsKind.CURVE, reactiveLimits.getKind());
            ReactiveCapabilityCurve reactiveCapabilityCurve = (ReactiveCapabilityCurve) reactiveLimits;
            assertEquals(2, reactiveCapabilityCurve.getPointCount());
            assertEquals(1, reactiveCapabilityCurve.getMinP(), .0001);
            assertEquals(2, reactiveCapabilityCurve.getMaxP(), .0001);

            Iterator<ReactiveCapabilityCurve.Point> itPoints = reactiveCapabilityCurve.getPoints().stream().sorted(Comparator.comparingDouble(ReactiveCapabilityCurve.Point::getP)).iterator();
            ReactiveCapabilityCurve.Point point = itPoints.next();
            assertEquals(2, point.getMaxQ(), .0001);
            assertEquals(-2, point.getMinQ(), .0001);
            assertEquals(1, point.getP(), .0001);
            point = itPoints.next();
            assertEquals(1, point.getMaxQ(), .0001);
            assertEquals(-1, point.getMinQ(), .0001);
            assertEquals(2, point.getP(), .0001);

            assertEquals(reactiveCapabilityCurve.getPointCount(), generator.getReactiveLimits(ReactiveCapabilityCurve.class).getPointCount());
        }
    }

    @Test
    public void testGeneratorRemove() {
        try (NetworkStoreService service = createNetworkStoreService(randomServerPort)) {
            Network network = createGeneratorNetwork(service.getNetworkFactory(), ReactiveLimitsKind.MIN_MAX);
            service.flush(network);
        }

        try (NetworkStoreService service = createNetworkStoreService(randomServerPort)) {
            Map<UUID, String> networkIds = service.getNetworkIds();
            assertEquals(1, networkIds.size());
            Network readNetwork = service.getNetwork(networkIds.keySet().stream().findFirst().get());
            assertEquals(1, readNetwork.getGeneratorCount());
            readNetwork.getGenerator("GEN").remove();
            assertEquals(0, readNetwork.getGeneratorCount());
            service.flush(readNetwork);
        }

        try (NetworkStoreService service = createNetworkStoreService(randomServerPort)) {
            Map<UUID, String> networkIds = service.getNetworkIds();
            assertEquals(1, networkIds.size());
            Network readNetwork = service.getNetwork(networkIds.keySet().stream().findFirst().get());
            assertEquals(0, readNetwork.getGeneratorCount());
        }
    }

    @Test
    public void testBusBreakerNetwork() {
        try (NetworkStoreService service = createNetworkStoreService(randomServerPort)) {
            service.flush(EurostagTutorialExample1Factory.create(service.getNetworkFactory()));
        }

        try (NetworkStoreService service = createNetworkStoreService(randomServerPort)) {

            Map<UUID, String> networkIds = service.getNetworkIds();
            assertEquals(1, networkIds.size());

            Network readNetwork = service.getNetwork(networkIds.keySet().stream().findFirst().get());
            List<Bus> buses = new ArrayList<>();

            readNetwork.getBusBreakerView().getBuses().forEach(buses::add);
            assertEquals(4, buses.size());
            assertEquals(4, readNetwork.getBusBreakerView().getBusStream().count());

            List<Bus> votlageLevelBuses = new ArrayList<>();
            VoltageLevel vlload = readNetwork.getVoltageLevel("VLLOAD");
            vlload.getBusBreakerView().getBuses().forEach(votlageLevelBuses::add);
            assertEquals(1, votlageLevelBuses.size());
            assertEquals("NLOAD", votlageLevelBuses.get(0).getId());
            assertNull(vlload.getBusBreakerView().getBus("NHV2"));
            assertNotNull(vlload.getBusBreakerView().getBus("NLOAD"));

            Load nload = vlload.getLoadStream().findFirst().orElseThrow(IllegalStateException::new);
            assertNotNull(nload.getTerminal().getBusBreakerView().getBus());

            // bus view calculation test
            List<Bus> calculatedBuses = vlload.getBusView().getBusStream().collect(Collectors.toList());
            assertEquals(1, calculatedBuses.size());
            assertEquals("VLLOAD_0", calculatedBuses.get(0).getId());
            assertNotNull(nload.getTerminal().getBusView().getBus());
            assertEquals("VLLOAD_0", nload.getTerminal().getBusView().getBus().getId());

            Bus calculatedBus = calculatedBuses.get(0);
            assertEquals(1, calculatedBus.getLoadStream().count());
            assertEquals(0, calculatedBus.getGeneratorStream().count());
            assertEquals(0, calculatedBus.getLineStream().count());
            assertEquals(1, calculatedBus.getTwoWindingsTransformerStream().count());
            assertEquals(0, calculatedBus.getShuntCompensatorStream().count());
            assertEquals(ComponentConstants.MAIN_NUM, calculatedBus.getConnectedComponent().getNum());
            assertEquals(ComponentConstants.MAIN_NUM, calculatedBus.getSynchronousComponent().getNum());
        }
    }

    @Test
    public void testComponentCalculationNetwork() {
        try (NetworkStoreService service = createNetworkStoreService(randomServerPort)) {
            Network network = service.createNetwork("test", "test");
            Substation s1 = network.newSubstation()
                .setId("S1")
                .add();
            VoltageLevel vl1 = s1.newVoltageLevel()
                .setId("vl1")
                .setNominalV(400)
                .setTopologyKind(TopologyKind.BUS_BREAKER)
                .add();
            vl1.getBusBreakerView().newBus()
                .setId("b1")
                .add();

            Substation s2 = network.newSubstation()
                .setId("S2")
                .add();
            VoltageLevel vl2 = s2.newVoltageLevel()
                .setId("vl2")
                .setNominalV(400)
                .setTopologyKind(TopologyKind.BUS_BREAKER)
                .add();
            vl2.getBusBreakerView().newBus()
                .setId("b2")
                .add();
            vl2.getBusBreakerView().newBus()
                .setId("b2b")
                .add();
            Switch s = vl2.getBusBreakerView().newSwitch()
                .setId("s")
                .setBus1("b2")
                .setBus2("b2b")
                .setOpen(false)
                .add();

            Substation s3 = network.newSubstation()
                .setId("S3")
                .add();
            VoltageLevel vl3 = s3.newVoltageLevel()
                .setId("vl3")
                .setNominalV(400)
                .setTopologyKind(TopologyKind.BUS_BREAKER)
                .add();
            vl3.getBusBreakerView().newBus()
                .setId("b3")
                .add();
            vl3.newLoad()
                .setId("ld")
                .setConnectableBus("b3")
                .setBus("b3")
                .setP0(50)
                .setQ0(10)
                .add();

            network.newLine()
                .setId("l12")
                .setVoltageLevel1("vl1")
                .setBus1("b1")
                .setVoltageLevel2("vl2")
                .setBus2("b2")
                .setR(1)
                .setX(3)
                .setG1(0)
                .setG2(0)
                .setB1(0)
                .setB2(0)
                .add();

            network.newLine()
                .setId("l23")
                .setVoltageLevel1("vl2")
                .setBus1("b2b")
                .setVoltageLevel2("vl3")
                .setBus2("b3")
                .setR(1)
                .setX(3)
                .setG1(0)
                .setG2(0)
                .setB1(0)
                .setB2(0)
                .add();

            vl1.newGenerator()
                .setId("g")
                .setConnectableBus("b1")
                .setRegulatingTerminal(network.getLine("l12").getTerminal1())
                .setBus("b1")
                .setTargetP(102.56)
                .setTargetV(390)
                .setMinP(0)
                .setMaxP(500)
                .setVoltageRegulatorOn(true)
                .add();

            service.flush(network);

            Map<UUID, String> networkIds = service.getNetworkIds();
            Network readNetwork = service.getNetwork(networkIds.keySet().stream().findFirst().get());
        }

        try (NetworkStoreService service = createNetworkStoreService(randomServerPort)) {
            Map<UUID, String> networkIds = service.getNetworkIds();
            assertEquals(1, networkIds.size());

            Network network = service.getNetwork(networkIds.keySet().stream().findFirst().orElseThrow(AssertionError::new));
            assertEquals(ComponentConstants.MAIN_NUM, network.getGenerator("g").getTerminal().getBusView().getBus().getConnectedComponent().getNum());
            assertEquals(ComponentConstants.MAIN_NUM, network.getGenerator("g").getTerminal().getBusView().getBus().getSynchronousComponent().getNum());
            assertEquals(ComponentConstants.MAIN_NUM, network.getLoad("ld").getTerminal().getBusView().getBus().getConnectedComponent().getNum());
            assertEquals(ComponentConstants.MAIN_NUM, network.getLoad("ld").getTerminal().getBusView().getBus().getSynchronousComponent().getNum());

            network.getSwitch("s").setOpen(true);
            assertEquals(ComponentConstants.MAIN_NUM, network.getGenerator("g").getTerminal().getBusView().getBus().getConnectedComponent().getNum());
            assertEquals(ComponentConstants.MAIN_NUM, network.getGenerator("g").getTerminal().getBusView().getBus().getSynchronousComponent().getNum());
            assertEquals(1, network.getLoad("ld").getTerminal().getBusView().getBus().getConnectedComponent().getNum());
            assertEquals(1, network.getLoad("ld").getTerminal().getBusView().getBus().getSynchronousComponent().getNum());
        }
    }

    @Test
    public void testUcteNetwork() {
        try (NetworkStoreService service = createNetworkStoreService(randomServerPort)) {
            service.flush(loadUcteNetwork(service.getNetworkFactory()));
        }

        try (NetworkStoreService service = createNetworkStoreService(randomServerPort)) {
            Map<UUID, String> networkIds = service.getNetworkIds();
            assertEquals(1, networkIds.size());
            Network readNetwork = service.getNetwork(networkIds.keySet().stream().findFirst().get());
            assertEquals(5, readNetwork.getDanglingLineCount());

            //Find the one which is not paired (not part of a tie line)
            DanglingLine dl = readNetwork.getDanglingLineStream().filter(d -> !d.isPaired()).findFirst().orElseThrow(AssertionError::new);
            assertEquals("XG__F_21", dl.getPairingKey());
            ConnectablePosition connectablePosition = dl.getExtension(ConnectablePosition.class);
            assertNull(connectablePosition);
            ConnectablePosition connectablePosition2 = dl.getExtensionByName("");
            assertNull(connectablePosition2);
            assertEquals(2, readNetwork.getLineCount());
            assertNotNull(readNetwork.getTieLine("XB__F_21 B_SU1_21 1 + XB__F_21 F_SU1_21 1"));
            assertNotNull(readNetwork.getTieLine("XB__F_11 B_SU1_11 1 + XB__F_11 F_SU1_11 1"));
            assertNotNull(readNetwork.getLine("F_SU1_12 F_SU2_11 2"));
            assertNotNull(readNetwork.getLine("F_SU1_12 F_SU2_11 1"));
            TieLine tieLine = readNetwork.getTieLine("XB__F_21 B_SU1_21 1 + XB__F_21 F_SU1_21 1");
            assertNotNull(tieLine);

            //2 Lines + 6 transformers + 2 tie lines
            assertEquals(10, readNetwork.getBranchCount());

            Substation s1 = readNetwork.newSubstation()
                .setId("S1")
                .setCountry(Country.FR)
                .add();
            VoltageLevel vl1 = s1.newVoltageLevel()
                .setId("VL1")
                .setNominalV(380)
                .setTopologyKind(TopologyKind.NODE_BREAKER)
                .add();
            VoltageLevel vl2 = s1.newVoltageLevel()
                .setId("VL2")
                .setNominalV(380)
                .setTopologyKind(TopologyKind.NODE_BREAKER)
                .add();

            DanglingLine danglingLine1 = vl1.newDanglingLine()
                    .setId("DL1")
                    .setNode(1)
                    .setP0(150)
                    .setQ0(100)
                    .setR(5)
                    .setX(6)
                    .setG(3)
                    .setB(1)
                    .setPairingKey("test")
                    .add();
            DanglingLine danglingLine2 = vl2.newDanglingLine()
                    .setId("DL2")
                    .setNode(1)
                    .setP0(150.5)
                    .setQ0(100.5)
                    .setR(5.5)
                    .setX(6.5)
                    .setG(3.5)
                    .setB(1.5)
                    .add();

            TieLine tieLine2 = readNetwork.newTieLine()
                .setId("id")
                .setName("name")
                .setDanglingLine1(danglingLine1.getId())
                .setDanglingLine2(danglingLine2.getId())
                .add();

            assertEquals("id", tieLine2.getId());
            assertEquals("test", tieLine2.getPairingKey());
            assertEquals(10.5, tieLine2.getR(), ESP);
            assertEquals(12.5, tieLine2.getX(), ESP);
            assertEquals(3.0, tieLine2.getG1(), ESP);
            assertEquals(3.5, tieLine2.getG2(), ESP);
            assertEquals(1, tieLine2.getB1(), ESP);
            assertEquals(1.5, tieLine2.getB2(), ESP);
            assertEquals("DL1", tieLine2.getDanglingLine1().getId());
            assertEquals(150, tieLine2.getDanglingLine1().getP0(), ESP);
            assertEquals(100, tieLine2.getDanglingLine1().getQ0(), ESP);
            assertEquals(1.0, tieLine2.getDanglingLine1().getB(), ESP);
            assertEquals(3.0, tieLine2.getDanglingLine1().getG(), ESP);
            assertEquals(5, tieLine2.getDanglingLine1().getR(), ESP);
            assertEquals(6, tieLine2.getDanglingLine1().getX(), ESP);
            assertEquals("DL2", tieLine2.getDanglingLine2().getId());
            assertEquals(150.5, tieLine2.getDanglingLine2().getP0(), ESP);
            assertEquals(100.5, tieLine2.getDanglingLine2().getQ0(), ESP);
            assertEquals(1.5, tieLine2.getDanglingLine2().getB(), ESP);
            assertEquals(3.5, tieLine2.getDanglingLine2().getG(), ESP);
            assertEquals(5.5, tieLine2.getDanglingLine2().getR(), ESP);
            assertEquals(6.5, tieLine2.getDanglingLine2().getX(), ESP);
            assertEquals("DL1", tieLine2.getDanglingLine(TwoSides.ONE).getId());
            assertEquals("DL2", tieLine2.getDanglingLine(TwoSides.TWO).getId());

            Line regularLine = readNetwork.getLine("F_SU1_12 F_SU2_11 2");

            tieLine2.getDanglingLine1().getTerminal().setQ(200.);
            tieLine2.getDanglingLine2().getTerminal().setP(800.);

            regularLine.getTerminal1().setP(500.);
            regularLine.getTerminal2().setQ(300.);

            Substation s2 = readNetwork.newSubstation()
                .setId("D7_TEST_SUB_EA")
                .setCountry(Country.DE)
                .add();

            assertNull(s2.getExtension(EntsoeArea.class));
            assertNull(s2.getExtensionByName("entsoeArea"));
            s2.addExtension(EntsoeArea.class,
                new EntsoeAreaImpl(s2, EntsoeGeographicalCode.D7));
            assertNotNull(s2.getExtension(EntsoeArea.class));
            assertNotNull(s2.getExtensionByName("entsoeArea"));
            assertEquals(EntsoeGeographicalCode.D7, s2.getExtension(EntsoeArea.class).getCode());

            service.flush(readNetwork);  // flush the network
        }

        // reload modified network
        try (NetworkStoreService service = createNetworkStoreService(randomServerPort)) {
            Map<UUID, String> networkIds = service.getNetworkIds();
            Network readNetwork = service.getNetwork(networkIds.keySet().stream().findFirst().get());

            TieLine tieLine = readNetwork.getTieLine("id");
            assertNotNull(tieLine);
            assertEquals(200., tieLine.getTerminal1().getQ(), 0.);
            assertEquals(800., tieLine.getTerminal2().getP(), 0.);

            Line regularLine = readNetwork.getLine("F_SU1_12 F_SU2_11 2");
            assertNotNull(regularLine);

            assertEquals(500., regularLine.getTerminal1().getP(), 0.);
            assertEquals(300., regularLine.getTerminal2().getQ(), 0.);

            Substation substationTestEntsoeArea = readNetwork.getSubstation("D7_TEST_SUB_EA");
            assertNotNull(substationTestEntsoeArea);
            assertEquals(EntsoeGeographicalCode.D7, substationTestEntsoeArea.getExtension(EntsoeArea.class).getCode());
        }
    }

    @Test
    public void testDanglingLineRemove() {
        try (NetworkStoreService service = createNetworkStoreService(randomServerPort)) {
            service.flush(createRemoveDL(service.getNetworkFactory()));
        }

        try (NetworkStoreService service = createNetworkStoreService(randomServerPort)) {
            Map<UUID, String> networkIds = service.getNetworkIds();
            assertEquals(1, networkIds.size());
            Network readNetwork = service.getNetwork(networkIds.keySet().stream().findFirst().get());
            assertEquals(1, readNetwork.getDanglingLineCount());
            service.flush(readNetwork);
        }

        try (NetworkStoreService service = createNetworkStoreService(randomServerPort)) {
            Map<UUID, String> networkIds = service.getNetworkIds();
            assertEquals(1, networkIds.size());
            Network readNetwork = service.getNetwork(networkIds.keySet().stream().findFirst().get());
            assertEquals(1, readNetwork.getDanglingLineCount());
            readNetwork.getDanglingLine("dl1").remove();
            readNetwork.getVoltageLevel("VL1").newDanglingLine()
                .setName("dl1")
                .setId("dl1")
                .setNode(1)
                .setP0(533)
                .setQ0(242)
                .setR(27)
                .setX(44)
                .setG(89)
                .setB(11)
                .add();
            readNetwork.getVoltageLevel("VL1").newDanglingLine()
                .setName("dl2")
                .setId("dl2")
                .setNode(2)
                .setP0(533)
                .setQ0(242)
                .setR(27)
                .setX(44)
                .setG(89)
                .setB(11)
                .add();
            service.flush(readNetwork);
        }

        try (NetworkStoreService service = createNetworkStoreService(randomServerPort)) {
            Map<UUID, String> networkIds = service.getNetworkIds();
            assertEquals(1, networkIds.size());
            Network readNetwork = service.getNetwork(networkIds.keySet().stream().findFirst().get());
            assertEquals(2, readNetwork.getDanglingLineCount());
            readNetwork.getDanglingLine("dl2").remove();
            assertEquals(1, readNetwork.getDanglingLineCount());
            service.flush(readNetwork);
        }

        try (NetworkStoreService service = createNetworkStoreService(randomServerPort)) {
            Map<UUID, String> networkIds = service.getNetworkIds();
            assertEquals(1, networkIds.size());
            Network readNetwork = service.getNetwork(networkIds.keySet().stream().findFirst().get());
            assertEquals(1, readNetwork.getDanglingLineCount());
            assertNotNull(readNetwork.getDanglingLine("dl1"));
        }
    }

    @Test
    public void switchesTest() {
        // create network and save it
        try (NetworkStoreService service = createNetworkStoreService(randomServerPort)) {
            service.flush(createSwitchesNetwork(service.getNetworkFactory()));
        }

        // load saved network and modify a switch state
        try (NetworkStoreService service = createNetworkStoreService(randomServerPort)) {
            Map<UUID, String> networkIds = service.getNetworkIds();
            assertEquals(1, networkIds.size());

            Network readNetwork = service.getNetwork(networkIds.keySet().stream().findFirst().get());
            assertEquals("Switches network", readNetwork.getId());

            assertEquals(7, readNetwork.getSwitchCount());

            Switch breaker = readNetwork.getSwitch("v1b1");
            assertNotNull(breaker);
            assertFalse(breaker.isFictitious());

            assertEquals(Boolean.FALSE, breaker.isOpen());

            breaker.setFictitious(true);
            breaker.setOpen(true); // open breaker switch

            service.flush(readNetwork);  // flush the network
        }

        // reload modified network
        try (NetworkStoreService service = createNetworkStoreService(randomServerPort)) {
            Map<UUID, String> networkIds = service.getNetworkIds();
            Network readNetwork = service.getNetwork(networkIds.keySet().stream().findFirst().get());

            Switch breaker = readNetwork.getSwitch("v1b1");
            assertNotNull(breaker);
            assertTrue(breaker.isFictitious());

            assertEquals(Boolean.TRUE, breaker.isOpen());  // the breaker switch must be opened
        }
    }

    @Test
    public void testNodeBreakerVoltageLevelRemove() {
        // create network and save it
        try (NetworkStoreService service = createNetworkStoreService(randomServerPort)) {
            service.flush(createSwitchesNetwork(service.getNetworkFactory()));
        }

        // load saved network and modify a switch state
        try (NetworkStoreService service = createNetworkStoreService(randomServerPort)) {
            Map<UUID, String> networkIds = service.getNetworkIds();
            assertEquals(1, networkIds.size());

            Network readNetwork = service.getNetwork(networkIds.keySet().stream().findFirst().get());
            assertEquals("Switches network", readNetwork.getId());

            assertEquals(7, readNetwork.getSwitchCount());

            Switch breaker = readNetwork.getSwitch("v1b1");
            assertNotNull(breaker);
            breaker = readNetwork.getSwitch("v1d1");
            assertNotNull(breaker);

            readNetwork.getVoltageLevel("v1").remove();

            assertEquals(5, readNetwork.getSwitchCount());

            breaker = readNetwork.getSwitch("v1b1");
            assertNull(breaker);
            breaker = readNetwork.getSwitch("v1d1");
            assertNull(breaker);

            service.flush(readNetwork);  // flush the network
        }

        // reload modified network
        try (NetworkStoreService service = createNetworkStoreService(randomServerPort)) {
            Map<UUID, String> networkIds = service.getNetworkIds();
            Network readNetwork = service.getNetwork(networkIds.keySet().stream().findFirst().get());

            Switch breaker = readNetwork.getSwitch("v1b1");
            assertNull(breaker);
            breaker = readNetwork.getSwitch("v1d1");
            assertNull(breaker);

            assertEquals(5, readNetwork.getSwitchCount());
        }
    }

    @Test
    public void testVoltageLevel() {
        try (NetworkStoreService service = createNetworkStoreService(randomServerPort)) {
            Network network = EurostagTutorialExample1Factory.createWithMultipleConnectedComponents(service.getNetworkFactory());

            VoltageLevel vl3 = network.getVoltageLevel("VLHV3");
            Iterable<Load> loadsVL3 = vl3.getConnectables(Load.class);
            assertEquals(2, Iterables.size(loadsVL3));
            Iterable<Generator> generatorsVL3 = vl3.getConnectables(Generator.class);
            assertEquals(2, Iterables.size(generatorsVL3));
            Iterable<ShuntCompensator> scsVL3 = vl3.getConnectables(ShuntCompensator.class);
            assertEquals(1, Iterables.size(scsVL3));
            Iterable<Line> linesVL3 = vl3.getConnectables(Line.class);
            assertTrue(Iterables.isEmpty(linesVL3));

            Iterable<DanglingLine> danglingLinesVL3 = vl3.getConnectables(DanglingLine.class);
            assertTrue(Iterables.isEmpty(danglingLinesVL3));

            vl3.getBusBreakerView().newBus()
                .setId("BUS")
                .add();
            vl3.newDanglingLine()
                .setId("DL")
                .setBus("BUS")
                .setR(10.0)
                .setX(1.0)
                .setB(10e-6)
                .setG(10e-5)
                .setP0(50.0)
                .setQ0(30.0)
                .add();
            danglingLinesVL3 = vl3.getConnectables(DanglingLine.class);
            assertEquals(1, Iterables.size(danglingLinesVL3));

            Iterable<StaticVarCompensator> svcsVL3 = vl3.getConnectables(StaticVarCompensator.class);
            assertTrue(Iterables.isEmpty(svcsVL3));
            vl3.newStaticVarCompensator()
                .setId("SVC2")
                .setConnectableBus("BUS")
                .setBus("BUS")
                .setBmin(0.0002)
                .setBmax(0.0008)
                .setRegulationMode(StaticVarCompensator.RegulationMode.VOLTAGE)
                .setVoltageSetpoint(390)
                .add();
            svcsVL3 = vl3.getConnectables(StaticVarCompensator.class);
            assertEquals(1, Iterables.size(svcsVL3));

            VoltageLevel vl1 = network.getVoltageLevel("VLHV1");
            Iterable<Load> loadsVL1 = vl1.getConnectables(Load.class);
            assertTrue(Iterables.isEmpty(loadsVL1));
            Iterable<Generator> generatorsVL1 = vl1.getConnectables(Generator.class);
            assertTrue(Iterables.isEmpty(generatorsVL1));
            Iterable<ShuntCompensator> scsVL1 = vl1.getConnectables(ShuntCompensator.class);
            assertTrue(Iterables.isEmpty(scsVL1));
            Iterable<Line> linesVL1 = vl1.getConnectables(Line.class);
            assertEquals(2, Iterables.size(linesVL1));
            Iterable<TwoWindingsTransformer> t2wsVL1 = vl1.getConnectables(TwoWindingsTransformer.class);
            assertEquals(1, Iterables.size(t2wsVL1));

            VscConverterStation vsc = vl1.newVscConverterStation()
                .setId("VSC1")
                .setName("Converter2")
                .setConnectableBus("NHV1")
                .setLossFactor(1.1f)
                .setReactivePowerSetpoint(123)
                .setVoltageRegulatorOn(false)
                .add();

            vl1.getBusBreakerView().newBus()
                .setId("B1")
                .add();
            vl1.newLccConverterStation()
                .setId("LCC1")
                .setName("Converter1")
                .setConnectableBus("B1")
                .setBus("B1")
                .setLossFactor(1.1f)
                .setPowerFactor(0.5f)
                .add();

            vl1.getBusBreakerView().newBus()
                .setId("B2")
                .add();
            vl1.newLccConverterStation()
                .setId("LCC2")
                .setName("Converter2")
                .setConnectableBus("B2")
                .setBus("B2")
                .setLossFactor(1.1f)
                .setPowerFactor(0.5f)
                .add();

            Iterable<VscConverterStation> vscsVL1 = vl1.getConnectables(VscConverterStation.class);
            assertEquals(1, Iterables.size(vscsVL1));
            Iterable<LccConverterStation> lccsVL1 = vl1.getConnectables(LccConverterStation.class);
            assertEquals(2, Iterables.size(lccsVL1));
            Iterable<HvdcConverterStation> hvdccVL1 = vl1.getConnectables(HvdcConverterStation.class);
            assertEquals(3, Iterables.size(hvdccVL1));

            Network networkT3W = ThreeWindingsTransformerNetworkFactory.create(service.getNetworkFactory());
            VoltageLevel t3wVl1 = networkT3W.getVoltageLevel("VL_132");
            VoltageLevel t3wVl2 = networkT3W.getVoltageLevel("VL_33");
            VoltageLevel t3wVl3 = networkT3W.getVoltageLevel("VL_11");
            Iterable<ThreeWindingsTransformer> t3wsVL1 = t3wVl1.getConnectables(ThreeWindingsTransformer.class);
            assertEquals(1, Iterables.size(t3wsVL1));
            Iterable<ThreeWindingsTransformer> t3wsVL2 = t3wVl2.getConnectables(ThreeWindingsTransformer.class);
            assertEquals(1, Iterables.size(t3wsVL2));
            Iterable<ThreeWindingsTransformer> t3wsVL3 = t3wVl3.getConnectables(ThreeWindingsTransformer.class);
            assertEquals(1, Iterables.size(t3wsVL3));
        }
    }

    @Test
    public void configuredBusTest() {
        try (NetworkStoreService service = createNetworkStoreService(randomServerPort)) {
            Network network = NetworkStorageTestCaseFactory.create(service.getNetworkFactory());
            service.flush(network);
        }

        try (NetworkStoreService service = createNetworkStoreService(randomServerPort)) {

            Map<UUID, String> networkIds = service.getNetworkIds();

            assertEquals(1, networkIds.size());

            Network readNetwork = service.getNetwork(networkIds.keySet().stream().findFirst().get());

            assertEquals("networkTestCase", readNetwork.getId());

            assertEquals(13, readNetwork.getBusBreakerView().getBusStream().collect(Collectors.toList()).size());
            assertEquals(2, readNetwork.getBusBreakerView().getBusStream().filter(b -> b instanceof ConfiguredBusImpl).count());
            Bus bus1 = readNetwork.getBusBreakerView().getBus("BUS5");
            Bus bus2 = readNetwork.getBusBreakerView().getBus("BUS6");

            assertNotNull(bus1);
            assertNotNull(bus2);

            assertFalse(bus1.isFictitious());
            assertEquals("VL5", bus1.getVoltageLevel().getId());
            assertTrue(Double.isNaN(bus1.getV()));
            assertTrue(Double.isNaN(bus1.getAngle()));

            assertFalse(bus2.isFictitious());
            assertEquals("VL6", bus2.getVoltageLevel().getId());
            assertTrue(Double.isNaN(bus2.getV()));
            assertTrue(Double.isNaN(bus2.getAngle()));

            bus1.setFictitious(true);
            bus1.setV(0);
            bus1.setAngle(0);

            service.flush(readNetwork);  // flush the network
        }

        // reload modified network
        try (NetworkStoreService service = createNetworkStoreService(randomServerPort)) {
            Map<UUID, String> networkIds = service.getNetworkIds();
            Network readNetwork = service.getNetwork(networkIds.keySet().stream().findFirst().get());

            Bus bus1 = readNetwork.getBusBreakerView().getBus("BUS5");

            assertTrue(bus1.isFictitious());
            assertEquals(.0, bus1.getV(), .0);
            assertEquals(.0, bus1.getAngle(), .0);
        }
    }

    @Test
    public void testConfiguredBus() {
        try (NetworkStoreService service = createNetworkStoreService(randomServerPort)) {
            // import new network in the store
            Network network = service.importNetwork(CgmesConformity1Catalog.smallBusBranch().dataSource());

            Set<String> visitedConnectables = new HashSet<>();
            TopologyVisitor tv = new DefaultTopologyVisitor() {

                @Override
                public void visitBusbarSection(BusbarSection section) {
                    visitedConnectables.add(section.getId());
                }

                @Override
                public void visitLine(Line line, TwoSides side) {
                    visitedConnectables.add(line.getId());
                }

                @Override
                public void visitTwoWindingsTransformer(TwoWindingsTransformer transformer, TwoSides side) {
                    visitedConnectables.add(transformer.getId());
                }

                @Override
                public void visitThreeWindingsTransformer(ThreeWindingsTransformer transformer, ThreeSides side) {
                    visitedConnectables.add(transformer.getId());
                }

                @Override
                public void visitGenerator(Generator generator) {
                    visitedConnectables.add(generator.getId());
                }

                @Override
                public void visitBattery(Battery battery) {
                    visitedConnectables.add(battery.getId());
                }

                @Override
                public void visitLoad(Load load) {
                    visitedConnectables.add(load.getId());
                }

                @Override
                public void visitShuntCompensator(ShuntCompensator sc) {
                    visitedConnectables.add(sc.getId());
                }

                @Override
                public void visitDanglingLine(DanglingLine danglingLine) {
                    visitedConnectables.add(danglingLine.getId());
                }

                @Override
                public void visitStaticVarCompensator(StaticVarCompensator staticVarCompensator) {
                    visitedConnectables.add(staticVarCompensator.getId());
                }

                @Override
                public void visitHvdcConverterStation(HvdcConverterStation<?> converterStation) {
                    visitedConnectables.add(converterStation.getId());
                }
            };

            Set<String> visitedConnectablesBusView = new HashSet<>();
            Set<String> visitedConnectablesBusBreakerView = new HashSet<>();

            VoltageLevel testVl = network.getVoltageLevel("0483be8b-c766-11e1-8775-005056c00008");
            Bus busFromBusView = testVl.getBusView().getBus("0483be8b-c766-11e1-8775-005056c00008_0");
            busFromBusView.visitConnectedEquipments(tv);
            visitedConnectablesBusView.addAll(visitedConnectables);
            visitedConnectables.clear();
            Bus busFromBusBreakerView = testVl.getBusBreakerView().getBus("044e56a4-c766-11e1-8775-005056c00008");
            busFromBusBreakerView.visitConnectedEquipments(tv);
            visitedConnectablesBusBreakerView.addAll(visitedConnectables);
            visitedConnectables.clear();

            assertEquals(visitedConnectablesBusView, visitedConnectablesBusBreakerView);
            visitedConnectablesBusBreakerView.clear();
            visitedConnectablesBusView.clear();

            testVl = network.getVoltageLevel("04728079-c766-11e1-8775-005056c00008");
            busFromBusView = testVl.getBusView().getBus("04728079-c766-11e1-8775-005056c00008_0");
            busFromBusView.visitConnectedEquipments(tv);
            visitedConnectablesBusView.addAll(visitedConnectables);
            visitedConnectables.clear();
            busFromBusBreakerView = testVl.getBusBreakerView().getBus("04689567-c766-11e1-8775-005056c00008");
            busFromBusBreakerView.visitConnectedEquipments(tv);
            visitedConnectablesBusBreakerView.addAll(visitedConnectables);
            visitedConnectables.clear();

            assertEquals(visitedConnectablesBusView, visitedConnectablesBusBreakerView);
            visitedConnectablesBusBreakerView.clear();
            visitedConnectablesBusView.clear();

            StaticVarCompensator svc = network.getVoltageLevel("04664b78-c766-11e1-8775-005056c00008").newStaticVarCompensator()
                .setId("SVC1")
                .setName("SVC1")
                .setConnectableBus("04878f11-c766-11e1-8775-005056c00008")
                .setRegulationMode(StaticVarCompensator.RegulationMode.OFF)
                .setReactivePowerSetpoint(5.2f)
                .setBmax(0.5f)
                .setBmin(0.1f)
                .add();
            svc.getTerminal().connect();

            LccConverterStation lcc = network.getVoltageLevel("04664b78-c766-11e1-8775-005056c00008").newLccConverterStation()
                .setId("LCC1")
                .setName("LCC1")
                .setPowerFactor(0.2f)
                .setLossFactor(0.5f)
                .setConnectableBus("04878f11-c766-11e1-8775-005056c00008")
                .add();
            lcc.getTerminal().connect();

            VscConverterStation vsc = network.getVoltageLevel("04664b78-c766-11e1-8775-005056c00008").newVscConverterStation()
                .setId("VSC1")
                .setName("VSC1")
                .setVoltageRegulatorOn(false)
                .setReactivePowerSetpoint(4.5f)
                .setLossFactor(0.3f)
                .setConnectableBus("04878f11-c766-11e1-8775-005056c00008")
                .add();
            vsc.getTerminal().connect();

            testVl = network.getVoltageLevel("04664b78-c766-11e1-8775-005056c00008");
            busFromBusView = testVl.getBusView().getBus("04664b78-c766-11e1-8775-005056c00008_0");
            busFromBusView.visitConnectedEquipments(tv);
            visitedConnectablesBusView.addAll(visitedConnectables);
            visitedConnectables.clear();
            busFromBusBreakerView = testVl.getBusBreakerView().getBus("04878f11-c766-11e1-8775-005056c00008");
            busFromBusBreakerView.visitConnectedEquipments(tv);
            visitedConnectablesBusBreakerView.addAll(visitedConnectables);
            visitedConnectables.clear();

            assertEquals(visitedConnectablesBusView, visitedConnectablesBusBreakerView);
            visitedConnectablesBusBreakerView.clear();
            visitedConnectablesBusView.clear();
        }
    }

    @Test
    public void testBusBreakerVoltageLevelRemove() {
        try (NetworkStoreService service = createNetworkStoreService(randomServerPort)) {
            // import new network in the store
            Network network = service.importNetwork(CgmesConformity1Catalog.smallBusBranch().dataSource());
        }

        try (NetworkStoreService service = createNetworkStoreService(randomServerPort)) {
            Map<UUID, String> networkIds = service.getNetworkIds();
            assertEquals(1, networkIds.size());

            Network readNetwork = service.getNetwork(networkIds.keySet().stream().findFirst().get());
            VoltageLevel vl = readNetwork.getVoltageLevel("0483be8b-c766-11e1-8775-005056c00008");
            List<Bus> busesInNetwork = readNetwork.getBusBreakerView().getBusStream().collect(Collectors.toList());
            assertEquals(115, busesInNetwork.size());
            List<Bus> busesInVL = vl.getBusBreakerView().getBusStream().collect(Collectors.toList());

            readNetwork.getLine("0460cd36-c766-11e1-8775-005056c00008").remove();
            readNetwork.getLine("04631724-c766-11e1-8775-005056c00008").remove();
            readNetwork.getLine("0457a574-c766-11e1-8775-005056c00008").remove();
            readNetwork.getLine("04569409-c766-11e1-8775-005056c00008").remove();

            service.flush(readNetwork);

            vl.remove();

            busesInNetwork = readNetwork.getBusBreakerView().getBusStream().collect(Collectors.toList());
            assertEquals(114, busesInNetwork.size());

            service.flush(readNetwork);
        }

        // reload modified network
        try (NetworkStoreService service = createNetworkStoreService(randomServerPort)) {
            Map<UUID, String> networkIds = service.getNetworkIds();
            Network readNetwork = service.getNetwork(networkIds.keySet().stream().findFirst().get());

            List<Bus> busesInNetwork = readNetwork.getBusBreakerView().getBusStream().collect(Collectors.toList());
            assertEquals(114, busesInNetwork.size());
        }
    }

    public Network loadUcteNetwork(NetworkFactory networkFactory) {
        String filePath = "/uctNetwork.uct";
        ReadOnlyDataSource dataSource = new ResourceDataSource(
            FilenameUtils.getBaseName(filePath),
            new ResourceSet(FilenameUtils.getPath(filePath),
                FilenameUtils.getName(filePath)));
        return new UcteImporter().importData(dataSource, networkFactory, null);
    }

    private void assertEqualsPhaseTapChangerStep(PhaseTapChangerStep phaseTapChangerStep, double alpha, double b, double g, double r, double rho, double x) {
        assertEquals(alpha, phaseTapChangerStep.getAlpha(), .0001);
        assertEquals(b, phaseTapChangerStep.getB(), .0001);
        assertEquals(g, phaseTapChangerStep.getG(), .0001);
        assertEquals(r, phaseTapChangerStep.getR(), .0001);
        assertEquals(rho, phaseTapChangerStep.getRho(), .0001);
        assertEquals(x, phaseTapChangerStep.getX(), .0001);
    }

    private void assertEqualsRatioTapChangerStep(RatioTapChangerStep ratioTapChangerStep, double b, double g, double r, double rho, double x) {
        assertEquals(b, ratioTapChangerStep.getB(), .0001);
        assertEquals(g, ratioTapChangerStep.getG(), .0001);
        assertEquals(r, ratioTapChangerStep.getR(), .0001);
        assertEquals(rho, ratioTapChangerStep.getRho(), .0001);
        assertEquals(x, ratioTapChangerStep.getX(), .0001);
    }

    private Network createTapChangerNetwork(NetworkFactory networkFactory) {
        Network network = networkFactory.createNetwork("Phase tap changer", "test");
        Substation s1 = network.newSubstation()
            .setId("S1")
            .setCountry(Country.ES)
            .add();
        VoltageLevel vl1 = s1.newVoltageLevel()
            .setId("VL1")
            .setNominalV(400f)
            .setTopologyKind(TopologyKind.NODE_BREAKER)
            .add();
        VoltageLevel vl2 = s1.newVoltageLevel()
            .setId("VL2")
            .setNominalV(400f)
            .setTopologyKind(TopologyKind.NODE_BREAKER)
            .add();
        TwoWindingsTransformer twt = s1.newTwoWindingsTransformer()
            .setId("TWT2")
            .setName("My two windings transformer")
            .setVoltageLevel1("VL1")
            .setVoltageLevel2("VL2")
            .setNode1(1)
            .setNode2(2)
            .setR(0.5)
            .setX(4.)
            .setG(0)
            .setB(0)
            .setRatedU1(24)
            .setRatedU2(385)
            .setRatedS(100)
            .add();
        twt.newPhaseTapChanger()
            .setLowTapPosition(0)
            .setTapPosition(0)
            .setRegulating(false)
            .setRegulationMode(PhaseTapChanger.RegulationMode.CURRENT_LIMITER)
            .setRegulationValue(25)
            .setRegulationTerminal(twt.getTerminal2())
            .setTargetDeadband(22)
            .beginStep()
            .setAlpha(-10)
            .setRho(0.99)
            .setR(1.)
            .setX(4.)
            .setG(0.5)
            .setB(1.5)
            .endStep()
            .beginStep()
            .setAlpha(0)
            .setRho(1)
            .setR(1.1)
            .setX(4.1)
            .setG(0.6)
            .setB(1.6)
            .endStep()
            .beginStep()
            .setAlpha(10)
            .setRho(1.01)
            .setR(1.2)
            .setX(4.2)
            .setG(0.7)
            .setB(1.7)
            .endStep()
            .add();
        twt.newRatioTapChanger()
            .setLowTapPosition(0)
            .setTapPosition(0)
            .setRegulating(true)
            .setTargetV(200)
            .setRegulationTerminal(twt.getTerminal2())
            .setTargetDeadband(22)
            .beginStep()
            .setRho(0.99)
            .setR(1.)
            .setX(4.)
            .setG(0.5)
            .setB(1.5)
            .endStep()
            .beginStep()
            .setRho(1)
            .setR(1.1)
            .setX(4.1)
            .setG(0.6)
            .setB(1.6)
            .endStep()
            .beginStep()
            .setRho(1.01)
            .setR(1.2)
            .setX(4.2)
            .setG(0.7)
            .setB(1.7)
            .endStep()
            .add();
        return network;
    }

    private Network createGeneratorNetwork(NetworkFactory networkFactory, ReactiveLimitsKind kind) {
        Network network = networkFactory.createNetwork("Generator network", "test");
        Substation s1 = network.newSubstation()
            .setId("S1")
            .setCountry(Country.ES)
            .add();
        VoltageLevel vl1 = s1.newVoltageLevel()
            .setId("VL1")
            .setNominalV(400f)
            .setTopologyKind(TopologyKind.NODE_BREAKER)
            .add();
        Generator generator = vl1.newGenerator()
            .setId("GEN")
            .setNode(1)
            .setMaxP(20)
            .setMinP(-20)
            .setVoltageRegulatorOn(true)
            .setTargetP(100)
            .setTargetV(200)
            .setTargetQ(100)
            .add();
        if (kind.equals(ReactiveLimitsKind.CURVE)) {
            generator.newReactiveCapabilityCurve()
                .beginPoint()
                .setMaxQ(1)
                .setMinQ(-1)
                .setP(2)
                .endPoint()
                .beginPoint()
                .setMaxQ(2)
                .setMinQ(-2)
                .setP(1)
                .endPoint()
                .add();
        } else {
            generator.newMinMaxReactiveLimits()
                .setMaxQ(2)
                .setMinQ(-2)
                .add();
        }
        return network;
    }

    private Network createRemoveDL(NetworkFactory networkFactory) {
        Network network = networkFactory.createNetwork("DL network", "test");
        Substation s1 = network.newSubstation()
            .setId("S1")
            .setCountry(Country.ES)
            .add();
        VoltageLevel vl1 = s1.newVoltageLevel()
            .setId("VL1")
            .setNominalV(400f)
            .setTopologyKind(TopologyKind.NODE_BREAKER)
            .add();
        vl1.newDanglingLine()
            .setId("dl1")
            .setName("dl1")
            .setNode(1)
            .setP0(1)
            .setQ0(1)
            .setR(1)
            .setX(1)
            .setG(1)
            .setB(1)
            .add();
        network.getDanglingLine("dl1").remove();
        vl1.newDanglingLine()
            .setId("dl1")
            .setName("dl1")
            .setNode(1)
            .setP0(1)
            .setQ0(1)
            .setR(1)
            .setX(1)
            .setG(1)
            .setB(1)
            .add();
        vl1.newGenerator()
            .setId("GEN")
            .setNode(3)
            .setMaxP(20)
            .setMinP(-20)
            .setVoltageRegulatorOn(true)
            .setTargetP(100)
            .setTargetQ(100)
            .setTargetV(220)
            .setRatedS(1)
            .add();
        return network;
    }

    private Network createSwitchesNetwork(NetworkFactory networkFactory) {
        Network network = networkFactory.createNetwork("Switches network", "test");

        Substation s1 = createSubstation(network, "s1", "s1", Country.FR);
        VoltageLevel v1 = createVoltageLevel(s1, "v1", "v1", TopologyKind.NODE_BREAKER, 380.0);
        createBusBarSection(v1, "1.1", "1.1", 0, 1, 1);
        createSwitch(v1, "v1d1", "v1d1", SwitchKind.DISCONNECTOR, true, false, false, 0, 1);
        createSwitch(v1, "v1b1", "v1b1", SwitchKind.BREAKER, true, false, false, 1, 2);
        createLoad(v1, "v1load", "v1load", "v1load", 1, ConnectablePosition.Direction.TOP, 2, 0., 0.);

        VoltageLevel v2 = createVoltageLevel(s1, "v2", "v2", TopologyKind.NODE_BREAKER, 225.0);
        createBusBarSection(v2, "1A", "1A", 0, 1, 1);
        createBusBarSection(v2, "1B", "1B", 1, 1, 2);
        createSwitch(v2, "v2d1", "v2d1", SwitchKind.DISCONNECTOR, true, false, false, 0, 2);
        createSwitch(v2, "v2b1", "v2b1", SwitchKind.BREAKER, true, true, false, 2, 3);
        createSwitch(v2, "v2d2", "v2d2", SwitchKind.DISCONNECTOR, true, false, false, 3, 1);
        createSwitch(v2, "v2dload", "v2dload", SwitchKind.DISCONNECTOR, true, false, false, 1, 4);
        createSwitch(v2, "v2bload", "v2bload", SwitchKind.BREAKER, true, false, false, 4, 5);
        createLoad(v2, "v2load", "v2load", "v2load", 1, ConnectablePosition.Direction.BOTTOM, 5, 0., 0.);

        return network;
    }

    @Test
    public void testGetIdentifiable() {
        try (NetworkStoreService service = createNetworkStoreService(randomServerPort)) {
            service.flush(EurostagTutorialExample1Factory.create(service.getNetworkFactory()));
        }

        try (NetworkStoreService service = createNetworkStoreService(randomServerPort)) {
            Network network = service.getNetwork(service.getNetworkIds().keySet().iterator().next());
            Identifiable gen = network.getIdentifiable("GEN");
            assertNotNull(gen);
            assertTrue(gen instanceof Generator);

            Identifiable bus = network.getIdentifiable("NLOAD");
            assertNotNull(bus);
            assertTrue(bus instanceof Bus);

            assertEquals(16, network.getIdentifiables().size());
            assertEquals(Arrays.asList("P1", "P2", "VLHV2", "VLHV1", "VLGEN", "VLLOAD", "GEN", "LOAD", "NGEN_NHV1",
                    "NHV2_NLOAD", "NHV1_NHV2_2", "NHV1_NHV2_1", "NLOAD", "NHV1", "NHV2", "NGEN"),
                network.getIdentifiables().stream().map(Identifiable::getId).collect(Collectors.toList()));
        }
    }

    @Test
    public void shuntCompensatorTest() {
        try (NetworkStoreService service = createNetworkStoreService(randomServerPort)) {
            Network network = NetworkStorageTestCaseFactory.create(service.getNetworkFactory());
            service.flush(network);
        }

        try (NetworkStoreService service = createNetworkStoreService(randomServerPort)) {
            Map<UUID, String> networkIds = service.getNetworkIds();
            assertEquals(1, networkIds.size());

            Network readNetwork = service.getNetwork(networkIds.keySet().stream().findFirst().get());
            assertEquals("networkTestCase", readNetwork.getId());

            assertEquals(2, readNetwork.getShuntCompensatorCount());

            ShuntCompensator shunt1 = readNetwork.getShuntCompensatorStream().findFirst().get();
            assertEquals("SHUNT1", shunt1.getId());
            assertFalse(shunt1.isFictitious());
            assertTrue(shunt1.isVoltageRegulatorOn());
            assertEquals(5, shunt1.getSectionCount());
            assertEquals(10, shunt1.getMaximumSectionCount());
            assertEquals(5, shunt1.getB(), 0.01);
            assertEquals(10, shunt1.getG(), 0.01);
            assertEquals(1, shunt1.getB(1), 0.01);
            assertEquals(2, shunt1.getG(1), 0.01);
            assertEquals(380, shunt1.getTargetV(), 0.1);
            assertEquals(10, shunt1.getTargetDeadband(), 0.1);
            assertEquals(200, shunt1.getTerminal().getQ(), 0.1);
            assertEquals(ShuntCompensatorModelType.LINEAR, shunt1.getModelType());
            ShuntCompensatorModel shuntModel = shunt1.getModel();
            ShuntCompensatorLinearModel shuntLinearModel = shunt1.getModel(ShuntCompensatorLinearModel.class);
            assertEquals(1, ((ShuntCompensatorLinearModel) shuntModel).getBPerSection(), 0.001);
            assertEquals(2, shuntLinearModel.getGPerSection(), 0.001);

            shunt1.setTargetV(420);
            shunt1.setVoltageRegulatorOn(false);
            shunt1.setSectionCount(8);
            shunt1.setTargetDeadband(20);
            shunt1.getTerminal().setQ(600);
            ((ShuntCompensatorLinearModel) shunt1.getModel()).setBPerSection(3);
            ((ShuntCompensatorLinearModel) shunt1.getModel()).setGPerSection(4);
            ((ShuntCompensatorLinearModel) shunt1.getModel()).setMaximumSectionCount(10);

            ShuntCompensator shunt2 = readNetwork.getShuntCompensatorStream().skip(1).findFirst().get();
            assertEquals("SHUNT2", shunt2.getId());
            assertFalse(shunt2.isFictitious());
            assertFalse(shunt2.isVoltageRegulatorOn());
            assertEquals(3, shunt2.getSectionCount());
            assertEquals(420, shunt2.getTargetV(), 0.1);
            assertEquals(20, shunt2.getTargetDeadband(), 0.1);
            assertEquals(600, shunt2.getTerminal().getQ(), 0.1);
            assertEquals(ShuntCompensatorModelType.NON_LINEAR, shunt2.getModelType());
            assertEquals(1, ((ShuntCompensatorNonLinearModel) shunt2.getModel()).getAllSections().get(0).getB(), 0.001);
            assertEquals(2, ((ShuntCompensatorNonLinearModel) shunt2.getModel()).getAllSections().get(0).getG(), 0.001);
            assertEquals(3, ((ShuntCompensatorNonLinearModel) shunt2.getModel()).getAllSections().get(1).getB(), 0.001);
            assertEquals(4, ((ShuntCompensatorNonLinearModel) shunt2.getModel()).getAllSections().get(1).getG(), 0.001);
            assertEquals(5, ((ShuntCompensatorNonLinearModel) shunt2.getModel()).getAllSections().get(2).getB(), 0.001);
            assertEquals(6, ((ShuntCompensatorNonLinearModel) shunt2.getModel()).getAllSections().get(2).getG(), 0.001);
            assertEquals(7, ((ShuntCompensatorNonLinearModel) shunt2.getModel()).getAllSections().get(3).getB(), 0.001);
            assertEquals(8, ((ShuntCompensatorNonLinearModel) shunt2.getModel()).getAllSections().get(3).getG(), 0.001);
            ((ShuntCompensatorNonLinearModel) shunt2.getModel()).getAllSections().get(0).setB(11);
            ((ShuntCompensatorNonLinearModel) shunt2.getModel()).getAllSections().get(0).setG(12);

            shunt2.setFictitious(true);
            shunt2.setTargetV(450);
            shunt2.setVoltageRegulatorOn(true);
            shunt2.setSectionCount(1);
            shunt2.setTargetDeadband(80);
            shunt2.getTerminal().setQ(800);

            service.flush(readNetwork);  // flush the network
        }

        // reload modified network
        try (NetworkStoreService service = createNetworkStoreService(randomServerPort)) {
            Map<UUID, String> networkIds = service.getNetworkIds();
            Network readNetwork = service.getNetwork(networkIds.keySet().stream().findFirst().get());

            ShuntCompensator shunt1 = readNetwork.getShuntCompensatorStream().findFirst().get();
            assertNotNull(shunt1);
            assertFalse(shunt1.isFictitious());
            assertFalse(shunt1.isVoltageRegulatorOn());
            assertEquals(8, shunt1.getSectionCount());
            assertEquals(420, shunt1.getTargetV(), 0.1);
            assertEquals(20, shunt1.getTargetDeadband(), 0.1);
            assertEquals(600, shunt1.getTerminal().getQ(), 0.1);

            ShuntCompensator shunt2 = readNetwork.getShuntCompensatorStream().skip(1).findFirst().get();
            assertNotNull(shunt2);
            assertTrue(shunt2.isFictitious());
            assertTrue(shunt2.isVoltageRegulatorOn());
            assertEquals(1, shunt2.getSectionCount());
            assertEquals(450, shunt2.getTargetV(), 0.1);
            assertEquals(80, shunt2.getTargetDeadband(), 0.1);
            assertEquals(800, shunt2.getTerminal().getQ(), 0.1);
        }
    }

    @Test
    public void testShuntCompensatorRemove() {
        try (NetworkStoreService service = createNetworkStoreService(randomServerPort)) {
            Network network = NetworkStorageTestCaseFactory.create(service.getNetworkFactory());
            service.flush(network);
        }

        try (NetworkStoreService service = createNetworkStoreService(randomServerPort)) {
            Map<UUID, String> networkIds = service.getNetworkIds();
            assertEquals(1, networkIds.size());
            Network readNetwork = service.getNetwork(networkIds.keySet().stream().findFirst().get());
            assertEquals(2, readNetwork.getShuntCompensatorCount());
            readNetwork.getShuntCompensator("SHUNT1").remove();
            assertEquals(1, readNetwork.getShuntCompensatorCount());
            service.flush(readNetwork);
        }

        try (NetworkStoreService service = createNetworkStoreService(randomServerPort)) {
            Map<UUID, String> networkIds = service.getNetworkIds();
            assertEquals(1, networkIds.size());
            Network readNetwork = service.getNetwork(networkIds.keySet().stream().findFirst().get());
            assertEquals(1, readNetwork.getShuntCompensatorCount());
        }
    }

    @Test
    public void getIdentifiableNetworkTest() {
        try (NetworkStoreService service = createNetworkStoreService(randomServerPort)) {
            Network network = EurostagTutorialExample1Factory.create(service.getNetworkFactory());
            service.flush(network);
        }

        try (NetworkStoreService service = createNetworkStoreService(randomServerPort)) {
            Map<UUID, String> networkIds = service.getNetworkIds();
            Network network = service.getNetwork(networkIds.keySet().stream().findFirst().orElseThrow(AssertionError::new));
            // network is itself an identifiable
            assertSame(network, network.getIdentifiable(network.getId()));
        }
    }

    @Test
    public void regulatingShuntTest() {
        try (NetworkStoreService service = createNetworkStoreService(randomServerPort)) {
            Network network = ShuntTestCaseFactory.create(service.getNetworkFactory());
            service.flush(network);
        }

        try (NetworkStoreService service = createNetworkStoreService(randomServerPort)) {
            Map<UUID, String> networkIds = service.getNetworkIds();
            Network network = service.getNetwork(networkIds.keySet().stream().findFirst().orElseThrow(AssertionError::new));
            ShuntCompensator sc = network.getShuntCompensator("SHUNT");
            assertNotNull(sc);
            assertTrue(sc.isVoltageRegulatorOn());
            assertEquals(200.0, sc.getTargetV(), 0);
            assertEquals(5.0, sc.getTargetDeadband(), 0);
            assertEquals("LOAD", sc.getRegulatingTerminal().getConnectable().getId());

            sc.setVoltageRegulatorOn(false);
            sc.setTargetV(210.0);
            sc.setTargetDeadband(3.0);

            service.flush(network);
        }

        try (NetworkStoreService service = createNetworkStoreService(randomServerPort)) {
            Map<UUID, String> networkIds = service.getNetworkIds();
            Network network = service.getNetwork(networkIds.keySet().stream().findFirst().orElseThrow(AssertionError::new));
            assertEquals(1, network.getShuntCompensatorCount());
            assertEquals(1, network.getVoltageLevel("VL1").getShuntCompensatorCount());
            ShuntCompensator sc = network.getShuntCompensator("SHUNT");
            assertNotNull(sc);
            assertFalse(sc.isVoltageRegulatorOn());
            assertEquals(210.0, sc.getTargetV(), 0);
            assertEquals(3.0, sc.getTargetDeadband(), 0);
        }
    }

    @Test
    public void propertiesTest() {
        try (NetworkStoreService service = createNetworkStoreService(randomServerPort)) {
            Network network = EurostagTutorialExample1Factory.create(service.getNetworkFactory());
            Generator gen = network.getGenerator("GEN");

            assertFalse(gen.hasProperty());
            assertFalse(gen.hasProperty("foo"));
            assertNull(gen.getProperty("foo"));
            assertTrue(gen.getPropertyNames().isEmpty());

            gen.setProperty("foo", "bar");
            assertEquals("bar", gen.getProperty("foo"));
            service.flush(network);
        }

        try (NetworkStoreService service = createNetworkStoreService(randomServerPort)) {
            Map<UUID, String> networkIds = service.getNetworkIds();
            Network network = service.getNetwork(networkIds.keySet().stream().findFirst().orElseThrow(AssertionError::new));
            Generator gen = network.getGenerator("GEN");
            assertTrue(gen.hasProperty());
            assertTrue(gen.hasProperty("foo"));
            assertEquals("bar", gen.getProperty("foo"));
            assertEquals(Collections.singleton("foo"), gen.getPropertyNames());
            assertEquals(1, gen.getPropertyNames().size());
        }
    }

    @Test
    public void ratedSTest() {
        try (NetworkStoreService service = createNetworkStoreService(randomServerPort)) {
            Network network = ThreeWindingsTransformerNetworkFactory.create(service.getNetworkFactory());
            ThreeWindingsTransformer twt = network.getThreeWindingsTransformer("3WT");
            assertTrue(Double.isNaN(twt.getLeg1().getRatedS()));
            twt.getLeg1().setRatedS(101);
            assertEquals(101, twt.getLeg1().getRatedS(), 0);
            service.flush(network);
        }

        try (NetworkStoreService service = createNetworkStoreService(randomServerPort)) {
            Map<UUID, String> networkIds = service.getNetworkIds();
            Network network = service.getNetwork(networkIds.keySet().stream().findFirst().orElseThrow(AssertionError::new));
            ThreeWindingsTransformer twt = network.getThreeWindingsTransformer("3WT");
            assertEquals(101, twt.getLeg1().getRatedS(), 0);
        }
    }

    @Test
    public void testVisit2WTConnectedInOneVLOnlyIssue() {
        String filePath = "/BrranchConnectedInOneVLOnlyIssue.uct";
        ReadOnlyDataSource dataSource = getResource(filePath, filePath);
        Network network = new UcteImporter().importData(dataSource, new NetworkFactoryImpl(), null);
        Set<TwoSides> visitedLineSides = new HashSet<>();
        Set<TwoSides> visited2WTSides = new HashSet<>();
        Set<ThreeSides> visited3WTSides = new HashSet<>();
        network.getVoltageLevelStream().findFirst().get().visitEquipments(new DefaultTopologyVisitor() {
            @Override
            public void visitTwoWindingsTransformer(TwoWindingsTransformer transformer, TwoSides side) {
                visited2WTSides.add(side);
            }

            @Override
            public void visitThreeWindingsTransformer(ThreeWindingsTransformer transformer, ThreeSides side) {
                visited3WTSides.add(side);
            }

            @Override
            public void visitLine(Line line, TwoSides side) {
                visitedLineSides.add(side);
            }
        });

        assertEquals(2, visitedLineSides.size());
        assertTrue(visitedLineSides.contains(TwoSides.ONE));
        assertTrue(visitedLineSides.contains(TwoSides.TWO));

        assertEquals(2, visited2WTSides.size());
        assertTrue(visited2WTSides.contains(TwoSides.ONE));
        assertTrue(visited2WTSides.contains(TwoSides.TWO));

        assertEquals(0, visited3WTSides.size());
    }

    @Test
    public void activeAndApparentPowerLimitsTest() {
        try (NetworkStoreService service = createNetworkStoreService(randomServerPort)) {
            Network network = NetworkStorageTestCaseFactory.create(service.getNetworkFactory());
            service.flush(network);
        }

        try (NetworkStoreService service = createNetworkStoreService(randomServerPort)) {

            Map<UUID, String> networkIds = service.getNetworkIds();

            assertEquals(1, networkIds.size());

            Network readNetwork = service.getNetwork(networkIds.keySet().stream().findFirst().get());

            assertEquals("networkTestCase", readNetwork.getId());

            assertEquals(2, readNetwork.getDanglingLineCount());

            DanglingLine danglingLine = readNetwork.getDanglingLine("DL2");

            readNetwork.getThreeWindingsTransformer("TWT1").getLeg1().newActivePowerLimits().setPermanentLimit(10).add();
            readNetwork.getThreeWindingsTransformer("TWT1").getLeg1().newApparentPowerLimits().setPermanentLimit(20).add();

            assertEquals(10, readNetwork.getThreeWindingsTransformer("TWT1").getLeg1().getActivePowerLimits().orElseThrow().getPermanentLimit(), 0.1);
            assertEquals(20, readNetwork.getThreeWindingsTransformer("TWT1").getLeg1().getApparentPowerLimits().orElseThrow().getPermanentLimit(), 0.1);

            ApparentPowerLimits apparentPowerLimits = danglingLine.getApparentPowerLimits().orElseThrow();
            assertEquals(400, apparentPowerLimits.getPermanentLimit(), 0.1);
            assertEquals(550, apparentPowerLimits.getTemporaryLimitValue(20), 0.1);
            ApparentPowerLimits.TemporaryLimit temporaryLimit = apparentPowerLimits.getTemporaryLimit(20);
            assertEquals(550, temporaryLimit.getValue(), 0.1);
            assertEquals("APL_TL1", temporaryLimit.getName());
            assertFalse(temporaryLimit.isFictitious());
            assertEquals(450, apparentPowerLimits.getTemporaryLimitValue(40), 0.1);
            temporaryLimit = apparentPowerLimits.getTemporaryLimit(40);
            assertEquals(450, temporaryLimit.getValue(), 0.1);
            assertEquals("APL_TL2", temporaryLimit.getName());
            assertTrue(temporaryLimit.isFictitious());

            ActivePowerLimits activePowerLimits = danglingLine.getActivePowerLimits().orElseThrow();
            assertEquals(300, activePowerLimits.getPermanentLimit(), 0.1);
            assertEquals(450, activePowerLimits.getTemporaryLimitValue(20), 0.1);
            ActivePowerLimits.TemporaryLimit temporaryLimit2 = activePowerLimits.getTemporaryLimit(20);
            assertEquals(450, temporaryLimit2.getValue(), 0.1);
            assertEquals("ACL_TL1", temporaryLimit2.getName());
            assertFalse(temporaryLimit2.isFictitious());
            assertEquals(350, activePowerLimits.getTemporaryLimitValue(40), 0.1);
            temporaryLimit2 = activePowerLimits.getTemporaryLimit(40);
            assertEquals(350, temporaryLimit2.getValue(), 0.1);
            assertEquals("ACL_TL2", temporaryLimit2.getName());
            assertTrue(temporaryLimit2.isFictitious());

            Line line = readNetwork.getLine("LINE1");

            apparentPowerLimits = line.getApparentPowerLimits1().orElseThrow();
            assertEquals(1000, apparentPowerLimits.getPermanentLimit(), 0.1);
            assertEquals(500, apparentPowerLimits.getTemporaryLimitValue(20), 0.1);
            temporaryLimit = apparentPowerLimits.getTemporaryLimit(20);
            assertEquals(500, temporaryLimit.getValue(), 0.1);
            assertEquals("APL_TL1", temporaryLimit.getName());
            assertFalse(temporaryLimit.isFictitious());
            assertEquals(250, apparentPowerLimits.getTemporaryLimitValue(40), 0.1);
            temporaryLimit = apparentPowerLimits.getTemporaryLimit(40);
            assertEquals(250, temporaryLimit.getValue(), 0.1);
            assertEquals("APL_TL2", temporaryLimit.getName());
            assertTrue(temporaryLimit.isFictitious());

            apparentPowerLimits = line.getApparentPowerLimits2().orElseThrow();
            assertEquals(2000, apparentPowerLimits.getPermanentLimit(), 0.1);
            assertEquals(1000, apparentPowerLimits.getTemporaryLimitValue(20), 0.1);
            temporaryLimit = apparentPowerLimits.getTemporaryLimit(20);
            assertEquals(1000, temporaryLimit.getValue(), 0.1);
            assertEquals("APL_TL3", temporaryLimit.getName());
            assertFalse(temporaryLimit.isFictitious());
            assertEquals(500, apparentPowerLimits.getTemporaryLimitValue(40), 0.1);
            temporaryLimit = apparentPowerLimits.getTemporaryLimit(40);
            assertEquals(500, temporaryLimit.getValue(), 0.1);
            assertEquals("APL_TL4", temporaryLimit.getName());
            assertTrue(temporaryLimit.isFictitious());

            activePowerLimits = line.getActivePowerLimits1().orElseThrow();
            assertEquals(3000, activePowerLimits.getPermanentLimit(), 0.1);
            assertEquals(1500, activePowerLimits.getTemporaryLimitValue(20), 0.1);
            temporaryLimit2 = activePowerLimits.getTemporaryLimit(20);
            assertEquals(1500, temporaryLimit2.getValue(), 0.1);
            assertEquals("ACL_TL1", temporaryLimit2.getName());
            assertFalse(temporaryLimit2.isFictitious());
            assertEquals(750, activePowerLimits.getTemporaryLimitValue(40), 0.1);
            temporaryLimit2 = activePowerLimits.getTemporaryLimit(40);
            assertEquals(750, temporaryLimit2.getValue(), 0.1);
            assertEquals("ACL_TL2", temporaryLimit2.getName());
            assertTrue(temporaryLimit2.isFictitious());

            activePowerLimits = line.getActivePowerLimits2().orElseThrow();
            assertEquals(4000, activePowerLimits.getPermanentLimit(), 0.1);
            assertEquals(2000, activePowerLimits.getTemporaryLimitValue(20), 0.1);
            temporaryLimit2 = activePowerLimits.getTemporaryLimit(20);
            assertEquals(2000, temporaryLimit2.getValue(), 0.1);
            assertEquals("ACL_TL3", temporaryLimit2.getName());
            assertFalse(temporaryLimit2.isFictitious());
            assertEquals(1000, activePowerLimits.getTemporaryLimitValue(40), 0.1);
            temporaryLimit2 = activePowerLimits.getTemporaryLimit(40);
            assertEquals(1000, temporaryLimit2.getValue(), 0.1);
            assertEquals("ACL_TL4", temporaryLimit2.getName());
            assertTrue(temporaryLimit2.isFictitious());

            activePowerLimits.setPermanentLimit(5000);
            apparentPowerLimits.setPermanentLimit(5000);
            assertEquals(5000, activePowerLimits.getPermanentLimit(), 0.1);
            assertEquals(5000, apparentPowerLimits.getPermanentLimit(), 0.1);
        }
    }

    @Test
    public void activePowerLimitsAdderValidationTest() {
        try (NetworkStoreService service = createNetworkStoreService(randomServerPort)) {
            Network network = NetworkStorageTestCaseFactory.create(service.getNetworkFactory());
            service.flush(network);
        }

        try (NetworkStoreService service = createNetworkStoreService(randomServerPort)) {

            Map<UUID, String> networkIds = service.getNetworkIds();

            assertEquals(1, networkIds.size());

            Network readNetwork = service.getNetwork(networkIds.keySet().stream().findFirst().get());

            assertEquals("networkTestCase", readNetwork.getId());

            assertThrows(ValidationException.class, () -> readNetwork.getLine("LINE1").newActivePowerLimits1().setPermanentLimit(15).beginTemporaryLimit().endTemporaryLimit().add())
                .getMessage().contains("temporary limit value is not set");
            assertThrows(ValidationException.class, () -> readNetwork.getLine("LINE1").newActivePowerLimits1().setPermanentLimit(15).beginTemporaryLimit().setValue(-2).endTemporaryLimit().add())
                .getMessage().contains("temporary limit value must be > 0");
            assertThrows(ValidationException.class, () -> readNetwork.getLine("LINE1").newActivePowerLimits1().setPermanentLimit(15).beginTemporaryLimit().setValue(2).endTemporaryLimit().add())
                .getMessage().contains("acceptable duration is not set");
            assertThrows(ValidationException.class, () -> readNetwork.getLine("LINE1").newActivePowerLimits1().setPermanentLimit(15).beginTemporaryLimit().setValue(2).setAcceptableDuration(-2).endTemporaryLimit().add())
                .getMessage().contains("acceptable duration must be >= 0");

            assertThrows(ValidationException.class, () -> readNetwork.getLine("LINE1").newActivePowerLimits1().setPermanentLimit(15).beginTemporaryLimit().ensureNameUnicity().setValue(2).setAcceptableDuration(2).endTemporaryLimit().add())
                .getMessage().contains("name is not set");
            readNetwork.getLine("LINE1").newActivePowerLimits1().setPermanentLimit(15)
                .beginTemporaryLimit().setName("name").ensureNameUnicity().setValue(2).setAcceptableDuration(2).endTemporaryLimit()
                .beginTemporaryLimit().setName("name").ensureNameUnicity().setValue(1).setAcceptableDuration(4).endTemporaryLimit()
                .add();
            assertEquals("name#0", readNetwork.getLine("LINE1").getActivePowerLimits1().orElseThrow().getTemporaryLimit(4).getName());
        }
    }

    @Test
    public void apparentPowerLimitsAdderValidationTest() {
        try (NetworkStoreService service = createNetworkStoreService(randomServerPort)) {
            Network network = NetworkStorageTestCaseFactory.create(service.getNetworkFactory());
            service.flush(network);
        }

        try (NetworkStoreService service = createNetworkStoreService(randomServerPort)) {

            Map<UUID, String> networkIds = service.getNetworkIds();

            assertEquals(1, networkIds.size());

            Network readNetwork = service.getNetwork(networkIds.keySet().stream().findFirst().get());

            assertEquals("networkTestCase", readNetwork.getId());

            assertThrows(ValidationException.class, () -> readNetwork.getLine("LINE1").newApparentPowerLimits1().setPermanentLimit(15).beginTemporaryLimit().endTemporaryLimit().add())
                .getMessage().contains("temporary limit value is not set");
            assertThrows(ValidationException.class, () -> readNetwork.getLine("LINE1").newApparentPowerLimits1().setPermanentLimit(15).beginTemporaryLimit().setValue(-2).endTemporaryLimit().add())
                .getMessage().contains("temporary limit value must be > 0");
            assertThrows(ValidationException.class, () -> readNetwork.getLine("LINE1").newApparentPowerLimits1().setPermanentLimit(15).beginTemporaryLimit().setValue(2).endTemporaryLimit().add())
                .getMessage().contains("acceptable duration is not set");
            assertThrows(ValidationException.class, () -> readNetwork.getLine("LINE1").newApparentPowerLimits1().setPermanentLimit(15).beginTemporaryLimit().setValue(2).setAcceptableDuration(-2).endTemporaryLimit().add())
                .getMessage().contains("acceptable duration must be >= 0");

            assertThrows(ValidationException.class, () -> readNetwork.getLine("LINE1").newApparentPowerLimits1().setPermanentLimit(15).beginTemporaryLimit().ensureNameUnicity().setValue(2).setAcceptableDuration(2).endTemporaryLimit().add())
                .getMessage().contains("name is not set");
            readNetwork.getLine("LINE1").newApparentPowerLimits1().setPermanentLimit(15)
                .beginTemporaryLimit().setName("name").ensureNameUnicity().setValue(2).setAcceptableDuration(2).endTemporaryLimit()
                .beginTemporaryLimit().setName("name").ensureNameUnicity().setValue(1).setAcceptableDuration(4).endTemporaryLimit()
                .add();
            assertEquals("name#0", readNetwork.getLine("LINE1").getApparentPowerLimits1().orElseThrow().getTemporaryLimit(4).getName());
        }
    }

    @Test
<<<<<<< HEAD
    public void batteryActivePowerControlTest() {
        try (NetworkStoreService service = createNetworkStoreService()) {
            Network network = NetworkStorageTestCaseFactory.create(service.getNetworkFactory());
            service.flush(network);
        }

        try (NetworkStoreService service = createNetworkStoreService()) {

            Map<UUID, String> networkIds = service.getNetworkIds();

            assertEquals(1, networkIds.size());

            Network readNetwork = service.getNetwork(networkIds.keySet().stream().findFirst().get());

            assertEquals("networkTestCase", readNetwork.getId());

            assertEquals(1, readNetwork.getBatteryCount());

            Battery battery = readNetwork.getBattery("battery");

            battery.newExtension(ActivePowerControlAdder.class)
                    .withParticipate(false)
                    .withDroop(1.0f)
                    .add();
            ActivePowerControl activePowerControl = battery.getExtension(ActivePowerControl.class);
            assertFalse(activePowerControl.isParticipate());
            assertEquals(1.0f, activePowerControl.getDroop(), 0.01);

            activePowerControl = battery.getExtensionByName("activePowerControl");
            assertFalse(activePowerControl.isParticipate());
            assertEquals(1.0f, activePowerControl.getDroop(), 0.01);

            Collection<Extension<Battery>> extensions = battery.getExtensions();
            assertEquals(1, extensions.size());
            activePowerControl = (ActivePowerControl) extensions.iterator().next();
            assertFalse(activePowerControl.isParticipate());
            assertEquals(1.0f, activePowerControl.getDroop(), 0.01);
        }
    }

    @Test
    public void lccActivePowerControlTest() {
        try (NetworkStoreService service = createNetworkStoreService()) {
            Network network = NetworkStorageTestCaseFactory.create(service.getNetworkFactory());
            service.flush(network);
        }

        try (NetworkStoreService service = createNetworkStoreService()) {

            Map<UUID, String> networkIds = service.getNetworkIds();

            assertEquals(1, networkIds.size());

            Network readNetwork = service.getNetwork(networkIds.keySet().stream().findFirst().get());

            assertEquals("networkTestCase", readNetwork.getId());

            LccConverterStation lccConverterStation = readNetwork.getLccConverterStation("LCC2");

            assertThrows(UnsupportedOperationException.class, () -> lccConverterStation.newExtension(ActivePowerControlAdder.class).withParticipate(false).withDroop(1.0f).add())
                .getMessage().contains("Cannot set ActivePowerControl");
            assertNull(lccConverterStation.getExtension(ActivePowerControl.class));
        }
    }

    @Test
    public void loadActivePowerControlTest() {
        try (NetworkStoreService service = createNetworkStoreService()) {
            Network network = NetworkStorageTestCaseFactory.create(service.getNetworkFactory());
            service.flush(network);
        }

        try (NetworkStoreService service = createNetworkStoreService()) {

            Map<UUID, String> networkIds = service.getNetworkIds();

            assertEquals(1, networkIds.size());

            Network readNetwork = service.getNetwork(networkIds.keySet().stream().findFirst().get());

            assertEquals("networkTestCase", readNetwork.getId());

            Load load = readNetwork.getLoad("load1");

            assertThrows(UnsupportedOperationException.class, () -> load.newExtension(ActivePowerControlAdder.class).withParticipate(false).withDroop(1.0f).add())
                .getMessage().contains("Cannot set ActivePowerControl");
            assertNull(load.getExtension(ActivePowerControl.class));
        }
    }

    @Test
    public void hvdcAngleDroopActivePowerControlExtensionTest() {
        try (NetworkStoreService service = createNetworkStoreService()) {
            Network network = HvdcTestNetwork.createVsc(service.getNetworkFactory());
            HvdcLine hvdcLine = network.getHvdcLine("L");
            assertNull(hvdcLine.getExtension(HvdcAngleDroopActivePowerControl.class));
            assertNull(hvdcLine.getExtensionByName("hvdcAngleDroopActivePowerControl"));
            assertTrue(hvdcLine.getExtensions().isEmpty());
            hvdcLine.newExtension(HvdcAngleDroopActivePowerControlAdder.class)
                .withP0(10.0f)
                .withDroop(5.0f)
                .withEnabled(true)
                .add();
            assertNotNull(hvdcLine.getExtension(HvdcAngleDroopActivePowerControl.class));
            assertNotNull(hvdcLine.getExtensionByName("hvdcAngleDroopActivePowerControl"));
            assertFalse(hvdcLine.getExtensions().isEmpty());
            HvdcAngleDroopActivePowerControl hvdcAngleDroopActivePowerControl = hvdcLine.getExtension(HvdcAngleDroopActivePowerControl.class);
            assertEquals(10.0f, hvdcAngleDroopActivePowerControl.getP0(), 0.1f);
            assertEquals(5.0f, hvdcAngleDroopActivePowerControl.getDroop(), 0.1f);
            assertTrue(hvdcAngleDroopActivePowerControl.isEnabled());

            service.flush(network);

            hvdcAngleDroopActivePowerControl.setP0(20.0f);
            hvdcAngleDroopActivePowerControl.setDroop(80.0f);
            hvdcAngleDroopActivePowerControl.setEnabled(false);
            assertEquals(20.0f, hvdcAngleDroopActivePowerControl.getP0(), 0.1f);
            assertEquals(80.0f, hvdcAngleDroopActivePowerControl.getDroop(), 0.1f);
            assertFalse(hvdcAngleDroopActivePowerControl.isEnabled());

            assertEquals("L", hvdcAngleDroopActivePowerControl.getExtendable().getId());
            assertThrows(IllegalArgumentException.class, () -> hvdcAngleDroopActivePowerControl.setP0(Float.NaN));
            assertThrows(IllegalArgumentException.class, () -> hvdcAngleDroopActivePowerControl.setDroop(Float.NaN));
        }

        try (NetworkStoreService service = createNetworkStoreService()) {
            Map<UUID, String> networkIds = service.getNetworkIds();
            Network network = service.getNetwork(networkIds.keySet().stream().findFirst().orElseThrow(AssertionError::new));

            HvdcLine hvdcLine = network.getHvdcLine("L");
            assertNotNull(hvdcLine.getExtension(HvdcAngleDroopActivePowerControl.class));
            assertNotNull(hvdcLine.getExtensionByName("hvdcAngleDroopActivePowerControl"));
            assertFalse(hvdcLine.getExtensions().isEmpty());

            HvdcAngleDroopActivePowerControl hvdcAngleDroopActivePowerControl = hvdcLine.getExtension(HvdcAngleDroopActivePowerControl.class);
            assertEquals(10.0f, hvdcAngleDroopActivePowerControl.getP0(), 0.1f);
            assertEquals(5.0f, hvdcAngleDroopActivePowerControl.getDroop(), 0.1f);
            assertTrue(hvdcAngleDroopActivePowerControl.isEnabled());
        }
    }

    @Test
    public void hvdcOperatorActivePowerRangeExtensionTest() {
        try (NetworkStoreService service = createNetworkStoreService()) {
            Network network = HvdcTestNetwork.createVsc(service.getNetworkFactory());
            HvdcLine hvdcLine = network.getHvdcLine("L");
            assertNull(hvdcLine.getExtension(HvdcOperatorActivePowerRange.class));
            assertNull(hvdcLine.getExtensionByName("hvdcOperatorActivePowerRange"));
            assertTrue(hvdcLine.getExtensions().isEmpty());
            hvdcLine.newExtension(HvdcOperatorActivePowerRangeAdder.class)
                .withOprFromCS1toCS2(15.0f)
                .withOprFromCS2toCS1(8.0f)
                .add();
            assertNotNull(hvdcLine.getExtension(HvdcOperatorActivePowerRange.class));
            assertNotNull(hvdcLine.getExtensionByName("hvdcOperatorActivePowerRange"));
            assertFalse(hvdcLine.getExtensions().isEmpty());
            HvdcOperatorActivePowerRange hvdcOperatorActivePowerRange = hvdcLine.getExtension(HvdcOperatorActivePowerRange.class);
            assertEquals(15.0f, hvdcOperatorActivePowerRange.getOprFromCS1toCS2(), 0.1f);
            assertEquals(8.0f, hvdcOperatorActivePowerRange.getOprFromCS2toCS1(), 0.1f);

            service.flush(network);

            hvdcOperatorActivePowerRange.setOprFromCS1toCS2(30.0f);
            hvdcOperatorActivePowerRange.setOprFromCS2toCS1(22.0f);
            assertEquals(30.0f, hvdcOperatorActivePowerRange.getOprFromCS1toCS2(), 0.1f);
            assertEquals(22.0f, hvdcOperatorActivePowerRange.getOprFromCS2toCS1(), 0.1f);

            assertEquals("L", hvdcOperatorActivePowerRange.getExtendable().getId());
            assertThrows(IllegalArgumentException.class, () -> hvdcOperatorActivePowerRange.setOprFromCS1toCS2(-1.0f));
            assertThrows(IllegalArgumentException.class, () -> hvdcOperatorActivePowerRange.setOprFromCS2toCS1(-2.0f));
        }

        try (NetworkStoreService service = createNetworkStoreService()) {
            Map<UUID, String> networkIds = service.getNetworkIds();
            Network network = service.getNetwork(networkIds.keySet().stream().findFirst().orElseThrow(AssertionError::new));

            HvdcLine hvdcLine = network.getHvdcLine("L");
            assertNotNull(hvdcLine.getExtension(HvdcOperatorActivePowerRange.class));
            assertNotNull(hvdcLine.getExtensionByName("hvdcOperatorActivePowerRange"));
            assertFalse(hvdcLine.getExtensions().isEmpty());

            HvdcOperatorActivePowerRange hvdcOperatorActivePowerRange = hvdcLine.getExtension(HvdcOperatorActivePowerRange.class);
            assertEquals(15.0f, hvdcOperatorActivePowerRange.getOprFromCS1toCS2(), 0.1f);
            assertEquals(8.0f, hvdcOperatorActivePowerRange.getOprFromCS2toCS1(), 0.1f);
        }
    }

    @Test
    public void cgmesControlAreaDanglingLineTest() {
        try (NetworkStoreService service = createNetworkStoreService()) {
            // import new network in the store
            Network network = service.importNetwork(CgmesConformity1Catalog.microGridBaseCaseBE().dataSource());
            CgmesControlAreas cgmesControlAreas = network.getExtension(CgmesControlAreas.class);
            assertNotNull(cgmesControlAreas);
            assertEquals(0, cgmesControlAreas.getCgmesControlAreas().size());
        }

        try (NetworkStoreService service = createNetworkStoreService()) {
            Map<UUID, String> networkIds = service.getNetworkIds();
            assertEquals(1, networkIds.size());
            UUID networkUuid = networkIds.keySet().iterator().next();

            Network network = service.getNetwork(networkUuid);
            CgmesControlAreas cgmesControlAreas = network.getExtension(CgmesControlAreas.class);
            assertNotNull(cgmesControlAreas);
            assertEquals(0, cgmesControlAreas.getCgmesControlAreas().size());
            CgmesControlArea cgmesControlArea = cgmesControlAreas.newCgmesControlArea()
                .setId("ca1")
                .setEnergyIdentificationCodeEic("code")
                .setNetInterchange(1000)
                .add();
            cgmesControlArea.add(network.getGenerator("550ebe0d-f2b2-48c1-991f-cebea43a21aa").getTerminal());
            cgmesControlArea.add(network.getDanglingLine("a16b4a6c-70b1-4abf-9a9d-bd0fa47f9fe4").getBoundary());
            assertEquals(1, cgmesControlAreas.getCgmesControlAreas().size());
            CgmesControlArea ca1 = cgmesControlAreas.getCgmesControlArea("ca1");
            assertNotNull(ca1);

            service.flush(network);
        }

        try (NetworkStoreService service = createNetworkStoreService()) {
            Map<UUID, String> networkIds = service.getNetworkIds();
            assertEquals(1, networkIds.size());
            UUID networkUuid = networkIds.keySet().iterator().next();

            Network network = service.getNetwork(networkUuid);
            CgmesControlAreas cgmesControlAreas = network.getExtension(CgmesControlAreas.class);
            assertNotNull(cgmesControlAreas);
            assertEquals(1, cgmesControlAreas.getCgmesControlAreas().size());
            assertTrue(cgmesControlAreas.containsCgmesControlAreaId("ca1"));
            CgmesControlArea cgmesControlArea = cgmesControlAreas.getCgmesControlArea("ca1");
            assertEquals("ca1", cgmesControlArea.getId());
            assertNull(cgmesControlArea.getName());
            assertEquals("code", cgmesControlArea.getEnergyIdentificationCodeEIC());
            assertEquals(1000, cgmesControlArea.getNetInterchange(), 0);
            assertEquals(1, cgmesControlArea.getTerminals().size());
            assertEquals(1, cgmesControlArea.getBoundaries().size());
        }
    }

    @Test
    public void baseVoltageMappingTest() {
        try (NetworkStoreService service = createNetworkStoreService()) {
            // import new network in the store
            Network network = service.importNetwork(CgmesConformity1Catalog.microGridBaseCaseBE().dataSource());
            assertNull(network.getExtension(Object.class));
            assertNull(network.getExtensionByName(""));
            BaseVoltageMapping baseVoltageMapping = network.getExtension(BaseVoltageMapping.class);
            assertNotNull(baseVoltageMapping);
            assertEquals(7, baseVoltageMapping.getBaseVoltages().size());
            assertFalse(baseVoltageMapping.isBaseVoltageEmpty());
            var ht = baseVoltageMapping.getBaseVoltage(400.0);
            assertNotNull(ht);
            assertEquals("65dd04e792584b3b912374e35dec032e", ht.getId());
            assertEquals(Source.BOUNDARY, ht.getSource());
            assertEquals(400.0, ht.getNominalV(), .1);

            assertFalse(baseVoltageMapping.isBaseVoltageMapped(42.0));
            assertNull(baseVoltageMapping.getBaseVoltage(42.0));
            // IGN do not remplace IGM
            baseVoltageMapping.addBaseVoltage(10.5, "somethingIGM", Source.IGM);
            assertNotEquals("somethingIGM", baseVoltageMapping.getBaseVoltage(10.5).getId());
            // BOUNDARY replace IGM
            baseVoltageMapping.addBaseVoltage(10.5, "something", Source.BOUNDARY);
            var bvs = BaseVoltageSourceAttribute.builder().id("something").nominalV(10.5).source(Source.BOUNDARY).build();
            assertEquals(bvs, baseVoltageMapping.getBaseVoltage(10.5));
            // BOUNDARY do not replace BOUNDARY
            baseVoltageMapping.addBaseVoltage(10.5, "somethingAgain", Source.BOUNDARY);
            assertNotEquals("somethingAgain", baseVoltageMapping.getBaseVoltage(10.5).getId());
            // IGM do not replace BOUNDARY
            baseVoltageMapping.addBaseVoltage(10.5, "somethingIGM", Source.IGM);
            assertNotEquals("somethingIGM", baseVoltageMapping.getBaseVoltage(10.5).getId());

            baseVoltageMapping.addBaseVoltage(42.0, "somethingElse", Source.IGM);
            var ft = baseVoltageMapping.getBaseVoltage(42.0);
            assertEquals("somethingElse", ft.getId());
            assertEquals(Source.IGM, ft.getSource());

            var baseVolatge = baseVoltageMapping.baseVoltagesByNominalVoltageMap();
            assertEquals(baseVoltageMapping.getBaseVoltages().size(), baseVolatge.size());
            service.flush(network);

        }
        try (NetworkStoreService service = createNetworkStoreService()) {
            Map<UUID, String> networkIds = service.getNetworkIds();
            assertEquals(1, networkIds.size());
            UUID networkUuid = networkIds.keySet().iterator().next();

            Network network = service.getNetwork(networkUuid);
            BaseVoltageMapping baseVoltageMapping = network.getExtensionByName("baseVoltageMapping");

            var ft = baseVoltageMapping.getBaseVoltage(42.0);
            assertNotNull(ft);
        }
    }

    @Test
    public void cgmesControlAreaTieLineTest() {
        try (NetworkStoreService service = createNetworkStoreService()) {
            // import new network in the store
            Properties properties = new Properties();
            properties.put(CgmesImport.IMPORT_CGM_WITH_SUBNETWORKS, "false");
            service.importNetwork(CgmesConformity1Catalog.microGridBaseCaseAssembled().dataSource(), null, LocalComputationManager.getDefault(), properties);
        }

        try (NetworkStoreService service = createNetworkStoreService()) {
            Map<UUID, String> networkIds = service.getNetworkIds();
            assertEquals(1, networkIds.size());
            UUID networkUuid = networkIds.keySet().iterator().next();

            Network network = service.getNetwork(networkUuid);
            CgmesControlAreas cgmesControlAreas = network.getExtension(CgmesControlAreas.class);
            assertNotNull(cgmesControlAreas);

            assertNotNull(cgmesControlAreas);
            assertEquals(0, cgmesControlAreas.getCgmesControlAreas().size());
            CgmesControlArea cgmesControlArea = cgmesControlAreas.newCgmesControlArea()
                .setId("ca2")
                .setEnergyIdentificationCodeEic("code2")
                .setNetInterchange(800)
                .add();
            cgmesControlArea.add(((TieLine) network.getTieLine("b18cd1aa-7808-49b9-a7cf-605eaf07b006 + e8acf6b6-99cb-45ad-b8dc-16c7866a4ddc")).getDanglingLine1().getBoundary());
            assertEquals(1, cgmesControlAreas.getCgmesControlAreas().size());

            service.flush(network);
        }

        try (NetworkStoreService service = createNetworkStoreService()) {
            Map<UUID, String> networkIds = service.getNetworkIds();
            assertEquals(1, networkIds.size());
            UUID networkUuid = networkIds.keySet().iterator().next();

            Network network = service.getNetwork(networkUuid);
            CgmesControlAreas cgmesControlAreas = network.getExtension(CgmesControlAreas.class);
            assertNotNull(cgmesControlAreas);

            assertEquals(1, cgmesControlAreas.getCgmesControlAreas().size());
            CgmesControlArea cgmesControlArea = cgmesControlAreas.getCgmesControlArea("ca2");
            assertNotNull(cgmesControlArea);
            assertEquals(1, cgmesControlArea.getBoundaries().size());
        }
    }

    @Test
=======
>>>>>>> 6ad30081
    public void testImportWithoutFlush() {
        try (NetworkStoreService service = createNetworkStoreService(randomServerPort)) {

            ReportNode report = ReportNode.newRootReportNode()
                    .withMessageTemplate("test", "test")
                    .build();

            Network network = service.importNetwork(getResource("test.xiidm", "/"), report, false);
            final UUID networkUuid1 = service.getNetworkUuid(network);

            assertTrue(assertThrows(PowsyblException.class, () -> service.getNetwork(networkUuid1)).getMessage().contains(String.format("Network '%s' not found", networkUuid1)));

            network = service.importNetwork(getResource("test.xiidm", "/"), report, true);
            UUID networkUuid2 = service.getNetworkUuid(network);
            service.getNetwork(networkUuid2);
        }
    }

    @Test
    public void testImportWithProperties() {
        try (NetworkStoreService service = createNetworkStoreService(randomServerPort)) {

            ReportNode report = ReportNode.newRootReportNode()
                    .withMessageTemplate("test", "test")
                    .build();
            Properties importParameters = new Properties();
            importParameters.put("randomImportParameters", "randomImportValue");

            Network network = service.importNetwork(getResource("test.xiidm", "/"), report, importParameters, false);
            final UUID networkUuid1 = service.getNetworkUuid(network);

            assertTrue(assertThrows(PowsyblException.class, () -> service.getNetwork(networkUuid1)).getMessage().contains(String.format("Network '%s' not found", networkUuid1)));

            network = service.importNetwork(getResource("test.xiidm", "/"), report, importParameters, true);
            UUID networkUuid2 = service.getNetworkUuid(network);
            service.getNetwork(networkUuid2);
        }
    }

    @Test
    public void testImportWithReport() {
        try (NetworkStoreService service = createNetworkStoreService(randomServerPort)) {

            ReportNode report = ReportNode.newRootReportNode()
                    .withMessageTemplate("test", "test")
                    .build();

            service.importNetwork(getResource("test.xiidm", "/"), report);
            // There are validationWarnings and xiidmImportDone by default with SerDe
            assertFalse(report.getChildren().isEmpty());

            service.importNetwork(getResource("uctNetwork.uct", "/"), report);
            assertFalse(report.getChildren().isEmpty());

            service.importNetwork(getResource("uctNetwork.uct", "/"));

        }
    }

    @Test
    public void testVariants() {
        // import network on initial variant
        UUID networkUuid;
        try (NetworkStoreService service = createNetworkStoreService(randomServerPort)) {
            Network network = EurostagTutorialExample1Factory.createWithMoreGenerators(service.getNetworkFactory());
            networkUuid = service.getNetworkUuid(network);
            service.flush(network);
        }

        try (NetworkStoreService service = createNetworkStoreService(randomServerPort)) {
            Network network = service.getNetwork(networkUuid);
            assertNotNull(network);

            // check LOAD initial variant p0 value
            Load load = network.getLoad("LOAD");
            assertEquals(600, load.getP0(), 0);

            // remove a generator before clone, should be removed in both variants
            Generator gen2 = network.getGenerator("GEN2");
            gen2.remove();
            // check removal GEN2 in initial variant
            assertNull(network.getGenerator("GEN2"));
            // check that GEN2 object is not usable anymore
            PowsyblException e = assertThrows(PowsyblException.class, gen2::getId);
            assertEquals("Object has been removed in current variant", e.getMessage());

            // update a generator before clone, should be updated in both variants
            Generator gen = network.getGenerator("GEN");
            gen.setTargetP(507);
            assertEquals(507, gen.getTargetP(), 0);

            // create a load before clone, should be created in both variants
            Load load2 = network.getVoltageLevel("VLGEN").newLoad()
                .setId("LOAD2")
                .setBus("NLOAD")
                .setConnectableBus("NLOAD")
                .setP0(800.0)
                .setQ0(550.0)
                .add();
            Load load2b = network.getLoad("LOAD2");
            assertEquals(800, load2.getP0(), 0);
            assertEquals(800, load2b.getP0(), 0);

            // clone initial variant to variant "v"
            network.getVariantManager().cloneVariant(INITIAL_VARIANT_ID, "v");

            // change load p0 value on "v" variant
            network.getVariantManager().setWorkingVariant("v");
            assertNotNull(load);
            load.setP0(601);
            assertEquals(601, load.getP0(), 0);

            // check removal on "v" variant
            assertNull(network.getGenerator("GEN2"));
            // check that GENERATOR2 object is not usable anymore
            PowsyblException e1 = assertThrows(PowsyblException.class, gen2::getId);
            assertEquals("Object has been removed in current variant", e1.getMessage());

            // check that GENERATOR is modified
            Generator genb = network.getGenerator("GEN");
            assertEquals(507, gen.getTargetP(), 0);
            assertEquals(507, genb.getTargetP(), 0);

            // check that created load exists on "v" variant
            Load load2c = network.getLoad("LOAD2");
            assertEquals(800, load2.getP0(), 0);
            assertEquals(800, load2b.getP0(), 0);
            assertEquals(800, load2c.getP0(), 0);

            // save network with its new variant
            service.flush(network);
        }

        try (NetworkStoreService service = createNetworkStoreService(randomServerPort)) {
            Network network = service.getNetwork(networkUuid);

            Load load = network.getLoad("LOAD");
            assertEquals(600, load.getP0(), 0);

            // check gen2 removal on initial variant
            assertNull(network.getGenerator("GEN2"));
            // check that GEN is modified on initial variant
            Generator gen = network.getGenerator("GEN");
            assertEquals(507, gen.getTargetP(), 0);
            // check that LOAD2 is created on initial variant
            Load load2 = network.getLoad("LOAD2");
            assertEquals(800, load2.getP0(), 0);

            // check we can get "v" again and p0 value is correct
            network.getVariantManager().setWorkingVariant("v");
            assertEquals(601, load.getP0(), 0);

            // check gen2 removal on "v" variant
            assertNull(network.getGenerator("GEN2"));
            // check that GEN is modified "v" variant
            Generator genb = network.getGenerator("GEN");
            assertEquals(507, gen.getTargetP(), 0);
            assertEquals(507, genb.getTargetP(), 0);
            // check that LOAD2 is created "v" variant
            Load load2b = network.getLoad("LOAD2");
            assertEquals(800, load2.getP0(), 0);
            assertEquals(800, load2b.getP0(), 0);

            // remove LOAD on initial variant
            network.getVariantManager().setWorkingVariant(INITIAL_VARIANT_ID);
            load.remove();
            assertNull(network.getLoad("LOAD"));

            // check that LOAD object is not usable anymore
            PowsyblException e = assertThrows(PowsyblException.class, load::getId);
            assertEquals("Object has been removed in current variant", e.getMessage());

            // switch to "v" variant and check LOAD exists again
            network.getVariantManager().setWorkingVariant("v");
            assertNotNull(network.getLoad("LOAD"));
            assertEquals(601, load.getP0(), 0);

            // save LOAD removal on initial variant
            service.flush(network);
        }

        try (NetworkStoreService service = createNetworkStoreService(randomServerPort)) {
            Network network = service.getNetwork(networkUuid);

            // check LOAD still exists on initial variant
            network.getVariantManager().setWorkingVariant("v");
            assertNotNull(network.getLoad("LOAD"));

            // check LOAD is still removed on variant "v"
            network.getVariantManager().setWorkingVariant(INITIAL_VARIANT_ID);
            assertNull(network.getLoad("LOAD"));
        }

        // assert http client type call (for performance regression testing)
        var metrics = new RestClientMetrics();
        try (NetworkStoreService service = createNetworkStoreService(metrics, randomServerPort)) {
            Network network = service.getNetwork(networkUuid);
            assertEquals(1, metrics.oneGetterCallCount);
            assertEquals(0, metrics.allGetterCallCount);
            metrics.reset();
            network.getLines();
            assertEquals(0, metrics.oneGetterCallCount);
            assertEquals(1, metrics.allGetterCallCount);
            metrics.reset();
            network.getVariantManager().setWorkingVariant("v");
            // when switch from initial variant to "v" variant, we should reuse the same loading granularity
            // (one, some, all) as loading on initial variant
            assertEquals(1, metrics.oneGetterCallCount);
            assertEquals(1, metrics.allGetterCallCount);
        }
    }

    @Test
    public void emptyCacheCloneTest() {
        UUID networkUuid;
        try (NetworkStoreService service = createNetworkStoreService(randomServerPort)) {
            Network network = EurostagTutorialExample1Factory.create(service.getNetworkFactory());
            networkUuid = service.getNetworkUuid(network);
            service.flush(network);
        }

        try (NetworkStoreService service = createNetworkStoreService(randomServerPort)) {
            Network network = service.getNetwork(networkUuid);
            assertNotNull(network);

            // clone initial variant to variant "v" while nothing has been cached
            network.getVariantManager().cloneVariant(INITIAL_VARIANT_ID, "v");
            network.getVariantManager().setWorkingVariant("v");

            // check LOAD initial variant exists
            Load load = network.getLoad("LOAD");
            assertNotNull(load);
            assertEquals(600, load.getP0(), 0);
        }

        // Using NetworkStoreService.cloneVariant
        // For an empty cache and buffer this should be the same as network.getVariantManager().cloneVariant()
        try (NetworkStoreService service = createNetworkStoreService(randomServerPort)) {
            // clone initial variant to variant "v2" while nothing has been cached or modified
            service.cloneVariant(networkUuid, INITIAL_VARIANT_ID, "v2");
        }
        try (NetworkStoreService service = createNetworkStoreService(randomServerPort)) {
            Network network = service.getNetwork(networkUuid);
            assertNotNull(network);
            network.getVariantManager().setWorkingVariant("v2");

            // check LOAD variant v2 exists
            Load load = network.getLoad("LOAD");
            assertNotNull(load);
            assertEquals(600, load.getP0(), 0);
        }

        // Using NetworkStoreService.cloneVariant
        // With things in the buffer and cache, after a flush the clone should work.
        try (NetworkStoreService service = createNetworkStoreService(randomServerPort)) {
            Network network = service.getNetwork(networkUuid);
            assertNotNull(network);
            network.getVariantManager().setWorkingVariant("v2");

            // check LOAD variant v2 exists and modify
            Load load = network.getLoad("LOAD");
            assertNotNull(load);
            assertEquals(600, load.getP0(), 0);
            load.setP0(700);

            // clone initial variant after flush
            service.flush(network);
            service.cloneVariant(networkUuid, "v2", "v3");
        }
        try (NetworkStoreService service = createNetworkStoreService(randomServerPort)) {
            Network network = service.getNetwork(networkUuid);
            assertNotNull(network);
            network.getVariantManager().setWorkingVariant("v3");

            // check LOAD variant v3 exists and is modified
            Load load = network.getLoad("LOAD");
            assertNotNull(load);
            assertEquals(700, load.getP0(), 0);
        }

        // Using NetworkStoreService.cloneVariant, testing overwrite error
        try (NetworkStoreService service = createNetworkStoreService(randomServerPort)) {
            // clone initial variant over existing
            PowsyblException ex = assertThrows(PowsyblException.class,
                () -> service.cloneVariant(networkUuid, INITIAL_VARIANT_ID, "v3"));
            assertTrue(ex.getMessage().contains("already exists"));
        }
        try (NetworkStoreService service = createNetworkStoreService(randomServerPort)) {
            Network network = service.getNetwork(networkUuid);
            assertNotNull(network);
            network.getVariantManager().setWorkingVariant("v3");

            // check LOAD variant v3 exists and is still modified
            Load load = network.getLoad("LOAD");
            assertNotNull(load);
            assertEquals(700, load.getP0(), 0);
        }

        // Using NetworkStoreService.cloneVariant, testing maybeOverwrite
        try (NetworkStoreService service = createNetworkStoreService(randomServerPort)) {
            // clone initial variant over existing with mayOverwrite=true
            service.cloneVariant(networkUuid, INITIAL_VARIANT_ID, "v3", true);
        }
        try (NetworkStoreService service = createNetworkStoreService(randomServerPort)) {
            Network network = service.getNetwork(networkUuid);
            assertNotNull(network);
            network.getVariantManager().setWorkingVariant("v3");

            // check LOAD variant v3 exists and is restored to initial
            Load load = network.getLoad("LOAD");
            assertNotNull(load);
            assertEquals(600, load.getP0(), 0);
        }

        // Using NetworkStoreService.cloneVariant, testing overwrite initial
        try (NetworkStoreService service = createNetworkStoreService(randomServerPort)) {
            // clone initial variant over existing with mayOverwrite=true
            PowsyblException ex = assertThrows(PowsyblException.class,
                () -> service.cloneVariant(networkUuid, "v2", INITIAL_VARIANT_ID, true));
            assertTrue(ex.getMessage().contains("forbidden"));
        }
        try (NetworkStoreService service = createNetworkStoreService(randomServerPort)) {
            Network network = service.getNetwork(networkUuid);
            assertNotNull(network);
            network.getVariantManager().setWorkingVariant("v3");

            // check LOAD variant initial exists and not modified
            Load load = network.getLoad("LOAD");
            assertNotNull(load);
            assertEquals(600, load.getP0(), 0);
        }
    }

    @Test
    public void testVariantRemove() {
        // import network on initial variant
        UUID networkUuid;
        try (NetworkStoreService service = createNetworkStoreService(randomServerPort)) {
            Network network = EurostagTutorialExample1Factory.create(service.getNetworkFactory());
            networkUuid = service.getNetworkUuid(network);
            service.flush(network);
        }

        try (NetworkStoreService service = createNetworkStoreService(randomServerPort)) {
            Network network = service.getNetwork(networkUuid);

            // there is only initial variant
            assertEquals(1, network.getVariantManager().getVariantIds().size());

            // clone initial variant to "v" and check there now 2 variants
            network.getVariantManager().cloneVariant(INITIAL_VARIANT_ID, "v");
            assertEquals(2, network.getVariantManager().getVariantIds().size());
            network.getVariantManager().setWorkingVariant("v");

            // remove variant "v" and check we have only one variant
            network.getVariantManager().removeVariant("v");
            assertEquals(1, network.getVariantManager().getVariantIds().size());
            assertEquals(INITIAL_VARIANT_ID, network.getVariantManager().getWorkingVariantId());

            // check that we can recreate a new variant with same id "v"
            network.getVariantManager().cloneVariant(INITIAL_VARIANT_ID, "v");
            assertEquals(2, network.getVariantManager().getVariantIds().size());

            // check that we cannot create a new variant with same id
            PowsyblException e = assertThrows(PowsyblException.class, () -> network.getVariantManager().cloneVariant(INITIAL_VARIANT_ID, "v"));
            assertEquals("Variant 'v' already exists", e.getMessage());

            // change LOAD p0 on variant "v"
            network.getVariantManager().setWorkingVariant("v");
            Load load = network.getLoad("LOAD");
            assertNotNull(load);
            load.setP0(666);

            service.flush(network);
        }

        try (NetworkStoreService service = createNetworkStoreService(randomServerPort)) {
            Network network = service.getNetwork(networkUuid);

            // check that on variant "v", we still have 666 as p0 for LOAD
            network.getVariantManager().setWorkingVariant("v");
            Load load = network.getLoad("LOAD");
            assertNotNull(load);
            assertEquals(666, load.getP0(), 0);

            // overwrite variant "v" by initial variant and check that LOAD p0 has been reverted to 600
            network.getVariantManager().cloneVariant(INITIAL_VARIANT_ID, "v", true);
            assertNotNull(load);
            assertEquals(600, load.getP0(), 0);
        }
    }

    @Test
    public void testVoltageLevelWithoutSubstation() {
        UUID networkUuid;
        try (NetworkStoreService service = createNetworkStoreService(randomServerPort)) {
            Network network = service.createNetwork("networknosubstation", "test");
            networkUuid = service.getNetworkUuid(network);
            network.newVoltageLevel()
                .setTopologyKind(TopologyKind.BUS_BREAKER)
                .setId("bbVL")
                .setName("bbVL_name")
                .setNominalV(200.0)
                .setLowVoltageLimit(100.0)
                .setHighVoltageLimit(200.0)
                .add();
            VoltageLevel voltageLevel = network.getVoltageLevel("bbVL");
            assertNotNull(voltageLevel);
            assertEquals(200.0, voltageLevel.getNominalV(), 0.0);
            assertEquals(100.0, voltageLevel.getLowVoltageLimit(), 0.0);
            assertEquals(200.0, voltageLevel.getHighVoltageLimit(), 0.0);
            assertEquals(ContainerType.VOLTAGE_LEVEL, voltageLevel.getContainerType());
            assertTrue(voltageLevel.getSubstation().isEmpty());

            assertTrue(Iterables.isEmpty(voltageLevel.getConnectables()));
            voltageLevel.getBusBreakerView().newBus().setId("bbVL_1").add();
            Load load = voltageLevel.newLoad()
                .setId("LOAD")
                .setBus("bbVL_1")
                .setP0(600.0)
                .setQ0(200.0)
                .add();
            assertEquals(1, Iterables.size(voltageLevel.getConnectables()));
            assertTrue(Iterables.contains(voltageLevel.getConnectables(), load));

            service.flush(network);
        }
        try (NetworkStoreService service = createNetworkStoreService(randomServerPort)) {
            Network network = service.getNetwork(networkUuid);
            VoltageLevel voltageLevel = network.getVoltageLevel("bbVL");
            assertNotNull(voltageLevel);
            assertEquals(200.0, voltageLevel.getNominalV(), 0.0);
            assertEquals(100.0, voltageLevel.getLowVoltageLimit(), 0.0);
            assertEquals(200.0, voltageLevel.getHighVoltageLimit(), 0.0);
            assertEquals(ContainerType.VOLTAGE_LEVEL, voltageLevel.getContainerType());
            assertTrue(voltageLevel.getSubstation().isEmpty());

            Load load = network.getLoad("LOAD");
            assertEquals(1, Iterables.size(voltageLevel.getConnectables()));
            assertTrue(Iterables.contains(voltageLevel.getConnectables(), load));
        }
    }

    @Test
    public void testNanValues() {
        try (NetworkStoreService service = createNetworkStoreService(randomServerPort)) {
            service.flush(createGeneratorNetwork(service.getNetworkFactory(), ReactiveLimitsKind.MIN_MAX));
        }

        try (NetworkStoreService service = createNetworkStoreService(randomServerPort)) {
            Map<UUID, String> networkIds = service.getNetworkIds();
            assertEquals(1, networkIds.size());
            Network readNetwork = service.getNetwork(networkIds.keySet().stream().findFirst().get());
            assertEquals("Generator network", readNetwork.getId());

            Generator generator = readNetwork.getGeneratorStream().findFirst().get();
            assertEquals("GEN", generator.getId());

            generator.getTerminal().setP(Double.NaN);
            generator.getTerminal().setQ(Double.NaN);

            assertEquals(Double.NaN, generator.getTerminal().getP(), .0001);
            assertEquals(Double.NaN, generator.getTerminal().getQ(), .0001);

            service.flush(readNetwork);  // flush the network
        }

        // reload modified network
        try (NetworkStoreService service = createNetworkStoreService(randomServerPort)) {
            Map<UUID, String> networkIds = service.getNetworkIds();
            Network readNetwork = service.getNetwork(networkIds.keySet().stream().findFirst().get());

            Generator generator = readNetwork.getGeneratorStream().findFirst().get();
            assertNotNull(generator);

            assertEquals(Double.NaN, generator.getTerminal().getP(), .0001);
            assertEquals(Double.NaN, generator.getTerminal().getQ(), .0001);
        }
    }

    @Test
    public void testNpeWithTemporaryLimits() {
        try (NetworkStoreService service = createNetworkStoreService(randomServerPort)) {
            var network = EurostagTutorialExample1Factory.create(service.getNetworkFactory());
            var l = network.getLine("NHV1_NHV2_1");
            l.newCurrentLimits1()
                    .setPermanentLimit(1000)
                    .add();
            service.flush(network);
        }

        try (NetworkStoreService service = createNetworkStoreService(randomServerPort)) {
            Map<UUID, String> networkIds = service.getNetworkIds();
            assertEquals(1, networkIds.size());
            Network network = service.getNetwork(networkIds.keySet().stream().findFirst().orElseThrow());
            var l = network.getLine("NHV1_NHV2_1");
            assertTrue(l.getCurrentLimits1().orElseThrow().getTemporaryLimits().isEmpty());
            assertNull(l.getCurrentLimits1().orElseThrow().getTemporaryLimit(60 * 20));
        }
    }

    @Test
    public void testIncrementalUpdate() {
        try (NetworkStoreService service = createNetworkStoreService(randomServerPort)) {
            Network network = EurostagTutorialExample1Factory.create(service.getNetworkFactory());
            network.getBusView().getBuses(); // force storing calculated topology and connectivity
            service.flush(network);
        }

        var metrics = new RestClientMetrics();
        try (NetworkStoreService service = createNetworkStoreService(metrics, randomServerPort)) {
            Map<UUID, String> networkIds = service.getNetworkIds();
            UUID networkUuid = networkIds.keySet().stream().findFirst().orElseThrow();
            Network network = service.getNetwork(networkUuid);
            Load load = network.getLoad("LOAD");
            load.getTerminal().setP(13.45d);
            Generator gen = network.getGenerator("GEN");
            gen.getTerminal().setP(1).setQ(2);
            Line l1 = network.getLine("NHV1_NHV2_1");
            l1.getTerminal1().setP(12.3);
            Line l2 = network.getLine("NHV1_NHV2_2");
            l2.getTerminal1().setQ(1.45);
            l2.setX(1.35);
            VoltageLevel vlgen = network.getVoltageLevel("VLGEN");
            for (Bus b : vlgen.getBusView().getBuses()) {
                b.setV(399).setAngle(4);
            }
            Bus nload = network.getBusBreakerView().getBus("NLOAD");
            nload.setV(25);
            TwoWindingsTransformer twt1 = network.getTwoWindingsTransformer("NGEN_NHV1");
            twt1.getTerminal2().setP(100);
            service.flush(network);

            assertEquals(Set.of("/networks/" + networkUuid + "/generators/sv",               // GEN only SV
                                "/networks/" + networkUuid + "/voltage-levels/sv",           // VLGEN only SV
                                "/networks/" + networkUuid + "/loads/sv",                    // LOAD only SV
                                "/networks/" + networkUuid + "/lines",                       // NHV1_NHV2_2 full
                                "/networks/" + networkUuid + "/configured-buses",            // NLOAD full because not optimized (useless)
                                "/networks/" + networkUuid + "/lines/sv",                    // NHV1_NHV2_1 only SV
                                "/networks/" + networkUuid + "/2-windings-transformers/sv"), // NGEN_NHV1 only SV
                    metrics.updatedUrls);
        }

        try (NetworkStoreService service = createNetworkStoreService(metrics, randomServerPort)) {
            Map<UUID, String> networkIds = service.getNetworkIds();
            UUID networkUuid = networkIds.keySet().stream().findFirst().orElseThrow();
            Network network = service.getNetwork(networkUuid);
            Load load = network.getLoad("LOAD");
            assertEquals(13.45d, load.getTerminal().getP(), 0);
            Generator gen = network.getGenerator("GEN");
            assertEquals(1, gen.getTerminal().getP(), 0);
            assertEquals(2, gen.getTerminal().getQ(), 0);
            Line l1 = network.getLine("NHV1_NHV2_1");
            assertEquals(12.3, l1.getTerminal1().getP(), 0);
            Line l2 = network.getLine("NHV1_NHV2_2");
            assertEquals(1.45, l2.getTerminal1().getQ(), 0);
            assertEquals(1.35, l2.getX(), 0);
            VoltageLevel vlgen = network.getVoltageLevel("VLGEN");
            for (Bus b : vlgen.getBusView().getBuses()) {
                assertEquals(399, b.getV(), 0);
                assertEquals(4, b.getAngle(), 0);
            }
            Bus nload = network.getBusBreakerView().getBus("NLOAD");
            assertEquals(25, nload.getV(), 0);
            TwoWindingsTransformer twt1 = network.getTwoWindingsTransformer("NGEN_NHV1");
            assertEquals(100, twt1.getTerminal2().getP(), 0);
        }
    }

    @Test
    public void testFixNpeGetIdentifiable() {
        try (NetworkStoreService service = createNetworkStoreService(randomServerPort)) {
            Network network = EurostagTutorialExample1Factory.create(service.getNetworkFactory());
            service.flush(network);
        }

        try (NetworkStoreService service = createNetworkStoreService(randomServerPort)) {
            Map<UUID, String> networkIds = service.getNetworkIds();
            UUID networkUuid = networkIds.keySet().stream().findFirst().orElseThrow();
            Network network = service.getNetwork(networkUuid);
            TwoWindingsTransformer twt2 = (TwoWindingsTransformer) network.getIdentifiable("NHV2_NLOAD");
            assertEquals(2, twt2.getRatioTapChanger().getHighTapPosition());
        }
    }
}<|MERGE_RESOLUTION|>--- conflicted
+++ resolved
@@ -3452,353 +3452,6 @@
     }
 
     @Test
-<<<<<<< HEAD
-    public void batteryActivePowerControlTest() {
-        try (NetworkStoreService service = createNetworkStoreService()) {
-            Network network = NetworkStorageTestCaseFactory.create(service.getNetworkFactory());
-            service.flush(network);
-        }
-
-        try (NetworkStoreService service = createNetworkStoreService()) {
-
-            Map<UUID, String> networkIds = service.getNetworkIds();
-
-            assertEquals(1, networkIds.size());
-
-            Network readNetwork = service.getNetwork(networkIds.keySet().stream().findFirst().get());
-
-            assertEquals("networkTestCase", readNetwork.getId());
-
-            assertEquals(1, readNetwork.getBatteryCount());
-
-            Battery battery = readNetwork.getBattery("battery");
-
-            battery.newExtension(ActivePowerControlAdder.class)
-                    .withParticipate(false)
-                    .withDroop(1.0f)
-                    .add();
-            ActivePowerControl activePowerControl = battery.getExtension(ActivePowerControl.class);
-            assertFalse(activePowerControl.isParticipate());
-            assertEquals(1.0f, activePowerControl.getDroop(), 0.01);
-
-            activePowerControl = battery.getExtensionByName("activePowerControl");
-            assertFalse(activePowerControl.isParticipate());
-            assertEquals(1.0f, activePowerControl.getDroop(), 0.01);
-
-            Collection<Extension<Battery>> extensions = battery.getExtensions();
-            assertEquals(1, extensions.size());
-            activePowerControl = (ActivePowerControl) extensions.iterator().next();
-            assertFalse(activePowerControl.isParticipate());
-            assertEquals(1.0f, activePowerControl.getDroop(), 0.01);
-        }
-    }
-
-    @Test
-    public void lccActivePowerControlTest() {
-        try (NetworkStoreService service = createNetworkStoreService()) {
-            Network network = NetworkStorageTestCaseFactory.create(service.getNetworkFactory());
-            service.flush(network);
-        }
-
-        try (NetworkStoreService service = createNetworkStoreService()) {
-
-            Map<UUID, String> networkIds = service.getNetworkIds();
-
-            assertEquals(1, networkIds.size());
-
-            Network readNetwork = service.getNetwork(networkIds.keySet().stream().findFirst().get());
-
-            assertEquals("networkTestCase", readNetwork.getId());
-
-            LccConverterStation lccConverterStation = readNetwork.getLccConverterStation("LCC2");
-
-            assertThrows(UnsupportedOperationException.class, () -> lccConverterStation.newExtension(ActivePowerControlAdder.class).withParticipate(false).withDroop(1.0f).add())
-                .getMessage().contains("Cannot set ActivePowerControl");
-            assertNull(lccConverterStation.getExtension(ActivePowerControl.class));
-        }
-    }
-
-    @Test
-    public void loadActivePowerControlTest() {
-        try (NetworkStoreService service = createNetworkStoreService()) {
-            Network network = NetworkStorageTestCaseFactory.create(service.getNetworkFactory());
-            service.flush(network);
-        }
-
-        try (NetworkStoreService service = createNetworkStoreService()) {
-
-            Map<UUID, String> networkIds = service.getNetworkIds();
-
-            assertEquals(1, networkIds.size());
-
-            Network readNetwork = service.getNetwork(networkIds.keySet().stream().findFirst().get());
-
-            assertEquals("networkTestCase", readNetwork.getId());
-
-            Load load = readNetwork.getLoad("load1");
-
-            assertThrows(UnsupportedOperationException.class, () -> load.newExtension(ActivePowerControlAdder.class).withParticipate(false).withDroop(1.0f).add())
-                .getMessage().contains("Cannot set ActivePowerControl");
-            assertNull(load.getExtension(ActivePowerControl.class));
-        }
-    }
-
-    @Test
-    public void hvdcAngleDroopActivePowerControlExtensionTest() {
-        try (NetworkStoreService service = createNetworkStoreService()) {
-            Network network = HvdcTestNetwork.createVsc(service.getNetworkFactory());
-            HvdcLine hvdcLine = network.getHvdcLine("L");
-            assertNull(hvdcLine.getExtension(HvdcAngleDroopActivePowerControl.class));
-            assertNull(hvdcLine.getExtensionByName("hvdcAngleDroopActivePowerControl"));
-            assertTrue(hvdcLine.getExtensions().isEmpty());
-            hvdcLine.newExtension(HvdcAngleDroopActivePowerControlAdder.class)
-                .withP0(10.0f)
-                .withDroop(5.0f)
-                .withEnabled(true)
-                .add();
-            assertNotNull(hvdcLine.getExtension(HvdcAngleDroopActivePowerControl.class));
-            assertNotNull(hvdcLine.getExtensionByName("hvdcAngleDroopActivePowerControl"));
-            assertFalse(hvdcLine.getExtensions().isEmpty());
-            HvdcAngleDroopActivePowerControl hvdcAngleDroopActivePowerControl = hvdcLine.getExtension(HvdcAngleDroopActivePowerControl.class);
-            assertEquals(10.0f, hvdcAngleDroopActivePowerControl.getP0(), 0.1f);
-            assertEquals(5.0f, hvdcAngleDroopActivePowerControl.getDroop(), 0.1f);
-            assertTrue(hvdcAngleDroopActivePowerControl.isEnabled());
-
-            service.flush(network);
-
-            hvdcAngleDroopActivePowerControl.setP0(20.0f);
-            hvdcAngleDroopActivePowerControl.setDroop(80.0f);
-            hvdcAngleDroopActivePowerControl.setEnabled(false);
-            assertEquals(20.0f, hvdcAngleDroopActivePowerControl.getP0(), 0.1f);
-            assertEquals(80.0f, hvdcAngleDroopActivePowerControl.getDroop(), 0.1f);
-            assertFalse(hvdcAngleDroopActivePowerControl.isEnabled());
-
-            assertEquals("L", hvdcAngleDroopActivePowerControl.getExtendable().getId());
-            assertThrows(IllegalArgumentException.class, () -> hvdcAngleDroopActivePowerControl.setP0(Float.NaN));
-            assertThrows(IllegalArgumentException.class, () -> hvdcAngleDroopActivePowerControl.setDroop(Float.NaN));
-        }
-
-        try (NetworkStoreService service = createNetworkStoreService()) {
-            Map<UUID, String> networkIds = service.getNetworkIds();
-            Network network = service.getNetwork(networkIds.keySet().stream().findFirst().orElseThrow(AssertionError::new));
-
-            HvdcLine hvdcLine = network.getHvdcLine("L");
-            assertNotNull(hvdcLine.getExtension(HvdcAngleDroopActivePowerControl.class));
-            assertNotNull(hvdcLine.getExtensionByName("hvdcAngleDroopActivePowerControl"));
-            assertFalse(hvdcLine.getExtensions().isEmpty());
-
-            HvdcAngleDroopActivePowerControl hvdcAngleDroopActivePowerControl = hvdcLine.getExtension(HvdcAngleDroopActivePowerControl.class);
-            assertEquals(10.0f, hvdcAngleDroopActivePowerControl.getP0(), 0.1f);
-            assertEquals(5.0f, hvdcAngleDroopActivePowerControl.getDroop(), 0.1f);
-            assertTrue(hvdcAngleDroopActivePowerControl.isEnabled());
-        }
-    }
-
-    @Test
-    public void hvdcOperatorActivePowerRangeExtensionTest() {
-        try (NetworkStoreService service = createNetworkStoreService()) {
-            Network network = HvdcTestNetwork.createVsc(service.getNetworkFactory());
-            HvdcLine hvdcLine = network.getHvdcLine("L");
-            assertNull(hvdcLine.getExtension(HvdcOperatorActivePowerRange.class));
-            assertNull(hvdcLine.getExtensionByName("hvdcOperatorActivePowerRange"));
-            assertTrue(hvdcLine.getExtensions().isEmpty());
-            hvdcLine.newExtension(HvdcOperatorActivePowerRangeAdder.class)
-                .withOprFromCS1toCS2(15.0f)
-                .withOprFromCS2toCS1(8.0f)
-                .add();
-            assertNotNull(hvdcLine.getExtension(HvdcOperatorActivePowerRange.class));
-            assertNotNull(hvdcLine.getExtensionByName("hvdcOperatorActivePowerRange"));
-            assertFalse(hvdcLine.getExtensions().isEmpty());
-            HvdcOperatorActivePowerRange hvdcOperatorActivePowerRange = hvdcLine.getExtension(HvdcOperatorActivePowerRange.class);
-            assertEquals(15.0f, hvdcOperatorActivePowerRange.getOprFromCS1toCS2(), 0.1f);
-            assertEquals(8.0f, hvdcOperatorActivePowerRange.getOprFromCS2toCS1(), 0.1f);
-
-            service.flush(network);
-
-            hvdcOperatorActivePowerRange.setOprFromCS1toCS2(30.0f);
-            hvdcOperatorActivePowerRange.setOprFromCS2toCS1(22.0f);
-            assertEquals(30.0f, hvdcOperatorActivePowerRange.getOprFromCS1toCS2(), 0.1f);
-            assertEquals(22.0f, hvdcOperatorActivePowerRange.getOprFromCS2toCS1(), 0.1f);
-
-            assertEquals("L", hvdcOperatorActivePowerRange.getExtendable().getId());
-            assertThrows(IllegalArgumentException.class, () -> hvdcOperatorActivePowerRange.setOprFromCS1toCS2(-1.0f));
-            assertThrows(IllegalArgumentException.class, () -> hvdcOperatorActivePowerRange.setOprFromCS2toCS1(-2.0f));
-        }
-
-        try (NetworkStoreService service = createNetworkStoreService()) {
-            Map<UUID, String> networkIds = service.getNetworkIds();
-            Network network = service.getNetwork(networkIds.keySet().stream().findFirst().orElseThrow(AssertionError::new));
-
-            HvdcLine hvdcLine = network.getHvdcLine("L");
-            assertNotNull(hvdcLine.getExtension(HvdcOperatorActivePowerRange.class));
-            assertNotNull(hvdcLine.getExtensionByName("hvdcOperatorActivePowerRange"));
-            assertFalse(hvdcLine.getExtensions().isEmpty());
-
-            HvdcOperatorActivePowerRange hvdcOperatorActivePowerRange = hvdcLine.getExtension(HvdcOperatorActivePowerRange.class);
-            assertEquals(15.0f, hvdcOperatorActivePowerRange.getOprFromCS1toCS2(), 0.1f);
-            assertEquals(8.0f, hvdcOperatorActivePowerRange.getOprFromCS2toCS1(), 0.1f);
-        }
-    }
-
-    @Test
-    public void cgmesControlAreaDanglingLineTest() {
-        try (NetworkStoreService service = createNetworkStoreService()) {
-            // import new network in the store
-            Network network = service.importNetwork(CgmesConformity1Catalog.microGridBaseCaseBE().dataSource());
-            CgmesControlAreas cgmesControlAreas = network.getExtension(CgmesControlAreas.class);
-            assertNotNull(cgmesControlAreas);
-            assertEquals(0, cgmesControlAreas.getCgmesControlAreas().size());
-        }
-
-        try (NetworkStoreService service = createNetworkStoreService()) {
-            Map<UUID, String> networkIds = service.getNetworkIds();
-            assertEquals(1, networkIds.size());
-            UUID networkUuid = networkIds.keySet().iterator().next();
-
-            Network network = service.getNetwork(networkUuid);
-            CgmesControlAreas cgmesControlAreas = network.getExtension(CgmesControlAreas.class);
-            assertNotNull(cgmesControlAreas);
-            assertEquals(0, cgmesControlAreas.getCgmesControlAreas().size());
-            CgmesControlArea cgmesControlArea = cgmesControlAreas.newCgmesControlArea()
-                .setId("ca1")
-                .setEnergyIdentificationCodeEic("code")
-                .setNetInterchange(1000)
-                .add();
-            cgmesControlArea.add(network.getGenerator("550ebe0d-f2b2-48c1-991f-cebea43a21aa").getTerminal());
-            cgmesControlArea.add(network.getDanglingLine("a16b4a6c-70b1-4abf-9a9d-bd0fa47f9fe4").getBoundary());
-            assertEquals(1, cgmesControlAreas.getCgmesControlAreas().size());
-            CgmesControlArea ca1 = cgmesControlAreas.getCgmesControlArea("ca1");
-            assertNotNull(ca1);
-
-            service.flush(network);
-        }
-
-        try (NetworkStoreService service = createNetworkStoreService()) {
-            Map<UUID, String> networkIds = service.getNetworkIds();
-            assertEquals(1, networkIds.size());
-            UUID networkUuid = networkIds.keySet().iterator().next();
-
-            Network network = service.getNetwork(networkUuid);
-            CgmesControlAreas cgmesControlAreas = network.getExtension(CgmesControlAreas.class);
-            assertNotNull(cgmesControlAreas);
-            assertEquals(1, cgmesControlAreas.getCgmesControlAreas().size());
-            assertTrue(cgmesControlAreas.containsCgmesControlAreaId("ca1"));
-            CgmesControlArea cgmesControlArea = cgmesControlAreas.getCgmesControlArea("ca1");
-            assertEquals("ca1", cgmesControlArea.getId());
-            assertNull(cgmesControlArea.getName());
-            assertEquals("code", cgmesControlArea.getEnergyIdentificationCodeEIC());
-            assertEquals(1000, cgmesControlArea.getNetInterchange(), 0);
-            assertEquals(1, cgmesControlArea.getTerminals().size());
-            assertEquals(1, cgmesControlArea.getBoundaries().size());
-        }
-    }
-
-    @Test
-    public void baseVoltageMappingTest() {
-        try (NetworkStoreService service = createNetworkStoreService()) {
-            // import new network in the store
-            Network network = service.importNetwork(CgmesConformity1Catalog.microGridBaseCaseBE().dataSource());
-            assertNull(network.getExtension(Object.class));
-            assertNull(network.getExtensionByName(""));
-            BaseVoltageMapping baseVoltageMapping = network.getExtension(BaseVoltageMapping.class);
-            assertNotNull(baseVoltageMapping);
-            assertEquals(7, baseVoltageMapping.getBaseVoltages().size());
-            assertFalse(baseVoltageMapping.isBaseVoltageEmpty());
-            var ht = baseVoltageMapping.getBaseVoltage(400.0);
-            assertNotNull(ht);
-            assertEquals("65dd04e792584b3b912374e35dec032e", ht.getId());
-            assertEquals(Source.BOUNDARY, ht.getSource());
-            assertEquals(400.0, ht.getNominalV(), .1);
-
-            assertFalse(baseVoltageMapping.isBaseVoltageMapped(42.0));
-            assertNull(baseVoltageMapping.getBaseVoltage(42.0));
-            // IGN do not remplace IGM
-            baseVoltageMapping.addBaseVoltage(10.5, "somethingIGM", Source.IGM);
-            assertNotEquals("somethingIGM", baseVoltageMapping.getBaseVoltage(10.5).getId());
-            // BOUNDARY replace IGM
-            baseVoltageMapping.addBaseVoltage(10.5, "something", Source.BOUNDARY);
-            var bvs = BaseVoltageSourceAttribute.builder().id("something").nominalV(10.5).source(Source.BOUNDARY).build();
-            assertEquals(bvs, baseVoltageMapping.getBaseVoltage(10.5));
-            // BOUNDARY do not replace BOUNDARY
-            baseVoltageMapping.addBaseVoltage(10.5, "somethingAgain", Source.BOUNDARY);
-            assertNotEquals("somethingAgain", baseVoltageMapping.getBaseVoltage(10.5).getId());
-            // IGM do not replace BOUNDARY
-            baseVoltageMapping.addBaseVoltage(10.5, "somethingIGM", Source.IGM);
-            assertNotEquals("somethingIGM", baseVoltageMapping.getBaseVoltage(10.5).getId());
-
-            baseVoltageMapping.addBaseVoltage(42.0, "somethingElse", Source.IGM);
-            var ft = baseVoltageMapping.getBaseVoltage(42.0);
-            assertEquals("somethingElse", ft.getId());
-            assertEquals(Source.IGM, ft.getSource());
-
-            var baseVolatge = baseVoltageMapping.baseVoltagesByNominalVoltageMap();
-            assertEquals(baseVoltageMapping.getBaseVoltages().size(), baseVolatge.size());
-            service.flush(network);
-
-        }
-        try (NetworkStoreService service = createNetworkStoreService()) {
-            Map<UUID, String> networkIds = service.getNetworkIds();
-            assertEquals(1, networkIds.size());
-            UUID networkUuid = networkIds.keySet().iterator().next();
-
-            Network network = service.getNetwork(networkUuid);
-            BaseVoltageMapping baseVoltageMapping = network.getExtensionByName("baseVoltageMapping");
-
-            var ft = baseVoltageMapping.getBaseVoltage(42.0);
-            assertNotNull(ft);
-        }
-    }
-
-    @Test
-    public void cgmesControlAreaTieLineTest() {
-        try (NetworkStoreService service = createNetworkStoreService()) {
-            // import new network in the store
-            Properties properties = new Properties();
-            properties.put(CgmesImport.IMPORT_CGM_WITH_SUBNETWORKS, "false");
-            service.importNetwork(CgmesConformity1Catalog.microGridBaseCaseAssembled().dataSource(), null, LocalComputationManager.getDefault(), properties);
-        }
-
-        try (NetworkStoreService service = createNetworkStoreService()) {
-            Map<UUID, String> networkIds = service.getNetworkIds();
-            assertEquals(1, networkIds.size());
-            UUID networkUuid = networkIds.keySet().iterator().next();
-
-            Network network = service.getNetwork(networkUuid);
-            CgmesControlAreas cgmesControlAreas = network.getExtension(CgmesControlAreas.class);
-            assertNotNull(cgmesControlAreas);
-
-            assertNotNull(cgmesControlAreas);
-            assertEquals(0, cgmesControlAreas.getCgmesControlAreas().size());
-            CgmesControlArea cgmesControlArea = cgmesControlAreas.newCgmesControlArea()
-                .setId("ca2")
-                .setEnergyIdentificationCodeEic("code2")
-                .setNetInterchange(800)
-                .add();
-            cgmesControlArea.add(((TieLine) network.getTieLine("b18cd1aa-7808-49b9-a7cf-605eaf07b006 + e8acf6b6-99cb-45ad-b8dc-16c7866a4ddc")).getDanglingLine1().getBoundary());
-            assertEquals(1, cgmesControlAreas.getCgmesControlAreas().size());
-
-            service.flush(network);
-        }
-
-        try (NetworkStoreService service = createNetworkStoreService()) {
-            Map<UUID, String> networkIds = service.getNetworkIds();
-            assertEquals(1, networkIds.size());
-            UUID networkUuid = networkIds.keySet().iterator().next();
-
-            Network network = service.getNetwork(networkUuid);
-            CgmesControlAreas cgmesControlAreas = network.getExtension(CgmesControlAreas.class);
-            assertNotNull(cgmesControlAreas);
-
-            assertEquals(1, cgmesControlAreas.getCgmesControlAreas().size());
-            CgmesControlArea cgmesControlArea = cgmesControlAreas.getCgmesControlArea("ca2");
-            assertNotNull(cgmesControlArea);
-            assertEquals(1, cgmesControlArea.getBoundaries().size());
-        }
-    }
-
-    @Test
-=======
->>>>>>> 6ad30081
     public void testImportWithoutFlush() {
         try (NetworkStoreService service = createNetworkStoreService(randomServerPort)) {
 
