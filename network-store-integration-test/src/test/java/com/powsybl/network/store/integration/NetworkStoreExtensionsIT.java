--- conflicted
+++ resolved
@@ -1434,7 +1434,6 @@
     }
 
     @Test
-<<<<<<< HEAD
     public void testBranchObservability() {
         try (NetworkStoreService service = createNetworkStoreService(randomServerPort)) {
             Network network = BatteryNetworkFactory.create(service.getNetworkFactory());
@@ -1515,7 +1514,10 @@
             assertEquals(0.04d, generatorObservability.getQualityV().getStandardDeviation(), 0d);
             assertTrue(generatorObservability.getQualityV().isRedundant().isPresent());
             assertTrue(generatorObservability.getQualityV().isRedundant().get());
-=======
+        }
+    }
+
+    @Test
     public void test2wtToBeEstimated() {
         try (NetworkStoreService service = createNetworkStoreService(randomServerPort)) {
             Network network = EurostagTutorialExample1Factory.create(service.getNetworkFactory());
@@ -1566,7 +1568,6 @@
             assertTrue(threeWindingsTransformerToBeEstimated.shouldEstimatePhaseTapChanger2());
             assertTrue(threeWindingsTransformerToBeEstimated.shouldEstimateRatioTapChanger3());
             assertTrue(threeWindingsTransformerToBeEstimated.shouldEstimatePhaseTapChanger3());
->>>>>>> 34bccbab
         }
     }
 }