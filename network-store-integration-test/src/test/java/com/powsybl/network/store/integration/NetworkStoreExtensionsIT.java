/**
 * Copyright (c) 2024, RTE (http://www.rte-france.com)
 * This Source Code Form is subject to the terms of the Mozilla Public
 * License, v. 2.0. If a copy of the MPL was not distributed with this
 * file, You can obtain one at http://mozilla.org/MPL/2.0/.
 */
package com.powsybl.network.store.integration;

import com.powsybl.cgmes.conformity.CgmesConformity1Catalog;
import com.powsybl.cgmes.conformity.CgmesConformity1ModifiedCatalog;
import com.powsybl.cgmes.conversion.CgmesImport;
import com.powsybl.cgmes.extensions.*;
import com.powsybl.cgmes.model.CgmesMetadataModel;
import com.powsybl.cgmes.model.CgmesSubset;
import com.powsybl.commons.PowsyblException;
import com.powsybl.commons.datasource.ReadOnlyDataSource;
import com.powsybl.commons.extensions.Extension;
import com.powsybl.computation.local.LocalComputationManager;
import com.powsybl.iidm.network.*;
import com.powsybl.iidm.network.extensions.*;
import com.powsybl.iidm.network.test.EurostagTutorialExample1Factory;
import com.powsybl.iidm.network.test.HvdcTestNetwork;
import com.powsybl.iidm.network.test.SvcTestCaseFactory;
import com.powsybl.iidm.network.test.ThreeWindingsTransformerNetworkFactory;
import com.powsybl.network.store.client.NetworkStoreService;
import com.powsybl.network.store.iidm.impl.NetworkImpl;
import com.powsybl.network.store.model.BaseVoltageSourceAttribute;
import com.powsybl.network.store.model.CgmesMetadataModelAttributes;
import com.powsybl.network.store.model.CgmesMetadataModelsAttributes;
import com.powsybl.network.store.model.CimCharacteristicsAttributes;
import com.powsybl.network.store.server.NetworkStoreApplication;
import org.junit.Test;
import org.junit.runner.RunWith;
import org.springframework.boot.test.context.SpringBootTest;
import org.springframework.boot.test.web.server.LocalServerPort;
import org.springframework.test.annotation.DirtiesContext;
import org.springframework.test.annotation.DirtiesContext.ClassMode;
import org.springframework.test.context.ContextConfiguration;
import org.springframework.test.context.ContextHierarchy;
import org.springframework.test.context.DynamicPropertyRegistry;
import org.springframework.test.context.DynamicPropertySource;
import org.springframework.test.context.junit4.SpringRunner;

import java.util.*;

import static com.powsybl.network.store.integration.TestUtils.*;
import static org.junit.Assert.*;

/**
 * @author Geoffroy Jamgotchian <geoffroy.jamgotchian at rte-france.com>
 * @author Franck Lecuyer <franck.lecuyer at rte-france.com>
 * @author Etienne Homer <etienne.homer at rte-france.com>
 */
@RunWith(SpringRunner.class)
@SpringBootTest(webEnvironment = SpringBootTest.WebEnvironment.RANDOM_PORT)
@ContextHierarchy({
    @ContextConfiguration(classes = {NetworkStoreApplication.class, NetworkStoreService.class})
})
@DirtiesContext(classMode = ClassMode.BEFORE_EACH_TEST_METHOD)
public class NetworkStoreExtensionsIT {

    @DynamicPropertySource
    static void makeTestDbSuffix(DynamicPropertyRegistry registry) {
        UUID uuid = UUID.randomUUID();
        registry.add("testDbSuffix", () -> uuid);
    }

    @LocalServerPort
    private int randomServerPort;

    @Test
    public void testActivePowerControlExtension() {
        try (NetworkStoreService service = createNetworkStoreService(randomServerPort)) {
            Network network = EurostagTutorialExample1Factory.create(service.getNetworkFactory());
            Generator gen = network.getGenerator("GEN");
            gen.newExtension(ActivePowerControlAdder.class)
                    .withParticipate(true)
                    .withDroop(6.3f)
                    .add();
            service.flush(network);
        }

        try (NetworkStoreService service = createNetworkStoreService(randomServerPort)) {
            Network network = service.getNetwork(service.getNetworkIds().keySet().iterator().next());
            Generator gen = network.getGenerator("GEN");
            ActivePowerControl<Generator> activePowerControl = gen.getExtension(ActivePowerControl.class);
            assertNotNull(activePowerControl);
            assertTrue(activePowerControl.isParticipate());
            assertEquals(6.3f, activePowerControl.getDroop(), 0f);
            assertNotNull(gen.getExtensionByName("activePowerControl"));
        }
    }

    @Test
    public void testGeneratorStartup() {
        try (NetworkStoreService service = createNetworkStoreService(randomServerPort)) {
            Network network = EurostagTutorialExample1Factory.create(service.getNetworkFactory());
            Generator gen = network.getGenerator("GEN");
            gen.newExtension(GeneratorStartupAdder.class)
                    .withPlannedActivePowerSetpoint(1.0)
                    .withStartupCost(2.0)
                    .withMarginalCost(3.0)
                    .withPlannedOutageRate(4.0)
                    .withForcedOutageRate(5.0)
                    .add();
            service.flush(network);
        }

        try (NetworkStoreService service = createNetworkStoreService(randomServerPort)) {
            Network network = service.getNetwork(service.getNetworkIds().keySet().iterator().next());
            Generator gen = network.getGenerator("GEN");
            GeneratorStartup generatorStartup = gen.getExtension(GeneratorStartup.class);
            assertNotNull(generatorStartup);
            assertEquals(1.0f, generatorStartup.getPlannedActivePowerSetpoint(), 0f);
            assertEquals(2.0f, generatorStartup.getStartupCost(), 0f);
            assertEquals(3.0f, generatorStartup.getMarginalCost(), 0f);
            assertEquals(4.0f, generatorStartup.getPlannedOutageRate(), 0f);
            assertEquals(5.0f, generatorStartup.getForcedOutageRate(), 0f);
            assertNotNull(gen.getExtensionByName(GeneratorStartup.NAME));
        }
    }

    @Test
    public void testGeneratorShortCircuit() {
        try (NetworkStoreService service = createNetworkStoreService(randomServerPort)) {
            Network network = EurostagTutorialExample1Factory.create(service.getNetworkFactory());
            Generator gen = network.getGenerator("GEN");
            assertNull(gen.getExtension(GeneratorShortCircuit.class));
            assertNull(gen.getExtensionByName(GeneratorShortCircuit.NAME));
            assertTrue(gen.getExtensions().isEmpty());
            GeneratorShortCircuitAdder circuitAdder = gen.newExtension(GeneratorShortCircuitAdder.class).withDirectTransX(Double.NaN);
            assertThrows(PowsyblException.class, () -> circuitAdder.add());
            circuitAdder.withDirectSubtransX(20.)
                    .withDirectTransX(30.)
                    .withStepUpTransformerX(50.)
                    .add();
            service.flush(network);
        }

        try (NetworkStoreService service = createNetworkStoreService(randomServerPort)) {
            Network network = service.getNetwork(service.getNetworkIds().keySet().iterator().next());
            Generator gen = network.getGenerator("GEN");
            GeneratorShortCircuit generatorShortCircuit = gen.getExtension(GeneratorShortCircuit.class);
            assertNotNull(generatorShortCircuit);
            assertEquals(20., generatorShortCircuit.getDirectSubtransX(), 0);
            assertEquals(30., generatorShortCircuit.getDirectTransX(), 0);
            assertEquals(50., generatorShortCircuit.getStepUpTransformerX(), 0);
            assertNotNull(gen.getExtensionByName(GeneratorShortCircuit.NAME));
            assertEquals(GeneratorShortCircuit.NAME, generatorShortCircuit.getName());

            assertThrows(PowsyblException.class, () -> generatorShortCircuit.setDirectTransX(Double.NaN));
            generatorShortCircuit.setDirectSubtransX(23.);
            generatorShortCircuit.setDirectTransX(32.);
            generatorShortCircuit.setStepUpTransformerX(44.);
            assertEquals(23., generatorShortCircuit.getDirectSubtransX(), 0);
            assertEquals(32., generatorShortCircuit.getDirectTransX(), 0);
            assertEquals(44., generatorShortCircuit.getStepUpTransformerX(), 0);
        }
    }

    @Test
    public void testIdentifiableShortCircuit() {
        try (NetworkStoreService service = createNetworkStoreService(randomServerPort)) {
            Network network = EurostagTutorialExample1Factory.create(service.getNetworkFactory());
            VoltageLevel vl = network.getVoltageLevel("VLGEN");
            assertNull(vl.getExtension(IdentifiableShortCircuit.class));
            assertNull(vl.getExtensionByName(IdentifiableShortCircuit.NAME));
            assertTrue(vl.getExtensions().isEmpty());
            IdentifiableShortCircuitAdder shortCircuitAdder = vl.newExtension(IdentifiableShortCircuitAdder.class);
            shortCircuitAdder.withIpMin(80.)
                    .withIpMax(220.)
                    .add();
            service.flush(network);
        }

        try (NetworkStoreService service = createNetworkStoreService(randomServerPort)) {
            Network network = service.getNetwork(service.getNetworkIds().keySet().iterator().next());
            VoltageLevel vl = network.getVoltageLevel("VLGEN");
            IdentifiableShortCircuit identifiableShortCircuit = vl.getExtension(IdentifiableShortCircuit.class);
            assertNotNull(identifiableShortCircuit);
            assertEquals(80., identifiableShortCircuit.getIpMin(), 0);
            assertEquals(220., identifiableShortCircuit.getIpMax(), 0);
            assertNotNull(vl.getExtensionByName(IdentifiableShortCircuit.NAME));
            assertEquals(IdentifiableShortCircuit.NAME, identifiableShortCircuit.getName());

            identifiableShortCircuit.setIpMin(90.);
            identifiableShortCircuit.setIpMax(260.);
            assertEquals(90., identifiableShortCircuit.getIpMin(), 0);
            assertEquals(260., identifiableShortCircuit.getIpMax(), 0);
        }
    }

    @Test
    public void cgmesExtensionsTest() {
        try (NetworkStoreService service = createNetworkStoreService(randomServerPort)) {
            // import new network in the store
            Network network = service.importNetwork(CgmesConformity1Catalog.miniNodeBreaker().dataSource());
            service.flush(network);
        }

        try (NetworkStoreService service = createNetworkStoreService(randomServerPort)) {
            Map<UUID, String> networkIds = service.getNetworkIds();
            assertEquals(1, networkIds.size());

            // get extensions by name
            Network readNetwork = service.getNetwork(networkIds.keySet().stream().findFirst().get());
            CgmesMetadataModels cgmesMetadataModels = readNetwork.getExtensionByName("cgmesMetadataModels");
            CimCharacteristics cimCharacteristics = readNetwork.getExtensionByName("cimCharacteristics");

            Optional<CgmesMetadataModel> cgmesSvMetadataModel = cgmesMetadataModels.getModelForSubset(CgmesSubset.STATE_VARIABLES);
            assertTrue(cgmesSvMetadataModel.isPresent());
            CgmesMetadataModel cgmesSvMetadata = cgmesSvMetadataModel.get();
            assertEquals(573, cgmesSvMetadata.getDescription().length());
            assertTrue(cgmesSvMetadata.getDescription().contains("CGMES Conformity Assessment"));
            assertEquals(4, cgmesSvMetadata.getVersion());
            assertEquals("http://A1.de/Planning/ENTSOE/2", cgmesSvMetadata.getModelingAuthoritySet());
            assertEquals(3, cgmesSvMetadata.getDependentOn().size());

            Optional<CgmesMetadataModel> cgmesSshMetadataModel = cgmesMetadataModels.getModelForSubset(CgmesSubset.STEADY_STATE_HYPOTHESIS);
            assertTrue(cgmesSshMetadataModel.isPresent());
            CgmesMetadataModel cgmesSshMetadata = cgmesSshMetadataModel.get();
            assertEquals(573, cgmesSshMetadata.getDescription().length());
            assertTrue(cgmesSshMetadata.getDescription().contains("CGMES Conformity Assessment"));
            assertEquals(4, cgmesSshMetadata.getVersion());
            assertEquals("http://A1.de/Planning/ENTSOE/2", cgmesSshMetadata.getModelingAuthoritySet());
            assertEquals(1, cgmesSshMetadata.getDependentOn().size());

            assertEquals(CgmesTopologyKind.NODE_BREAKER, cimCharacteristics.getTopologyKind());
            assertEquals(16, cimCharacteristics.getCimVersion());

            // get extensions by class
            cgmesMetadataModels = readNetwork.getExtension(CgmesMetadataModels.class);
            cimCharacteristics = readNetwork.getExtension(CimCharacteristics.class);
            cgmesSvMetadataModel = cgmesMetadataModels.getModelForSubset(CgmesSubset.STATE_VARIABLES);

            assertTrue(cgmesSvMetadataModel.isPresent());
            cgmesSvMetadata = cgmesSvMetadataModel.get();
            assertEquals(573, cgmesSvMetadata.getDescription().length());
            assertTrue(cgmesSvMetadata.getDescription().contains("CGMES Conformity Assessment"));
            assertEquals(4, cgmesSvMetadata.getVersion());
            assertEquals("http://A1.de/Planning/ENTSOE/2", cgmesSvMetadata.getModelingAuthoritySet());
            assertEquals(3, cgmesSvMetadata.getDependentOn().size());

            cgmesSshMetadataModel = cgmesMetadataModels.getModelForSubset(CgmesSubset.STEADY_STATE_HYPOTHESIS);
            assertTrue(cgmesSshMetadataModel.isPresent());
            cgmesSshMetadata = cgmesSshMetadataModel.get();
            assertEquals(573, cgmesSshMetadata.getDescription().length());
            assertTrue(cgmesSshMetadata.getDescription().contains("CGMES Conformity Assessment"));
            assertEquals(4, cgmesSshMetadata.getVersion());
            assertEquals("http://A1.de/Planning/ENTSOE/2", cgmesSshMetadata.getModelingAuthoritySet());
            assertEquals(1, cgmesSshMetadata.getDependentOn().size());

            assertEquals(CgmesTopologyKind.NODE_BREAKER, cimCharacteristics.getTopologyKind());
            assertEquals(16, cimCharacteristics.getCimVersion());

            // get all extensions
            Collection<Extension<Network>> cgmesExtensions = readNetwork.getExtensions();
            Iterator<Extension<Network>> it = cgmesExtensions.iterator();
            cgmesMetadataModels = (CgmesMetadataModels) it.next();
            cimCharacteristics = (CimCharacteristics) it.next();

            cgmesSvMetadataModel = cgmesMetadataModels.getModelForSubset(CgmesSubset.STATE_VARIABLES);
            assertTrue(cgmesSvMetadataModel.isPresent());
            cgmesSvMetadata = cgmesSvMetadataModel.get();
            assertEquals(573, cgmesSvMetadata.getDescription().length());
            assertTrue(cgmesSvMetadata.getDescription().contains("CGMES Conformity Assessment"));
            assertEquals(4, cgmesSvMetadata.getVersion());
            assertEquals("http://A1.de/Planning/ENTSOE/2", cgmesSvMetadata.getModelingAuthoritySet());
            assertEquals(3, cgmesSvMetadata.getDependentOn().size());

            cgmesSshMetadataModel = cgmesMetadataModels.getModelForSubset(CgmesSubset.STEADY_STATE_HYPOTHESIS);
            assertTrue(cgmesSshMetadataModel.isPresent());
            cgmesSshMetadata = cgmesSshMetadataModel.get();
            assertEquals(573, cgmesSshMetadata.getDescription().length());
            assertTrue(cgmesSshMetadata.getDescription().contains("CGMES Conformity Assessment"));
            assertEquals(4, cgmesSshMetadata.getVersion());
            assertEquals("http://A1.de/Planning/ENTSOE/2", cgmesSshMetadata.getModelingAuthoritySet());
            assertEquals(1, cgmesSshMetadata.getDependentOn().size());

            assertEquals(CgmesTopologyKind.NODE_BREAKER, cimCharacteristics.getTopologyKind());
            assertEquals(16, cimCharacteristics.getCimVersion());

            // modify extensions
            CgmesMetadataModelsAttributes cgmesMetadataModelAttributes = CgmesMetadataModelsAttributes.builder()
                    .models(List.of(new CgmesMetadataModelAttributes(CgmesSubset.STATE_VARIABLES,
                                    "svId", "DescriptionSv", 6, "modelingAuthoritySetSv", List.of("profileSv"),
                                    List.of("dependentOnSv"), List.of("supersedesSv")),
                            new CgmesMetadataModelAttributes(CgmesSubset.STEADY_STATE_HYPOTHESIS,
                                    "sshId", "DescriptionSsh", 7, "modelingAuthoritySetSsh", List.of("profileSsh"),
                                    List.of("dependentOnSsh"), List.of("supersedesSsh"))))
                    .build();

            ((NetworkImpl) readNetwork).getResource().getAttributes().getExtensionAttributes().put(CgmesMetadataModels.NAME, cgmesMetadataModelAttributes);

            CimCharacteristicsAttributes cimCharacteristicsAttributes = CimCharacteristicsAttributes.builder()
                    .cimVersion(5)
                    .cgmesTopologyKind(CgmesTopologyKind.BUS_BRANCH)
                    .build();

            ((NetworkImpl) readNetwork).updateResource(res -> res.getAttributes().setCimCharacteristics(cimCharacteristicsAttributes));

            service.flush(readNetwork);
        }

        try (NetworkStoreService service = createNetworkStoreService(randomServerPort)) {
            Map<UUID, String> networkIds = service.getNetworkIds();
            assertEquals(1, networkIds.size());

            Network readNetwork = service.getNetwork(networkIds.keySet().stream().findFirst().get());

            // get extensions by name
            CgmesMetadataModels cgmesMetadataModels = readNetwork.getExtensionByName("cgmesMetadataModels");
            Optional<CgmesMetadataModel> cgmesSvMetadataModel = cgmesMetadataModels.getModelForSubset(CgmesSubset.STATE_VARIABLES);
            assertTrue(cgmesSvMetadataModel.isPresent());
            CgmesMetadataModel cgmesSvMetadata = cgmesSvMetadataModel.get();
            assertEquals("svId", cgmesSvMetadata.getId());
            assertEquals("DescriptionSv", cgmesSvMetadata.getDescription());
            assertEquals(6, cgmesSvMetadata.getVersion());
            assertEquals("modelingAuthoritySetSv", cgmesSvMetadata.getModelingAuthoritySet());
            assertEquals(1, cgmesSvMetadata.getProfiles().size());
            assertTrue(cgmesSvMetadata.getProfiles().contains("profileSv"));
            assertEquals(1, cgmesSvMetadata.getDependentOn().size());
            assertTrue(cgmesSvMetadata.getDependentOn().contains("dependentOnSv"));
            assertEquals(1, cgmesSvMetadata.getSupersedes().size());
            assertTrue(cgmesSvMetadata.getSupersedes().contains("supersedesSv"));

            Optional<CgmesMetadataModel> cgmesSshMetadataModel = cgmesMetadataModels.getModelForSubset(CgmesSubset.STEADY_STATE_HYPOTHESIS);
            assertTrue(cgmesSshMetadataModel.isPresent());
            CgmesMetadataModel cgmesSshMetadata = cgmesSshMetadataModel.get();
            assertEquals("sshId", cgmesSshMetadata.getId());
            assertEquals("DescriptionSsh", cgmesSshMetadata.getDescription());
            assertEquals(7, cgmesSshMetadata.getVersion());
            assertEquals("modelingAuthoritySetSsh", cgmesSshMetadata.getModelingAuthoritySet());
            assertEquals(1, cgmesSshMetadata.getProfiles().size());
            assertTrue(cgmesSshMetadata.getProfiles().contains("profileSsh"));
            assertEquals(1, cgmesSshMetadata.getDependentOn().size());
            assertTrue(cgmesSshMetadata.getDependentOn().contains("dependentOnSsh"));
            assertEquals(1, cgmesSshMetadata.getSupersedes().size());
            assertTrue(cgmesSshMetadata.getSupersedes().contains("supersedesSsh"));

            CimCharacteristics cimCharacteristics = readNetwork.getExtensionByName("cimCharacteristics");
            assertEquals(CgmesTopologyKind.BUS_BRANCH, cimCharacteristics.getTopologyKind());
            assertEquals(5, cimCharacteristics.getCimVersion());

            // create new extensions
            readNetwork.newExtension(CgmesMetadataModelsAdder.class)
                    .newModel()
                    .setSubset(CgmesSubset.STATE_VARIABLES)
                    .setId("svId2")
                    .setDescription("DescriptionSv2")
                    .setVersion(9)
                    .setModelingAuthoritySet("modelingAuthoritySetSv2")
                    .addProfile("profileSv2")
                    .addDependentOn("dependentOnSv2")
                    .addSupersedes("supersedesSv2")
                    .add()
                    .newModel()
                    .setSubset(CgmesSubset.STEADY_STATE_HYPOTHESIS)
                    .setId("sshId2")
                    .setDescription("DescriptionSsh2")
                    .setVersion(3)
                    .setModelingAuthoritySet("modelingAuthoritySetSsh2")
                    .addProfile("profileSsh2")
                    .addDependentOn("dependentOnSsh2")
                    .addSupersedes("supersedesSsh2")
                    .add()
                    .add();
            readNetwork.newExtension(CimCharacteristicsAdder.class)
                    .setTopologyKind(CgmesTopologyKind.NODE_BREAKER)
                    .setCimVersion(6)
                    .add();
            service.flush(readNetwork);
        }

        try (NetworkStoreService service = createNetworkStoreService(randomServerPort)) {
            Map<UUID, String> networkIds = service.getNetworkIds();
            assertEquals(1, networkIds.size());

            Network readNetwork = service.getNetwork(networkIds.keySet().stream().findFirst().get());

            // get extensions by name
            CgmesMetadataModels cgmesMetadataModels = readNetwork.getExtensionByName("cgmesMetadataModels");
            Optional<CgmesMetadataModel> cgmesSvMetadataModel = cgmesMetadataModels.getModelForSubset(CgmesSubset.STATE_VARIABLES);
            assertTrue(cgmesSvMetadataModel.isPresent());
            CgmesMetadataModel cgmesSvMetadata = cgmesSvMetadataModel.get();
            assertEquals("svId2", cgmesSvMetadata.getId());
            assertEquals("DescriptionSv2", cgmesSvMetadata.getDescription());
            assertEquals(9, cgmesSvMetadata.getVersion());
            assertEquals("modelingAuthoritySetSv2", cgmesSvMetadata.getModelingAuthoritySet());
            assertEquals(1, cgmesSvMetadata.getProfiles().size());
            assertTrue(cgmesSvMetadata.getProfiles().contains("profileSv2"));
            assertEquals(1, cgmesSvMetadata.getDependentOn().size());
            assertTrue(cgmesSvMetadata.getDependentOn().contains("dependentOnSv2"));
            assertEquals(1, cgmesSvMetadata.getSupersedes().size());
            assertTrue(cgmesSvMetadata.getSupersedes().contains("supersedesSv2"));

            Optional<CgmesMetadataModel> cgmesSshMetadataModel = cgmesMetadataModels.getModelForSubset(CgmesSubset.STEADY_STATE_HYPOTHESIS);
            assertTrue(cgmesSshMetadataModel.isPresent());
            CgmesMetadataModel cgmesSshMetadata = cgmesSshMetadataModel.get();
            assertEquals("sshId2", cgmesSshMetadata.getId());
            assertEquals("DescriptionSsh2", cgmesSshMetadata.getDescription());
            assertEquals(3, cgmesSshMetadata.getVersion());
            assertEquals("modelingAuthoritySetSsh2", cgmesSshMetadata.getModelingAuthoritySet());
            assertEquals(1, cgmesSshMetadata.getProfiles().size());
            assertTrue(cgmesSshMetadata.getProfiles().contains("profileSsh2"));
            assertEquals(1, cgmesSshMetadata.getDependentOn().size());
            assertTrue(cgmesSshMetadata.getDependentOn().contains("dependentOnSsh2"));
            assertEquals(1, cgmesSshMetadata.getSupersedes().size());
            assertTrue(cgmesSshMetadata.getSupersedes().contains("supersedesSsh2"));

            CimCharacteristics cimCharacteristics = readNetwork.getExtensionByName("cimCharacteristics");
            assertEquals(CgmesTopologyKind.NODE_BREAKER, cimCharacteristics.getTopologyKind());
            assertEquals(6, cimCharacteristics.getCimVersion());
        }
    }

    private Network createExtensionsNetwork(NetworkFactory networkFactory) {
        Network network = networkFactory.createNetwork("Extensions network", "test");

        Substation s1 = createSubstation(network, "s1", "s1", Country.FR);
        VoltageLevel v1 = createVoltageLevel(s1, "v1", "v1", TopologyKind.NODE_BREAKER, 380.0);
        createBusBarSection(v1, "1.1", "1.1", 0, 1, 1);
        createLoad(v1, "v1load", "v1load", "v1load", 1, ConnectablePosition.Direction.TOP, 2, 0., 0.);

        VoltageLevel v2 = createVoltageLevel(s1, "v2", "v2", TopologyKind.NODE_BREAKER, 225.0);
        createBusBarSection(v2, "2.1", "2.1", 0, 1, 1);

        VoltageLevel v3 = createVoltageLevel(s1, "v3", "v3", TopologyKind.NODE_BREAKER, 100.0);
        createBusBarSection(v3, "3.1", "3.1", 0, 1, 1);

        TwoWindingsTransformer twt2 = s1.newTwoWindingsTransformer().setId("TWT2")
                .setName("My two windings transformer").setVoltageLevel1("v1").setVoltageLevel2("v2").setNode1(1)
                .setNode2(1).setR(0.5).setX(4).setG(0).setB(0).setRatedU1(24).setRatedU2(385).setRatedS(100).add();
        twt2.newExtension(ConnectablePositionAdder.class).newFeeder1().withName("twt2.1").withOrder(2)
                .withDirection(ConnectablePosition.Direction.TOP).add().newFeeder2().withName("twt2.2").withOrder(2)
                .withDirection(ConnectablePosition.Direction.TOP).add().add();
        ConnectablePosition cptwt2 = twt2.getExtension(ConnectablePosition.class);
        assertEquals("twt2.1", cptwt2.getFeeder1().getName().orElseThrow());
        assertEquals(2, cptwt2.getFeeder1().getOrder().orElseThrow().intValue());
        assertEquals(ConnectablePosition.Direction.TOP, cptwt2.getFeeder1().getDirection());
        assertEquals("twt2.2", cptwt2.getFeeder2().getName().orElseThrow());
        assertEquals(2, cptwt2.getFeeder2().getOrder().orElseThrow().intValue());
        assertEquals(ConnectablePosition.Direction.TOP, cptwt2.getFeeder2().getDirection());
        cptwt2 = twt2.getExtensionByName("position");
        assertEquals("twt2.1", cptwt2.getFeeder1().getName().orElseThrow());
        assertEquals(2, cptwt2.getFeeder1().getOrder().orElseThrow().intValue());
        assertEquals(ConnectablePosition.Direction.TOP, cptwt2.getFeeder1().getDirection());
        assertEquals("twt2.2", cptwt2.getFeeder2().getName().orElseThrow());
        assertEquals(2, cptwt2.getFeeder2().getOrder().orElseThrow().intValue());
        assertEquals(ConnectablePosition.Direction.TOP, cptwt2.getFeeder2().getDirection());

        ThreeWindingsTransformer twt3 = s1.newThreeWindingsTransformer().setId("TWT3")
                .setName("Three windings transformer 1").setRatedU0(234).newLeg1().setVoltageLevel("v1").setNode(1)
                .setR(45).setX(35).setG(25).setB(15).setRatedU(5).add().newLeg2().setVoltageLevel("v2").setNode(1)
                .setR(47).setX(37).setG(27).setB(17).setRatedU(7).add().newLeg3().setVoltageLevel("v3").setNode(1)
                .setR(49).setX(39).setG(29).setB(19).setRatedU(9).add().add();
        twt3.newExtension(ConnectablePositionAdder.class).newFeeder1().withName("twt3.1").withOrder(3)
                .withDirection(ConnectablePosition.Direction.BOTTOM).add().newFeeder2().withName("twt3.2").withOrder(3)
                .withDirection(ConnectablePosition.Direction.BOTTOM).add().newFeeder3().withName("twt3.3").withOrder(3)
                .withDirection(ConnectablePosition.Direction.BOTTOM).add().add();

        ConnectablePosition cptwt3 = twt3.getExtension(ConnectablePosition.class);
        assertEquals("twt3.1", cptwt3.getFeeder1().getName().orElseThrow());
        assertEquals(3, cptwt3.getFeeder1().getOrder().orElseThrow().intValue());
        assertEquals(ConnectablePosition.Direction.BOTTOM, cptwt3.getFeeder1().getDirection());
        assertEquals("twt3.2", cptwt3.getFeeder2().getName().orElseThrow());
        assertEquals(3, cptwt3.getFeeder2().getOrder().orElseThrow().intValue());
        assertEquals(ConnectablePosition.Direction.BOTTOM, cptwt3.getFeeder2().getDirection());
        assertEquals("twt3.3", cptwt3.getFeeder3().getName().orElseThrow());
        assertEquals(3, cptwt3.getFeeder3().getOrder().orElseThrow().intValue());
        assertEquals(ConnectablePosition.Direction.BOTTOM, cptwt3.getFeeder3().getDirection());
        cptwt3 = twt3.getExtensionByName("position");
        assertEquals("twt3.1", cptwt3.getFeeder1().getName().orElseThrow());
        assertEquals(3, cptwt3.getFeeder1().getOrder().orElseThrow().intValue());
        assertEquals(ConnectablePosition.Direction.BOTTOM, cptwt3.getFeeder1().getDirection());
        assertEquals("twt3.2", cptwt3.getFeeder2().getName().orElseThrow());
        assertEquals(3, cptwt3.getFeeder2().getOrder().orElseThrow().intValue());
        assertEquals(ConnectablePosition.Direction.BOTTOM, cptwt3.getFeeder2().getDirection());
        assertEquals("twt3.3", cptwt3.getFeeder3().getName().orElseThrow());
        assertEquals(3, cptwt3.getFeeder3().getOrder().orElseThrow().intValue());
        assertEquals(ConnectablePosition.Direction.BOTTOM, cptwt3.getFeeder3().getDirection());
        return network;
    }

    @Test
    public void extensionsTest() {
        // create network and save it
        try (NetworkStoreService service = createNetworkStoreService(randomServerPort)) {
            service.flush(createExtensionsNetwork(service.getNetworkFactory()));
        }

        // load saved network
        try (NetworkStoreService service = createNetworkStoreService(randomServerPort)) {
            Map<UUID, String> networkIds = service.getNetworkIds();
            assertEquals(1, networkIds.size());

            Network readNetwork = service.getNetwork(networkIds.keySet().stream().findFirst().get());
            assertEquals("Extensions network", readNetwork.getId());

            Load load = readNetwork.getLoad("v1load");
            TwoWindingsTransformer twt2 = readNetwork.getTwoWindingsTransformer("TWT2");
            ThreeWindingsTransformer twt3 = readNetwork.getThreeWindingsTransformer("TWT3");
            assertNotNull(load);
            assertNotNull(twt2);
            assertNotNull(twt3);
            ConnectablePosition cpload = load.getExtension(ConnectablePosition.class);
            assertNotNull(cpload);
            assertEquals("v1load", cpload.getFeeder().getName().orElseThrow());
            assertEquals(1, cpload.getFeeder().getOrder().orElseThrow().intValue());
            assertEquals(ConnectablePosition.Direction.TOP, cpload.getFeeder().getDirection());
            cpload = load.getExtensionByName("position");
            assertNotNull(cpload);
            assertEquals("v1load", cpload.getFeeder().getName().orElseThrow());
            assertEquals(1, cpload.getFeeder().getOrder().orElseThrow().intValue());
            assertEquals(ConnectablePosition.Direction.TOP, cpload.getFeeder().getDirection());

            ConnectablePosition cptwt2 = twt2.getExtension(ConnectablePosition.class);
            assertNotNull(cptwt2);
            assertEquals("twt2.1", cptwt2.getFeeder1().getName().orElseThrow());
            assertEquals(2, cptwt2.getFeeder1().getOrder().orElseThrow().intValue());
            assertEquals(ConnectablePosition.Direction.TOP, cptwt2.getFeeder1().getDirection());
            assertEquals("twt2.2", cptwt2.getFeeder2().getName().orElseThrow());
            assertEquals(2, cptwt2.getFeeder2().getOrder().orElseThrow().intValue());
            assertEquals(ConnectablePosition.Direction.TOP, cptwt2.getFeeder2().getDirection());
            cptwt2 = twt2.getExtensionByName("position");
            assertNotNull(cptwt2);
            assertEquals("twt2.1", cptwt2.getFeeder1().getName().orElseThrow());
            assertEquals(2, cptwt2.getFeeder1().getOrder().orElseThrow().intValue());
            assertEquals(ConnectablePosition.Direction.TOP, cptwt2.getFeeder1().getDirection());
            assertEquals("twt2.2", cptwt2.getFeeder2().getName().orElseThrow());
            assertEquals(2, cptwt2.getFeeder2().getOrder().orElseThrow().intValue());
            assertEquals(ConnectablePosition.Direction.TOP, cptwt2.getFeeder2().getDirection());

            ConnectablePosition cptwt3 = twt3.getExtension(ConnectablePosition.class);
            assertNotNull(cptwt3);
            assertEquals("twt3.1", cptwt3.getFeeder1().getName().orElseThrow());
            assertEquals(3, cptwt3.getFeeder1().getOrder().orElseThrow().intValue());
            assertEquals(ConnectablePosition.Direction.BOTTOM, cptwt3.getFeeder1().getDirection());
            assertEquals("twt3.2", cptwt3.getFeeder2().getName().orElseThrow());
            assertEquals(3, cptwt3.getFeeder2().getOrder().orElseThrow().intValue());
            assertEquals(ConnectablePosition.Direction.BOTTOM, cptwt3.getFeeder2().getDirection());
            assertEquals("twt3.3", cptwt3.getFeeder3().getName().orElseThrow());
            assertEquals(3, cptwt3.getFeeder3().getOrder().orElseThrow().intValue());
            assertEquals(ConnectablePosition.Direction.BOTTOM, cptwt3.getFeeder3().getDirection());
            cptwt3 = twt3.getExtensionByName("position");
            assertNotNull(cptwt3);
            assertEquals("twt3.1", cptwt3.getFeeder1().getName().orElseThrow());
            assertEquals(3, cptwt3.getFeeder1().getOrder().orElseThrow().intValue());
            assertEquals(ConnectablePosition.Direction.BOTTOM, cptwt3.getFeeder1().getDirection());
            assertEquals("twt3.2", cptwt3.getFeeder2().getName().orElseThrow());
            assertEquals(3, cptwt3.getFeeder2().getOrder().orElseThrow().intValue());
            assertEquals(ConnectablePosition.Direction.BOTTOM, cptwt3.getFeeder2().getDirection());
            assertEquals("twt3.3", cptwt3.getFeeder3().getName().orElseThrow());
            assertEquals(3, cptwt3.getFeeder3().getOrder().orElseThrow().intValue());
            assertEquals(ConnectablePosition.Direction.BOTTOM, cptwt3.getFeeder3().getDirection());
        }
    }

    @Test
    public void coordinatedReactiveControlTest() {
        try (NetworkStoreService service = createNetworkStoreService(randomServerPort)) {
            Network network = EurostagTutorialExample1Factory.create(service.getNetworkFactory());
            Generator gen = network.getGenerator("GEN");
            assertNull(gen.getExtension(CoordinatedReactiveControl.class));
            assertNull(gen.getExtensionByName("coordinatedReactiveControl"));
            assertTrue(gen.getExtensions().isEmpty());
            gen.newExtension(CoordinatedReactiveControlAdder.class)
                    .withQPercent(50)
                    .add();
            service.flush(network);
        }

        try (NetworkStoreService service = createNetworkStoreService(randomServerPort)) {
            Map<UUID, String> networkIds = service.getNetworkIds();
            Network network = service.getNetwork(networkIds.keySet().stream().findFirst().orElseThrow(AssertionError::new));
            Generator gen = network.getGenerator("GEN");
            CoordinatedReactiveControl extension = gen.getExtension(CoordinatedReactiveControl.class);
            assertNotNull(extension);
            assertEquals(50, extension.getQPercent(), 0);
            assertNotNull(gen.getExtensionByName("coordinatedReactiveControl"));
            assertEquals(1, gen.getExtensions().size());
        }
    }

    @Test
    public void generatorEntsoeCategoryTest() {
        try (NetworkStoreService service = createNetworkStoreService(randomServerPort)) {
            Network network = EurostagTutorialExample1Factory.create(service.getNetworkFactory());
            Generator gen = network.getGenerator("GEN");
            assertNull(gen.getExtension(GeneratorEntsoeCategory.class));
            assertNull(gen.getExtensionByName("entsoeCategory"));
            assertTrue(gen.getExtensions().isEmpty());
            gen.newExtension(GeneratorEntsoeCategoryAdder.class)
                    .withCode(50)
                    .add();
            service.flush(network);
        }

        try (NetworkStoreService service = createNetworkStoreService(randomServerPort)) {
            Map<UUID, String> networkIds = service.getNetworkIds();
            Network network = service.getNetwork(networkIds.keySet().stream().findFirst().orElseThrow(AssertionError::new));
            Generator gen = network.getGenerator("GEN");
            GeneratorEntsoeCategory extension = gen.getExtension(GeneratorEntsoeCategory.class);
            assertNotNull(extension);
            assertEquals(50, extension.getCode());
            assertNotNull(gen.getExtensionByName("entsoeCategory"));
            assertEquals(1, gen.getExtensions().size());
        }
    }

    @Test
    public void voltagePerReactivePowerControlTest() {
        try (NetworkStoreService service = createNetworkStoreService(randomServerPort)) {
            Network network = SvcTestCaseFactory.create(service.getNetworkFactory());
            StaticVarCompensator svc2 = network.getStaticVarCompensator("SVC2");
            assertNull(svc2.getExtension(VoltagePerReactivePowerControl.class));
            assertNull(svc2.getExtensionByName("voltagePerReactivePowerControl"));
            assertTrue(svc2.getExtensions().isEmpty());
            svc2.newExtension(VoltagePerReactivePowerControlAdder.class)
                    .withSlope(0.3)
                    .add();
            service.flush(network);
        }

        try (NetworkStoreService service = createNetworkStoreService(randomServerPort)) {
            Map<UUID, String> networkIds = service.getNetworkIds();
            Network network = service.getNetwork(networkIds.keySet().stream().findFirst().orElseThrow(AssertionError::new));
            StaticVarCompensator svc2 = network.getStaticVarCompensator("SVC2");
            VoltagePerReactivePowerControl extension = svc2.getExtension(VoltagePerReactivePowerControl.class);
            assertNotNull(extension);
            assertEquals(0.3, extension.getSlope(), 0);
            assertNotNull(svc2.getExtensionByName("voltagePerReactivePowerControl"));
            assertEquals(1, svc2.getExtensions().size());
        }
    }

    @Test
    public void loadDetailExtensionTest() {
        try (NetworkStoreService service = createNetworkStoreService(randomServerPort)) {
            Network network = SvcTestCaseFactory.create(service.getNetworkFactory());
            Load load2 = network.getLoad("L2");
            assertNull(load2.getExtension(LoadDetail.class));
            assertNull(load2.getExtensionByName("loadDetail"));
            assertTrue(load2.getExtensions().isEmpty());
            load2.newExtension(LoadDetailAdder.class)
                    .withFixedActivePower(5.5f)
                    .withFixedReactivePower(2.5f)
                    .withVariableActivePower(3.2f)
                    .withVariableReactivePower(2.1f)
                    .add();
            assertNotNull(load2.getExtension(LoadDetail.class));
            assertNotNull(load2.getExtensionByName("loadDetail"));
            assertFalse(load2.getExtensions().isEmpty());
            LoadDetail loadDetail = load2.getExtension(LoadDetail.class);
            assertEquals(5.5f, loadDetail.getFixedActivePower(), 0.1f);
            assertEquals(2.5f, loadDetail.getFixedReactivePower(), 0.1f);
            assertEquals(3.2f, loadDetail.getVariableActivePower(), 0.1f);
            assertEquals(2.1f, loadDetail.getVariableReactivePower(), 0.1f);
            service.flush(network);
            loadDetail.setFixedActivePower(7.5f);
            loadDetail.setFixedReactivePower(4.5f);
            loadDetail.setVariableActivePower(5.2f);
            loadDetail.setVariableReactivePower(4.1f);
            assertEquals(7.5f, loadDetail.getFixedActivePower(), 0.1f);
            assertEquals(4.5f, loadDetail.getFixedReactivePower(), 0.1f);
            assertEquals(5.2f, loadDetail.getVariableActivePower(), 0.1f);
            assertEquals(4.1f, loadDetail.getVariableReactivePower(), 0.1f);
        }

        try (NetworkStoreService service = createNetworkStoreService(randomServerPort)) {
            Map<UUID, String> networkIds = service.getNetworkIds();
            Network network = service.getNetwork(networkIds.keySet().stream().findFirst().orElseThrow(AssertionError::new));
            Load load2 = network.getLoad("L2");
            assertNotNull(load2.getExtension(LoadDetail.class));
            assertNotNull(load2.getExtensionByName("loadDetail"));
            assertFalse(load2.getExtensions().isEmpty());
            LoadDetail loadDetail = load2.getExtension(LoadDetail.class);
            assertEquals(5.5f, loadDetail.getFixedActivePower(), 0.1f);
            assertEquals(2.5f, loadDetail.getFixedReactivePower(), 0.1f);
            assertEquals(3.2f, loadDetail.getVariableActivePower(), 0.1f);
            assertEquals(2.1f, loadDetail.getVariableReactivePower(), 0.1f);
        }
    }

    @Test
    public void slackTerminalExtensionTest() {
        try (NetworkStoreService service = createNetworkStoreService(randomServerPort)) {
            Network network = SvcTestCaseFactory.create(service.getNetworkFactory());
            VoltageLevel vl = network.getVoltageLevel("VL1");
            assertNull(vl.getExtension(SlackTerminal.class));
            assertNull(vl.getExtensionByName("slackTerminal"));
            assertTrue(vl.getExtensions().isEmpty());
            SlackTerminalAdder slackTerminalAdder = vl.newExtension(SlackTerminalAdder.class).withTerminal(null);
            assertThrows(PowsyblException.class, slackTerminalAdder::add);
            assertNull(vl.getExtension(SlackTerminal.class));
            assertNull(vl.getExtensionByName("slackTerminal"));
            assertTrue(vl.getExtensions().isEmpty());
            Generator generator = network.getGenerator("G1");
            vl.newExtension(SlackTerminalAdder.class)
                    .withTerminal(generator.getTerminal())
                    .add();
            assertNotNull(vl.getExtension(SlackTerminal.class));
            assertNotNull(vl.getExtensionByName("slackTerminal"));
            assertFalse(vl.getExtensions().isEmpty());
            assertEquals(vl.getExtension(SlackTerminal.class).getTerminal(), generator.getTerminal());
            service.flush(network);
        }

        try (NetworkStoreService service = createNetworkStoreService(randomServerPort)) {
            Map<UUID, String> networkIds = service.getNetworkIds();
            Network network = service.getNetwork(networkIds.keySet().stream().findFirst().orElseThrow(AssertionError::new));
            VoltageLevel vl = network.getVoltageLevel("VL1");
            Generator generator = network.getGenerator("G1");
            vl.newExtension(SlackTerminalAdder.class)
                    .withTerminal(generator.getTerminal())
                    .add();
            assertNotNull(vl.getExtension(SlackTerminal.class));
            assertNotNull(vl.getExtensionByName("slackTerminal"));
            assertFalse(vl.getExtensions().isEmpty());
            assertEquals(vl.getExtension(SlackTerminal.class).getTerminal(), generator.getTerminal());
        }
    }

    @Test
    public void threeWindingsTransformerPhaseAngleClockExtensionTest() {
        try (NetworkStoreService service = createNetworkStoreService(randomServerPort)) {
            Network network = ThreeWindingsTransformerNetworkFactory.create(service.getNetworkFactory());
            Substation substation = network.getSubstation("SUBSTATION");
            ThreeWindingsTransformer twt = substation.getThreeWindingsTransformerStream().findFirst().orElseThrow(AssertionError::new);
            assertNull(twt.getExtension(ThreeWindingsTransformerPhaseAngleClock.class));
            assertNull(twt.getExtensionByName("threeWindingsTransformerPhaseAngleClock"));
            assertTrue(twt.getExtensions().isEmpty());
            twt.newExtension(ThreeWindingsTransformerPhaseAngleClockAdder.class).withPhaseAngleClockLeg2(1).withPhaseAngleClockLeg3(2).add();
            assertNotNull(twt.getExtension(ThreeWindingsTransformerPhaseAngleClock.class));
            assertNotNull(twt.getExtensionByName("threeWindingsTransformerPhaseAngleClock"));
            assertFalse(twt.getExtensions().isEmpty());
            assertEquals(1, twt.getExtension(ThreeWindingsTransformerPhaseAngleClock.class).getPhaseAngleClockLeg2());
            assertEquals(2, twt.getExtension(ThreeWindingsTransformerPhaseAngleClock.class).getPhaseAngleClockLeg3());
            service.flush(network);
        }

        try (NetworkStoreService service = createNetworkStoreService(randomServerPort)) {
            Map<UUID, String> networkIds = service.getNetworkIds();
            Network network = service.getNetwork(networkIds.keySet().stream().findFirst().orElseThrow(AssertionError::new));
            Substation substation = network.getSubstation("SUBSTATION");
            ThreeWindingsTransformer twt = substation.getThreeWindingsTransformerStream().findFirst().orElseThrow(AssertionError::new);
            assertNotNull(twt.getExtension(ThreeWindingsTransformerPhaseAngleClock.class));
            assertNotNull(twt.getExtensionByName("threeWindingsTransformerPhaseAngleClock"));
            assertFalse(twt.getExtensions().isEmpty());
            assertEquals(1, twt.getExtension(ThreeWindingsTransformerPhaseAngleClock.class).getPhaseAngleClockLeg2());
            assertEquals(2, twt.getExtension(ThreeWindingsTransformerPhaseAngleClock.class).getPhaseAngleClockLeg3());
        }
    }

    @Test
    public void twoWindingsTransformerPhaseAngleClockExtensionTest() {
        try (NetworkStoreService service = createNetworkStoreService(randomServerPort)) {
            Network network = EurostagTutorialExample1Factory.create(service.getNetworkFactory());

            TwoWindingsTransformer twt = network.getTwoWindingsTransformer("NGEN_NHV1");
            assertNull(twt.getExtension(TwoWindingsTransformerPhaseAngleClock.class));
            assertNull(twt.getExtensionByName("twoWindingsTransformerPhaseAngleClock"));
            assertTrue(twt.getExtensions().isEmpty());
            twt.newExtension(TwoWindingsTransformerPhaseAngleClockAdder.class).withPhaseAngleClock(1).add();
            assertNotNull(twt.getExtension(TwoWindingsTransformerPhaseAngleClock.class));
            assertNotNull(twt.getExtensionByName("twoWindingsTransformerPhaseAngleClock"));
            assertFalse(twt.getExtensions().isEmpty());
            assertEquals(1, twt.getExtension(TwoWindingsTransformerPhaseAngleClock.class).getPhaseAngleClock());
            service.flush(network);
        }

        try (NetworkStoreService service = createNetworkStoreService(randomServerPort)) {
            Map<UUID, String> networkIds = service.getNetworkIds();
            Network network = service.getNetwork(networkIds.keySet().stream().findFirst().orElseThrow(AssertionError::new));
            TwoWindingsTransformer twt = network.getTwoWindingsTransformer("NGEN_NHV1");
            assertNotNull(twt.getExtension(TwoWindingsTransformerPhaseAngleClock.class));
            assertNotNull(twt.getExtensionByName("twoWindingsTransformerPhaseAngleClock"));
            assertFalse(twt.getExtensions().isEmpty());
            assertEquals(1, twt.getExtension(TwoWindingsTransformerPhaseAngleClock.class).getPhaseAngleClock());
        }
    }

    @Test
    public void svcVoltagePerReactivePowerExtensionTest() {
        try (NetworkStoreService service = createNetworkStoreService(randomServerPort)) {
            Network network = SvcTestCaseFactory.create(service.getNetworkFactory());

            StaticVarCompensator svc = network.getStaticVarCompensator("SVC2");
            assertNull(svc.getExtension(VoltagePerReactivePowerControl.class));
            assertNull(svc.getExtensionByName("voltagePerReactivePowerControl"));
            assertTrue(svc.getExtensions().isEmpty());
            svc.newExtension(VoltagePerReactivePowerControlAdder.class).withSlope(1).add();
            assertNotNull(svc.getExtension(VoltagePerReactivePowerControl.class));
            assertNotNull(svc.getExtensionByName("voltagePerReactivePowerControl"));
            assertFalse(svc.getExtensions().isEmpty());
            assertEquals(1, svc.getExtension(VoltagePerReactivePowerControl.class).getSlope(), 0.001);
            service.flush(network);
        }

        try (NetworkStoreService service = createNetworkStoreService(randomServerPort)) {
            Map<UUID, String> networkIds = service.getNetworkIds();
            Network network = service.getNetwork(networkIds.keySet().stream().findFirst().orElseThrow(AssertionError::new));
            StaticVarCompensator svc = network.getStaticVarCompensator("SVC2");
            assertNotNull(svc.getExtension(VoltagePerReactivePowerControl.class));
            assertNotNull(svc.getExtensionByName("voltagePerReactivePowerControl"));
            assertFalse(svc.getExtensions().isEmpty());
            assertEquals(1, svc.getExtension(VoltagePerReactivePowerControl.class).getSlope(), 0.001);
        }
    }

    @Test
    public void coordinatedReactiveControlExtensionTest() {
        try (NetworkStoreService service = createNetworkStoreService(randomServerPort)) {
            Network network = SvcTestCaseFactory.create(service.getNetworkFactory());

            Generator generator = network.getGenerator("G1");
            assertNull(generator.getExtension(CoordinatedReactiveControl.class));
            assertNull(generator.getExtensionByName("coordinatedReactiveControl"));
            assertTrue(generator.getExtensions().isEmpty());
            generator.newExtension(CoordinatedReactiveControlAdder.class).withQPercent(1).add();
            assertNotNull(generator.getExtension(CoordinatedReactiveControl.class));
            assertNotNull(generator.getExtensionByName("coordinatedReactiveControl"));
            assertFalse(generator.getExtensions().isEmpty());
            assertEquals(1, generator.getExtension(CoordinatedReactiveControl.class).getQPercent(), 0.001);
            service.flush(network);
        }

        try (NetworkStoreService service = createNetworkStoreService(randomServerPort)) {
            Map<UUID, String> networkIds = service.getNetworkIds();
            Network network = service.getNetwork(networkIds.keySet().stream().findFirst().orElseThrow(AssertionError::new));
            Generator generator = network.getGenerator("G1");
            assertNotNull(generator.getExtension(CoordinatedReactiveControl.class));
            assertNotNull(generator.getExtensionByName("coordinatedReactiveControl"));
            assertFalse(generator.getExtensions().isEmpty());
            assertEquals(1, generator.getExtension(CoordinatedReactiveControl.class).getQPercent(), 0.001);
        }
    }

    @Test
    public void batteryActivePowerControlTest() {
        try (NetworkStoreService service = createNetworkStoreService(randomServerPort)) {
            Network network = NetworkStorageTestCaseFactory.create(service.getNetworkFactory());
            service.flush(network);
        }

        try (NetworkStoreService service = createNetworkStoreService(randomServerPort)) {

            Map<UUID, String> networkIds = service.getNetworkIds();

            assertEquals(1, networkIds.size());

            Network readNetwork = service.getNetwork(networkIds.keySet().stream().findFirst().get());

            assertEquals("networkTestCase", readNetwork.getId());

            assertEquals(1, readNetwork.getBatteryCount());

            Battery battery = readNetwork.getBattery("battery");

            battery.newExtension(ActivePowerControlAdder.class)
                    .withParticipate(false)
                    .withDroop(1.0f)
                    .add();
            ActivePowerControl activePowerControl = battery.getExtension(ActivePowerControl.class);
            assertFalse(activePowerControl.isParticipate());
            assertEquals(1.0f, activePowerControl.getDroop(), 0.01);

            activePowerControl = battery.getExtensionByName("activePowerControl");
            assertFalse(activePowerControl.isParticipate());
            assertEquals(1.0f, activePowerControl.getDroop(), 0.01);

            Collection<Extension<Battery>> extensions = battery.getExtensions();
            assertEquals(1, extensions.size());
            activePowerControl = (ActivePowerControl) extensions.iterator().next();
            assertFalse(activePowerControl.isParticipate());
            assertEquals(1.0f, activePowerControl.getDroop(), 0.01);
        }
    }

    @Test
    public void lccActivePowerControlTest() {
        try (NetworkStoreService service = createNetworkStoreService(randomServerPort)) {
            Network network = NetworkStorageTestCaseFactory.create(service.getNetworkFactory());
            service.flush(network);
        }

        try (NetworkStoreService service = createNetworkStoreService(randomServerPort)) {

            Map<UUID, String> networkIds = service.getNetworkIds();

            assertEquals(1, networkIds.size());

            Network readNetwork = service.getNetwork(networkIds.keySet().stream().findFirst().get());

            assertEquals("networkTestCase", readNetwork.getId());

            LccConverterStation lccConverterStation = readNetwork.getLccConverterStation("LCC2");

            ActivePowerControlAdder activePowerControlAdder = lccConverterStation.newExtension(ActivePowerControlAdder.class).withParticipate(false).withDroop(1.0f);
            assertThrows(UnsupportedOperationException.class, activePowerControlAdder::add).getMessage().contains("Cannot set ActivePowerControl");
            assertNull(lccConverterStation.getExtension(ActivePowerControl.class));
        }
    }

    @Test
    public void loadActivePowerControlTest() {
        try (NetworkStoreService service = createNetworkStoreService(randomServerPort)) {
            Network network = NetworkStorageTestCaseFactory.create(service.getNetworkFactory());
            service.flush(network);
        }

        try (NetworkStoreService service = createNetworkStoreService(randomServerPort)) {

            Map<UUID, String> networkIds = service.getNetworkIds();

            assertEquals(1, networkIds.size());

            Network readNetwork = service.getNetwork(networkIds.keySet().stream().findFirst().get());

            assertEquals("networkTestCase", readNetwork.getId());

            Load load = readNetwork.getLoad("load1");

            ActivePowerControlAdder activePowerControlAdder = load.newExtension(ActivePowerControlAdder.class)
                    .withParticipate(false)
                    .withDroop(1.0f);
            assertThrows(UnsupportedOperationException.class, activePowerControlAdder::add).getMessage().contains("Cannot set ActivePowerControl");
            assertNull(load.getExtension(ActivePowerControl.class));
        }
    }

    @Test
    public void hvdcAngleDroopActivePowerControlExtensionTest() {
        try (NetworkStoreService service = createNetworkStoreService(randomServerPort)) {
            Network network = HvdcTestNetwork.createVsc(service.getNetworkFactory());
            HvdcLine hvdcLine = network.getHvdcLine("L");
            assertNull(hvdcLine.getExtension(HvdcAngleDroopActivePowerControl.class));
            assertNull(hvdcLine.getExtensionByName("hvdcAngleDroopActivePowerControl"));
            assertTrue(hvdcLine.getExtensions().isEmpty());
            hvdcLine.newExtension(HvdcAngleDroopActivePowerControlAdder.class)
                    .withP0(10.0f)
                    .withDroop(5.0f)
                    .withEnabled(true)
                    .add();
            assertNotNull(hvdcLine.getExtension(HvdcAngleDroopActivePowerControl.class));
            assertNotNull(hvdcLine.getExtensionByName("hvdcAngleDroopActivePowerControl"));
            assertFalse(hvdcLine.getExtensions().isEmpty());
            HvdcAngleDroopActivePowerControl hvdcAngleDroopActivePowerControl = hvdcLine.getExtension(HvdcAngleDroopActivePowerControl.class);
            assertEquals(10.0f, hvdcAngleDroopActivePowerControl.getP0(), 0.1f);
            assertEquals(5.0f, hvdcAngleDroopActivePowerControl.getDroop(), 0.1f);
            assertTrue(hvdcAngleDroopActivePowerControl.isEnabled());

            service.flush(network);

            hvdcAngleDroopActivePowerControl.setP0(20.0f);
            hvdcAngleDroopActivePowerControl.setDroop(80.0f);
            hvdcAngleDroopActivePowerControl.setEnabled(false);
            assertEquals(20.0f, hvdcAngleDroopActivePowerControl.getP0(), 0.1f);
            assertEquals(80.0f, hvdcAngleDroopActivePowerControl.getDroop(), 0.1f);
            assertFalse(hvdcAngleDroopActivePowerControl.isEnabled());

            assertEquals("L", hvdcAngleDroopActivePowerControl.getExtendable().getId());
            assertThrows(IllegalArgumentException.class, () -> hvdcAngleDroopActivePowerControl.setP0(Float.NaN));
            assertThrows(IllegalArgumentException.class, () -> hvdcAngleDroopActivePowerControl.setDroop(Float.NaN));
        }

        try (NetworkStoreService service = createNetworkStoreService(randomServerPort)) {
            Map<UUID, String> networkIds = service.getNetworkIds();
            Network network = service.getNetwork(networkIds.keySet().stream().findFirst().orElseThrow(AssertionError::new));

            HvdcLine hvdcLine = network.getHvdcLine("L");
            assertNotNull(hvdcLine.getExtension(HvdcAngleDroopActivePowerControl.class));
            assertNotNull(hvdcLine.getExtensionByName("hvdcAngleDroopActivePowerControl"));
            assertFalse(hvdcLine.getExtensions().isEmpty());

            HvdcAngleDroopActivePowerControl hvdcAngleDroopActivePowerControl = hvdcLine.getExtension(HvdcAngleDroopActivePowerControl.class);
            assertEquals(10.0f, hvdcAngleDroopActivePowerControl.getP0(), 0.1f);
            assertEquals(5.0f, hvdcAngleDroopActivePowerControl.getDroop(), 0.1f);
            assertTrue(hvdcAngleDroopActivePowerControl.isEnabled());
        }
    }

    @Test
    public void hvdcOperatorActivePowerRangeExtensionTest() {
        try (NetworkStoreService service = createNetworkStoreService(randomServerPort)) {
            Network network = HvdcTestNetwork.createVsc(service.getNetworkFactory());
            HvdcLine hvdcLine = network.getHvdcLine("L");
            assertNull(hvdcLine.getExtension(HvdcOperatorActivePowerRange.class));
            assertNull(hvdcLine.getExtensionByName("hvdcOperatorActivePowerRange"));
            assertTrue(hvdcLine.getExtensions().isEmpty());
            hvdcLine.newExtension(HvdcOperatorActivePowerRangeAdder.class)
                    .withOprFromCS1toCS2(15.0f)
                    .withOprFromCS2toCS1(8.0f)
                    .add();
            assertNotNull(hvdcLine.getExtension(HvdcOperatorActivePowerRange.class));
            assertNotNull(hvdcLine.getExtensionByName("hvdcOperatorActivePowerRange"));
            assertFalse(hvdcLine.getExtensions().isEmpty());
            HvdcOperatorActivePowerRange hvdcOperatorActivePowerRange = hvdcLine.getExtension(HvdcOperatorActivePowerRange.class);
            assertEquals(15.0f, hvdcOperatorActivePowerRange.getOprFromCS1toCS2(), 0.1f);
            assertEquals(8.0f, hvdcOperatorActivePowerRange.getOprFromCS2toCS1(), 0.1f);

            service.flush(network);

            hvdcOperatorActivePowerRange.setOprFromCS1toCS2(30.0f);
            hvdcOperatorActivePowerRange.setOprFromCS2toCS1(22.0f);
            assertEquals(30.0f, hvdcOperatorActivePowerRange.getOprFromCS1toCS2(), 0.1f);
            assertEquals(22.0f, hvdcOperatorActivePowerRange.getOprFromCS2toCS1(), 0.1f);

            assertEquals("L", hvdcOperatorActivePowerRange.getExtendable().getId());
            assertThrows(IllegalArgumentException.class, () -> hvdcOperatorActivePowerRange.setOprFromCS1toCS2(-1.0f));
            assertThrows(IllegalArgumentException.class, () -> hvdcOperatorActivePowerRange.setOprFromCS2toCS1(-2.0f));
        }

        try (NetworkStoreService service = createNetworkStoreService(randomServerPort)) {
            Map<UUID, String> networkIds = service.getNetworkIds();
            Network network = service.getNetwork(networkIds.keySet().stream().findFirst().orElseThrow(AssertionError::new));

            HvdcLine hvdcLine = network.getHvdcLine("L");
            assertNotNull(hvdcLine.getExtension(HvdcOperatorActivePowerRange.class));
            assertNotNull(hvdcLine.getExtensionByName("hvdcOperatorActivePowerRange"));
            assertFalse(hvdcLine.getExtensions().isEmpty());

            HvdcOperatorActivePowerRange hvdcOperatorActivePowerRange = hvdcLine.getExtension(HvdcOperatorActivePowerRange.class);
            assertEquals(15.0f, hvdcOperatorActivePowerRange.getOprFromCS1toCS2(), 0.1f);
            assertEquals(8.0f, hvdcOperatorActivePowerRange.getOprFromCS2toCS1(), 0.1f);
        }
    }

    @Test
    public void cgmesControlAreaDanglingLineTest() {
        try (NetworkStoreService service = createNetworkStoreService(randomServerPort)) {
            // import new network in the store
            Network network = service.importNetwork(CgmesConformity1Catalog.microGridBaseCaseBE().dataSource());
            CgmesControlAreas cgmesControlAreas = network.getExtension(CgmesControlAreas.class);
            assertNotNull(cgmesControlAreas);
            assertEquals(0, cgmesControlAreas.getCgmesControlAreas().size());
        }

        try (NetworkStoreService service = createNetworkStoreService(randomServerPort)) {
            Map<UUID, String> networkIds = service.getNetworkIds();
            assertEquals(1, networkIds.size());
            UUID networkUuid = networkIds.keySet().iterator().next();

            Network network = service.getNetwork(networkUuid);
            CgmesControlAreas cgmesControlAreas = network.getExtension(CgmesControlAreas.class);
            assertNotNull(cgmesControlAreas);
            assertEquals(0, cgmesControlAreas.getCgmesControlAreas().size());
            CgmesControlArea cgmesControlArea = cgmesControlAreas.newCgmesControlArea()
                    .setId("ca1")
                    .setEnergyIdentificationCodeEic("code")
                    .setNetInterchange(1000)
                    .add();
            cgmesControlArea.add(network.getGenerator("550ebe0d-f2b2-48c1-991f-cebea43a21aa").getTerminal());
            cgmesControlArea.add(network.getDanglingLine("a16b4a6c-70b1-4abf-9a9d-bd0fa47f9fe4").getBoundary());
            assertEquals(1, cgmesControlAreas.getCgmesControlAreas().size());
            CgmesControlArea ca1 = cgmesControlAreas.getCgmesControlArea("ca1");
            assertNotNull(ca1);

            service.flush(network);
        }

        try (NetworkStoreService service = createNetworkStoreService(randomServerPort)) {
            Map<UUID, String> networkIds = service.getNetworkIds();
            assertEquals(1, networkIds.size());
            UUID networkUuid = networkIds.keySet().iterator().next();

            Network network = service.getNetwork(networkUuid);
            CgmesControlAreas cgmesControlAreas = network.getExtension(CgmesControlAreas.class);
            assertNotNull(cgmesControlAreas);
            assertEquals(1, cgmesControlAreas.getCgmesControlAreas().size());
            assertTrue(cgmesControlAreas.containsCgmesControlAreaId("ca1"));
            CgmesControlArea cgmesControlArea = cgmesControlAreas.getCgmesControlArea("ca1");
            assertEquals("ca1", cgmesControlArea.getId());
            assertNull(cgmesControlArea.getName());
            assertEquals("code", cgmesControlArea.getEnergyIdentificationCodeEIC());
            assertEquals(1000, cgmesControlArea.getNetInterchange(), 0);
            assertEquals(1, cgmesControlArea.getTerminals().size());
            assertEquals(1, cgmesControlArea.getBoundaries().size());
        }
    }

    @Test
    public void baseVoltageMappingTest() {
        try (NetworkStoreService service = createNetworkStoreService(randomServerPort)) {
            // import new network in the store
            Network network = service.importNetwork(CgmesConformity1Catalog.microGridBaseCaseBE().dataSource());
            assertNull(network.getExtension(Object.class));
            assertNull(network.getExtensionByName(""));
            BaseVoltageMapping baseVoltageMapping = network.getExtension(BaseVoltageMapping.class);
            assertNotNull(baseVoltageMapping);
            assertEquals(7, baseVoltageMapping.getBaseVoltages().size());
            assertFalse(baseVoltageMapping.isBaseVoltageEmpty());
            var ht = baseVoltageMapping.getBaseVoltage(400.0);
            assertNotNull(ht);
            assertEquals("65dd04e792584b3b912374e35dec032e", ht.getId());
            assertEquals(Source.BOUNDARY, ht.getSource());
            assertEquals(400.0, ht.getNominalV(), .1);

            assertFalse(baseVoltageMapping.isBaseVoltageMapped(42.0));
            assertNull(baseVoltageMapping.getBaseVoltage(42.0));
            // IGN do not remplace IGM
            baseVoltageMapping.addBaseVoltage(10.5, "somethingIGM", Source.IGM);
            assertNotEquals("somethingIGM", baseVoltageMapping.getBaseVoltage(10.5).getId());
            // BOUNDARY replace IGM
            baseVoltageMapping.addBaseVoltage(10.5, "something", Source.BOUNDARY);
            var bvs = BaseVoltageSourceAttribute.builder().id("something").nominalV(10.5).source(Source.BOUNDARY).build();
            assertEquals(bvs, baseVoltageMapping.getBaseVoltage(10.5));
            // BOUNDARY do not replace BOUNDARY
            baseVoltageMapping.addBaseVoltage(10.5, "somethingAgain", Source.BOUNDARY);
            assertNotEquals("somethingAgain", baseVoltageMapping.getBaseVoltage(10.5).getId());
            // IGM do not replace BOUNDARY
            baseVoltageMapping.addBaseVoltage(10.5, "somethingIGM", Source.IGM);
            assertNotEquals("somethingIGM", baseVoltageMapping.getBaseVoltage(10.5).getId());

            baseVoltageMapping.addBaseVoltage(42.0, "somethingElse", Source.IGM);
            var ft = baseVoltageMapping.getBaseVoltage(42.0);
            assertEquals("somethingElse", ft.getId());
            assertEquals(Source.IGM, ft.getSource());

            var baseVolatge = baseVoltageMapping.baseVoltagesByNominalVoltageMap();
            assertEquals(baseVoltageMapping.getBaseVoltages().size(), baseVolatge.size());
            service.flush(network);

        }
        try (NetworkStoreService service = createNetworkStoreService(randomServerPort)) {
            Map<UUID, String> networkIds = service.getNetworkIds();
            assertEquals(1, networkIds.size());
            UUID networkUuid = networkIds.keySet().iterator().next();

            Network network = service.getNetwork(networkUuid);
            BaseVoltageMapping baseVoltageMapping = network.getExtensionByName("baseVoltageMapping");

            var ft = baseVoltageMapping.getBaseVoltage(42.0);
            assertNotNull(ft);
        }
    }

    @Test
    public void cgmesControlAreaTieLineTest() {
        try (NetworkStoreService service = createNetworkStoreService(randomServerPort)) {
            // import new network in the store
            Properties properties = new Properties();
            properties.put(CgmesImport.IMPORT_CGM_WITH_SUBNETWORKS, "false");
            service.importNetwork(CgmesConformity1Catalog.microGridBaseCaseAssembled().dataSource(), null, LocalComputationManager.getDefault(), properties);
        }

        try (NetworkStoreService service = createNetworkStoreService(randomServerPort)) {
            Map<UUID, String> networkIds = service.getNetworkIds();
            assertEquals(1, networkIds.size());
            UUID networkUuid = networkIds.keySet().iterator().next();

            Network network = service.getNetwork(networkUuid);
            CgmesControlAreas cgmesControlAreas = network.getExtension(CgmesControlAreas.class);
            assertNotNull(cgmesControlAreas);

            assertNotNull(cgmesControlAreas);
            assertEquals(0, cgmesControlAreas.getCgmesControlAreas().size());
            CgmesControlArea cgmesControlArea = cgmesControlAreas.newCgmesControlArea()
                    .setId("ca2")
                    .setEnergyIdentificationCodeEic("code2")
                    .setNetInterchange(800)
                    .add();
            cgmesControlArea.add(((TieLine) network.getTieLine("b18cd1aa-7808-49b9-a7cf-605eaf07b006 + e8acf6b6-99cb-45ad-b8dc-16c7866a4ddc")).getDanglingLine1().getBoundary());
            assertEquals(1, cgmesControlAreas.getCgmesControlAreas().size());

            service.flush(network);
        }

        try (NetworkStoreService service = createNetworkStoreService(randomServerPort)) {
            Map<UUID, String> networkIds = service.getNetworkIds();
            assertEquals(1, networkIds.size());
            UUID networkUuid = networkIds.keySet().iterator().next();

            Network network = service.getNetwork(networkUuid);
            CgmesControlAreas cgmesControlAreas = network.getExtension(CgmesControlAreas.class);
            assertNotNull(cgmesControlAreas);

            assertEquals(1, cgmesControlAreas.getCgmesControlAreas().size());
            CgmesControlArea cgmesControlArea = cgmesControlAreas.getCgmesControlArea("ca2");
            assertNotNull(cgmesControlArea);
            assertEquals(1, cgmesControlArea.getBoundaries().size());
        }
    }

    @Test
    public void testRemoteReactivePowerControl() {
        try (NetworkStoreService service = createNetworkStoreService(randomServerPort)) {
            // import new network in the store
            Network network = service.importNetwork(CgmesConformity1ModifiedCatalog.microGridBaseCaseBEReactivePowerGen().dataSource());
            service.flush(network);
        }

        try (NetworkStoreService service = createNetworkStoreService(randomServerPort)) {

            Map<UUID, String> networkIds = service.getNetworkIds();

            assertEquals(1, networkIds.size());

            Network readNetwork = service.getNetwork(networkIds.keySet().stream().findFirst().get());
            Generator g = readNetwork.getGenerator("3a3b27be-b18b-4385-b557-6735d733baf0");
            RemoteReactivePowerControl ext = g.getExtension(RemoteReactivePowerControl.class);
            assertNotNull(ext);
            assertEquals(115.5, ext.getTargetQ(), 0.0);
            assertTrue(ext.isEnabled());
            assertSame(readNetwork.getTwoWindingsTransformer("a708c3bc-465d-4fe7-b6ef-6fa6408a62b0").getTerminal2(), ext.getRegulatingTerminal());
        }
    }

    @Test
    public void testSubstationPosition() {
        try (NetworkStoreService service = createNetworkStoreService(randomServerPort)) {
            Network network = EurostagTutorialExample1Factory.create(service.getNetworkFactory());
            Substation substation = network.getSubstation("P1");
            substation.newExtension(SubstationPositionAdder.class).withCoordinate(new Coordinate(48.0D, 2.0D)).add();
            service.flush(network);
        }

        try (NetworkStoreService service = createNetworkStoreService(randomServerPort)) {
            assertEquals(1, service.getNetworkIds().size());
            Network network = service.getNetwork(service.getNetworkIds().keySet().iterator().next());
            SubstationPosition substationPosition = network.getSubstation("P1").getExtension(SubstationPosition.class);
            assertNotNull(substationPosition);
            assertEquals(new Coordinate(48.0D, 2.0D), substationPosition.getCoordinate());
        }
    }

    @Test
    public void testLinePosition() {
        try (NetworkStoreService service = createNetworkStoreService(randomServerPort)) {
            Network network = EurostagTutorialExample1Factory.create(service.getNetworkFactory());
            Line line = network.getLine("NHV1_NHV2_1");
            DanglingLine danglingLine = network.getVoltageLevel("VLGEN").newDanglingLine().setId("D_LINE")
                    .setB(33.4)
                    .setP0(66.9)
                    .setQ0(55.0)
                    .setR(7.0)
                    .setG(34.5)
                    .setX(23.7)
                    .setConnectableBus("NGEN")
                    .add();

            line.newExtension(LinePositionAdder.class).withCoordinates(List.of(new Coordinate(48.0D, 2.0D), new Coordinate(46.5D, 3.0D))).add();
            danglingLine.newExtension(LinePositionAdder.class).withCoordinates(List.of(new Coordinate(49.5D, 1.5D), new Coordinate(40.5D, 3.5D))).add();
            assertThrows(PowsyblException.class, () -> network.getVoltageLevel("VLGEN").newExtension(LinePositionAdder.class).withCoordinates(List.of(new Coordinate(48.0D, 2.0D), new Coordinate(46.5D, 3.0D))).add());
            service.flush(network);
        }

        try (NetworkStoreService service = createNetworkStoreService(randomServerPort)) {
            assertEquals(1, service.getNetworkIds().size());
            Network network = service.getNetwork(service.getNetworkIds().keySet().iterator().next());

            LinePosition<Line> linePosition = network.getLine("NHV1_NHV2_1").getExtension(LinePosition.class);
            assertNotNull(linePosition);
            assertEquals(List.of(new Coordinate(48.0D, 2.0D), new Coordinate(46.5D, 3.0D)), linePosition.getCoordinates());

            LinePosition<DanglingLine> danglingLinePosition = network.getDanglingLine("D_LINE").getExtension(LinePosition.class);
            assertNotNull(danglingLinePosition);
            assertEquals(List.of(new Coordinate(49.5D, 1.5D), new Coordinate(40.5D, 3.5D)), danglingLinePosition.getCoordinates());
        }
    }

    @Test
    public void testNetworkExtension() {
        String filePath = "/network_test1_cgmes_metadata_models.xml";
        ReadOnlyDataSource dataSource = getResource(filePath, filePath);

        try (NetworkStoreService service = createNetworkStoreService(randomServerPort)) {
            // import new network in the store with extension cgmesMetadataModels
            Network network = service.importNetwork(dataSource);
            service.flush(network);
        }

        try (NetworkStoreService service = createNetworkStoreService(randomServerPort)) {
            Map<UUID, String> networkIds = service.getNetworkIds();
            assertEquals(1, networkIds.size());

            // check that the stored network contains the extension cgmesMetadataModels
            UUID initialNetworkUuid = networkIds.keySet().stream().findFirst().get();
            Network readNetwork = service.getNetwork(initialNetworkUuid);
            assertNotNull(readNetwork.getExtensionByName("cgmesMetadataModels"));

            // clone network
            Network clonedNetwork = service.cloneNetwork(initialNetworkUuid, List.of("InitialState"));
            UUID clonedNetworkUuid = service.getNetworkUuid(clonedNetwork);
            Network readClonedNetwork = service.getNetwork(clonedNetworkUuid);
            assertNotNull(readClonedNetwork.getExtensionByName("cgmesMetadataModels"));

            service.deleteAllNetworks();
        }
    }

    @Test
<<<<<<< HEAD
    public void testBranchObservability() {
        try (NetworkStoreService service = createNetworkStoreService(randomServerPort)) {
            Network network = BatteryNetworkFactory.create();
            Line line = network.getLine("NHV1_NHV2_1");
            line.newExtension(BranchObservabilityAdder.class)
                .withObservable(true)
                .withStandardDeviationP1(0.02d)
                .withStandardDeviationP2(0.04d)
                .withRedundantP1(true)
                .withRedundantP2(false)
                .withStandardDeviationQ1(0.5d)
                .withStandardDeviationQ2(1.0d)
                .withRedundantQ1(false)
                .withRedundantQ2(true)
                .add();
=======
    public void testMeasurements() {
        try (NetworkStoreService service = createNetworkStoreService(randomServerPort)) {
            Network network = EurostagTutorialExample1Factory.create(service.getNetworkFactory());
            TwoWindingsTransformer twoWindingsTransformer = network.getTwoWindingsTransformer("NHV2_NLOAD");
            twoWindingsTransformer.newExtension(MeasurementsAdder.class).add();
            twoWindingsTransformer.getExtension(Measurements.class)
                    .newMeasurement()
                    .setId("Measurement_ID_1")
                    .setValue(10)
                    .setValid(true)
                    .putProperty("source", "test")
                    .putProperty("other", "test3")
                    .setSide(ThreeSides.ONE)
                    .setStandardDeviation(1)
                    .setType(Measurement.Type.CURRENT)
                    .add();
>>>>>>> e8bbd598
            service.flush(network);
        }

        try (NetworkStoreService service = createNetworkStoreService(randomServerPort)) {
            Network network = service.getNetwork(service.getNetworkIds().keySet().iterator().next());
<<<<<<< HEAD
            Line line = network.getLine("NHV1_NHV2_1");

            BranchObservability<Line> branchObservability = line.getExtension(BranchObservability.class);
            assertEquals("branchObservability", branchObservability.getName());
            assertEquals("NHV1_NHV2_1", branchObservability.getExtendable().getId());

            assertTrue(branchObservability.isObservable());
            assertEquals(0.02d, branchObservability.getQualityP1().getStandardDeviation(), 0d);
            assertEquals(0.04d, branchObservability.getQualityP2().getStandardDeviation(), 0d);
            assertTrue(branchObservability.getQualityP1().isRedundant().isPresent());
            assertTrue(branchObservability.getQualityP1().isRedundant().get());
            assertTrue(branchObservability.getQualityP2().isRedundant().isPresent());
            assertFalse(branchObservability.getQualityP2().isRedundant().get());

            assertEquals(0.5d, branchObservability.getQualityQ1().getStandardDeviation(), 0d);
            assertEquals(1.0d, branchObservability.getQualityQ2().getStandardDeviation(), 0d);
            assertTrue(branchObservability.getQualityQ1().isRedundant().isPresent());
            assertFalse(branchObservability.getQualityQ1().isRedundant().get());
            assertTrue(branchObservability.getQualityQ2().isRedundant().isPresent());
            assertTrue(branchObservability.getQualityQ2().isRedundant().get());
=======
            TwoWindingsTransformer twoWindingsTransformer = network.getTwoWindingsTransformer("NHV2_NLOAD");
            Measurements measurements = twoWindingsTransformer.getExtension(Measurements.class);
            assertNotNull(measurements);

            assertNull(measurements.getMeasurement("Measurement_ID_2"));

            Measurement measurement = measurements.getMeasurement("Measurement_ID_1");
            assertNotNull(measurement);
            assertEquals(Measurement.Type.CURRENT, measurement.getType());
            assertEquals(10, measurement.getValue(), 0.0);
            assertEquals(ThreeSides.ONE, measurement.getSide());
            assertEquals(1, measurement.getStandardDeviation(), 0.0);
            assertEquals("test", measurement.getProperty("source"));
            assertEquals("test3", measurement.getProperty("other"));
            assertNull(measurement.getProperty("doesnt exist"));

            assertEquals(1, measurements.getMeasurements(Measurement.Type.CURRENT).size());
            Measurement measurementFromType = (Measurement) measurements.getMeasurements(Measurement.Type.CURRENT).stream().findFirst().orElseThrow();
            assertEquals("Measurement_ID_1", measurementFromType.getId());
            assertEquals(Measurement.Type.CURRENT, measurementFromType.getType());
            measurementFromType.setStandardDeviation(2);
            measurementFromType.setValue(12);
            measurementFromType.setValid(false);
            measurementFromType.removeProperty("other");
            service.flush(network);
        }

        try (NetworkStoreService service = createNetworkStoreService(randomServerPort)) {
            Network network = service.getNetwork(service.getNetworkIds().keySet().iterator().next());
            TwoWindingsTransformer twoWindingsTransformer = network.getTwoWindingsTransformer("NHV2_NLOAD");
            Measurements measurements = twoWindingsTransformer.getExtension(Measurements.class);
            assertNotNull(measurements);

            Measurement measurement = measurements.getMeasurement("Measurement_ID_1");
            assertNotNull(measurement);
            assertEquals(Measurement.Type.CURRENT, measurement.getType());
            assertEquals(12, measurement.getValue(), 0.0);
            assertEquals(2, measurement.getStandardDeviation(), 0.0);
            assertFalse(measurement.isValid());
            assertNull(measurement.getProperty("other"));
            assertNotNull(measurement.getProperty("source"));
            measurement.remove();

            measurement = measurements.getMeasurement("Measurement_ID_1");
            assertNull(measurement);

>>>>>>> e8bbd598
        }
    }

    @Test
<<<<<<< HEAD
    public void testInjectionObservability() {
        try (NetworkStoreService service = createNetworkStoreService(randomServerPort)) {
            Network network = BatteryNetworkFactory.create();
            Generator generator = network.getGenerator("GEN");
            generator.newExtension(InjectionObservabilityAdder.class)
                .withObservable(false)
                .withStandardDeviationP(0.02d)
                .withStandardDeviationQ(0.03d)
                .withStandardDeviationV(0.04d)
                .withRedundantP(true)
                .withRedundantQ(false)
                .withRedundantV(true)
                .add();
=======
    public void testDiscreteMeasurements() {
        try (NetworkStoreService service = createNetworkStoreService(randomServerPort)) {
            Network network = EurostagTutorialExample1Factory.create(service.getNetworkFactory());
            TwoWindingsTransformer twoWindingsTransformer = network.getTwoWindingsTransformer("NHV2_NLOAD");
            twoWindingsTransformer.newExtension(DiscreteMeasurementsAdder.class).add();
            twoWindingsTransformer.getExtension(DiscreteMeasurements.class)
                    .newDiscreteMeasurement()
                    .setId("Measurement_ID_1")
                    .setValue(10)
                    .setValid(true)
                    .putProperty("source", "test")
                    .putProperty("other", "test3")
                    .setTapChanger(DiscreteMeasurement.TapChanger.PHASE_TAP_CHANGER)
                    .setType(DiscreteMeasurement.Type.TAP_POSITION)
                    .add();
>>>>>>> e8bbd598
            service.flush(network);
        }

        try (NetworkStoreService service = createNetworkStoreService(randomServerPort)) {
            Network network = service.getNetwork(service.getNetworkIds().keySet().iterator().next());
<<<<<<< HEAD
            Generator generator = network.getGenerator("GEN");

            InjectionObservability<Generator> generatorObservability = generator.getExtension(InjectionObservability.class);
            assertEquals("injectionObservability", generatorObservability.getName());
            assertEquals("GEN", generatorObservability.getExtendable().getId());

            assertFalse(generatorObservability.isObservable());
            assertEquals(0.02d, generatorObservability.getQualityP().getStandardDeviation(), 0d);
            assertTrue(generatorObservability.getQualityP().isRedundant().isPresent());
            assertTrue(generatorObservability.getQualityP().isRedundant().get());

            assertEquals(0.03d, generatorObservability.getQualityQ().getStandardDeviation(), 0d);
            assertTrue(generatorObservability.getQualityQ().isRedundant().isPresent());
            assertFalse(generatorObservability.getQualityQ().isRedundant().get());

            assertEquals(0.04d, generatorObservability.getQualityV().getStandardDeviation(), 0d);
            assertTrue(generatorObservability.getQualityV().isRedundant().isPresent());
            assertTrue(generatorObservability.getQualityV().isRedundant().get());
=======
            TwoWindingsTransformer twoWindingsTransformer = network.getTwoWindingsTransformer("NHV2_NLOAD");
            DiscreteMeasurements measurements = twoWindingsTransformer.getExtension(DiscreteMeasurements.class);
            assertNotNull(measurements);

            assertNull(measurements.getDiscreteMeasurement("Measurement_ID_2"));

            DiscreteMeasurement measurement = measurements.getDiscreteMeasurement("Measurement_ID_1");
            assertNotNull(measurement);
            assertEquals(DiscreteMeasurement.Type.TAP_POSITION, measurement.getType());
            assertEquals(10, measurement.getValueAsInt(), 0.0);
            assertEquals(DiscreteMeasurement.ValueType.INT, measurement.getValueType());
            assertTrue(measurement.isValid());
            assertEquals("test", measurement.getProperty("source"));
            assertEquals("test3", measurement.getProperty("other"));
            assertEquals(DiscreteMeasurement.TapChanger.PHASE_TAP_CHANGER, measurement.getTapChanger());
            assertNull(measurement.getProperty("doesnt exist"));

            assertEquals(1, measurements.getDiscreteMeasurements(DiscreteMeasurement.Type.TAP_POSITION).size());
            DiscreteMeasurement measurementFromType = (DiscreteMeasurement) measurements.getDiscreteMeasurements(DiscreteMeasurement.Type.TAP_POSITION).stream().findFirst().orElseThrow();
            assertEquals("Measurement_ID_1", measurementFromType.getId());
            assertEquals(DiscreteMeasurement.Type.TAP_POSITION, measurementFromType.getType());
            measurementFromType.setValue(false);
            measurementFromType.setValid(false);
            measurementFromType.removeProperty("other");
            service.flush(network);
        }

        try (NetworkStoreService service = createNetworkStoreService(randomServerPort)) {
            Network network = service.getNetwork(service.getNetworkIds().keySet().iterator().next());
            TwoWindingsTransformer twoWindingsTransformer = network.getTwoWindingsTransformer("NHV2_NLOAD");
            DiscreteMeasurements measurements = twoWindingsTransformer.getExtension(DiscreteMeasurements.class);
            assertNotNull(measurements);

            DiscreteMeasurement measurement = measurements.getDiscreteMeasurement("Measurement_ID_1");
            assertNotNull(measurement);
            assertEquals(DiscreteMeasurement.Type.TAP_POSITION, measurement.getType());
            assertEquals(DiscreteMeasurement.ValueType.BOOLEAN, measurement.getValueType());
            assertFalse(measurement.getValueAsBoolean());
            assertFalse(measurement.isValid());
            assertNull(measurement.getProperty("other"));
            assertNotNull(measurement.getProperty("source"));
            measurement.remove();

            measurement = measurements.getDiscreteMeasurement("Measurement_ID_1");
            assertNull(measurement);

>>>>>>> e8bbd598
        }
    }
}<|MERGE_RESOLUTION|>--- conflicted
+++ resolved
@@ -18,6 +18,7 @@
 import com.powsybl.computation.local.LocalComputationManager;
 import com.powsybl.iidm.network.*;
 import com.powsybl.iidm.network.extensions.*;
+import com.powsybl.iidm.network.test.BatteryNetworkFactory;
 import com.powsybl.iidm.network.test.EurostagTutorialExample1Factory;
 import com.powsybl.iidm.network.test.HvdcTestNetwork;
 import com.powsybl.iidm.network.test.SvcTestCaseFactory;
@@ -1290,23 +1291,6 @@
     }
 
     @Test
-<<<<<<< HEAD
-    public void testBranchObservability() {
-        try (NetworkStoreService service = createNetworkStoreService(randomServerPort)) {
-            Network network = BatteryNetworkFactory.create();
-            Line line = network.getLine("NHV1_NHV2_1");
-            line.newExtension(BranchObservabilityAdder.class)
-                .withObservable(true)
-                .withStandardDeviationP1(0.02d)
-                .withStandardDeviationP2(0.04d)
-                .withRedundantP1(true)
-                .withRedundantP2(false)
-                .withStandardDeviationQ1(0.5d)
-                .withStandardDeviationQ2(1.0d)
-                .withRedundantQ1(false)
-                .withRedundantQ2(true)
-                .add();
-=======
     public void testMeasurements() {
         try (NetworkStoreService service = createNetworkStoreService(randomServerPort)) {
             Network network = EurostagTutorialExample1Factory.create(service.getNetworkFactory());
@@ -1323,34 +1307,12 @@
                     .setStandardDeviation(1)
                     .setType(Measurement.Type.CURRENT)
                     .add();
->>>>>>> e8bbd598
             service.flush(network);
         }
 
         try (NetworkStoreService service = createNetworkStoreService(randomServerPort)) {
             Network network = service.getNetwork(service.getNetworkIds().keySet().iterator().next());
-<<<<<<< HEAD
-            Line line = network.getLine("NHV1_NHV2_1");
-
-            BranchObservability<Line> branchObservability = line.getExtension(BranchObservability.class);
-            assertEquals("branchObservability", branchObservability.getName());
-            assertEquals("NHV1_NHV2_1", branchObservability.getExtendable().getId());
-
-            assertTrue(branchObservability.isObservable());
-            assertEquals(0.02d, branchObservability.getQualityP1().getStandardDeviation(), 0d);
-            assertEquals(0.04d, branchObservability.getQualityP2().getStandardDeviation(), 0d);
-            assertTrue(branchObservability.getQualityP1().isRedundant().isPresent());
-            assertTrue(branchObservability.getQualityP1().isRedundant().get());
-            assertTrue(branchObservability.getQualityP2().isRedundant().isPresent());
-            assertFalse(branchObservability.getQualityP2().isRedundant().get());
-
-            assertEquals(0.5d, branchObservability.getQualityQ1().getStandardDeviation(), 0d);
-            assertEquals(1.0d, branchObservability.getQualityQ2().getStandardDeviation(), 0d);
-            assertTrue(branchObservability.getQualityQ1().isRedundant().isPresent());
-            assertFalse(branchObservability.getQualityQ1().isRedundant().get());
-            assertTrue(branchObservability.getQualityQ2().isRedundant().isPresent());
-            assertTrue(branchObservability.getQualityQ2().isRedundant().get());
-=======
+
             TwoWindingsTransformer twoWindingsTransformer = network.getTwoWindingsTransformer("NHV2_NLOAD");
             Measurements measurements = twoWindingsTransformer.getExtension(Measurements.class);
             assertNotNull(measurements);
@@ -1396,27 +1358,10 @@
 
             measurement = measurements.getMeasurement("Measurement_ID_1");
             assertNull(measurement);
-
->>>>>>> e8bbd598
-        }
-    }
-
-    @Test
-<<<<<<< HEAD
-    public void testInjectionObservability() {
-        try (NetworkStoreService service = createNetworkStoreService(randomServerPort)) {
-            Network network = BatteryNetworkFactory.create();
-            Generator generator = network.getGenerator("GEN");
-            generator.newExtension(InjectionObservabilityAdder.class)
-                .withObservable(false)
-                .withStandardDeviationP(0.02d)
-                .withStandardDeviationQ(0.03d)
-                .withStandardDeviationV(0.04d)
-                .withRedundantP(true)
-                .withRedundantQ(false)
-                .withRedundantV(true)
-                .add();
-=======
+        }
+    }
+
+    @Test
     public void testDiscreteMeasurements() {
         try (NetworkStoreService service = createNetworkStoreService(randomServerPort)) {
             Network network = EurostagTutorialExample1Factory.create(service.getNetworkFactory());
@@ -1432,32 +1377,12 @@
                     .setTapChanger(DiscreteMeasurement.TapChanger.PHASE_TAP_CHANGER)
                     .setType(DiscreteMeasurement.Type.TAP_POSITION)
                     .add();
->>>>>>> e8bbd598
             service.flush(network);
         }
 
         try (NetworkStoreService service = createNetworkStoreService(randomServerPort)) {
             Network network = service.getNetwork(service.getNetworkIds().keySet().iterator().next());
-<<<<<<< HEAD
-            Generator generator = network.getGenerator("GEN");
-
-            InjectionObservability<Generator> generatorObservability = generator.getExtension(InjectionObservability.class);
-            assertEquals("injectionObservability", generatorObservability.getName());
-            assertEquals("GEN", generatorObservability.getExtendable().getId());
-
-            assertFalse(generatorObservability.isObservable());
-            assertEquals(0.02d, generatorObservability.getQualityP().getStandardDeviation(), 0d);
-            assertTrue(generatorObservability.getQualityP().isRedundant().isPresent());
-            assertTrue(generatorObservability.getQualityP().isRedundant().get());
-
-            assertEquals(0.03d, generatorObservability.getQualityQ().getStandardDeviation(), 0d);
-            assertTrue(generatorObservability.getQualityQ().isRedundant().isPresent());
-            assertFalse(generatorObservability.getQualityQ().isRedundant().get());
-
-            assertEquals(0.04d, generatorObservability.getQualityV().getStandardDeviation(), 0d);
-            assertTrue(generatorObservability.getQualityV().isRedundant().isPresent());
-            assertTrue(generatorObservability.getQualityV().isRedundant().get());
-=======
+
             TwoWindingsTransformer twoWindingsTransformer = network.getTwoWindingsTransformer("NHV2_NLOAD");
             DiscreteMeasurements measurements = twoWindingsTransformer.getExtension(DiscreteMeasurements.class);
             assertNotNull(measurements);
@@ -1503,8 +1428,90 @@
 
             measurement = measurements.getDiscreteMeasurement("Measurement_ID_1");
             assertNull(measurement);
-
->>>>>>> e8bbd598
+        }
+    }
+
+    @Test
+    public void testBranchObservability() {
+        try (NetworkStoreService service = createNetworkStoreService(randomServerPort)) {
+            Network network = BatteryNetworkFactory.create(service.getNetworkFactory());
+            Line line = network.getLine("NHV1_NHV2_1");
+            line.newExtension(BranchObservabilityAdder.class)
+                .withObservable(true)
+                .withStandardDeviationP1(0.02d)
+                .withStandardDeviationP2(0.04d)
+                .withRedundantP1(true)
+                .withRedundantP2(false)
+                .withStandardDeviationQ1(0.5d)
+                .withStandardDeviationQ2(1.0d)
+                .withRedundantQ1(false)
+                .withRedundantQ2(true)
+                .add();
+            service.flush(network);
+        }
+
+        try (NetworkStoreService service = createNetworkStoreService(randomServerPort)) {
+            Network network = service.getNetwork(service.getNetworkIds().keySet().iterator().next());
+            Line line = network.getLine("NHV1_NHV2_1");
+
+            BranchObservability<Line> branchObservability = line.getExtension(BranchObservability.class);
+            assertEquals("branchObservability", branchObservability.getName());
+            assertEquals("NHV1_NHV2_1", branchObservability.getExtendable().getId());
+
+            assertTrue(branchObservability.isObservable());
+            assertEquals(0.02d, branchObservability.getQualityP1().getStandardDeviation(), 0d);
+            assertEquals(0.04d, branchObservability.getQualityP2().getStandardDeviation(), 0d);
+            assertTrue(branchObservability.getQualityP1().isRedundant().isPresent());
+            assertTrue(branchObservability.getQualityP1().isRedundant().get());
+            assertTrue(branchObservability.getQualityP2().isRedundant().isPresent());
+            assertFalse(branchObservability.getQualityP2().isRedundant().get());
+
+            assertEquals(0.5d, branchObservability.getQualityQ1().getStandardDeviation(), 0d);
+            assertEquals(1.0d, branchObservability.getQualityQ2().getStandardDeviation(), 0d);
+            assertTrue(branchObservability.getQualityQ1().isRedundant().isPresent());
+            assertFalse(branchObservability.getQualityQ1().isRedundant().get());
+            assertTrue(branchObservability.getQualityQ2().isRedundant().isPresent());
+            assertTrue(branchObservability.getQualityQ2().isRedundant().get());
+        }
+    }
+
+    @Test
+    public void testInjectionObservability() {
+        try (NetworkStoreService service = createNetworkStoreService(randomServerPort)) {
+            Network network = BatteryNetworkFactory.create(service.getNetworkFactory());
+            Generator generator = network.getGenerator("GEN");
+            generator.newExtension(InjectionObservabilityAdder.class)
+                .withObservable(false)
+                .withStandardDeviationP(0.02d)
+                .withStandardDeviationQ(0.03d)
+                .withStandardDeviationV(0.04d)
+                .withRedundantP(true)
+                .withRedundantQ(false)
+                .withRedundantV(true)
+                .add();
+            service.flush(network);
+        }
+
+        try (NetworkStoreService service = createNetworkStoreService(randomServerPort)) {
+            Network network = service.getNetwork(service.getNetworkIds().keySet().iterator().next());
+            Generator generator = network.getGenerator("GEN");
+
+            InjectionObservability<Generator> generatorObservability = generator.getExtension(InjectionObservability.class);
+            assertEquals("injectionObservability", generatorObservability.getName());
+            assertEquals("GEN", generatorObservability.getExtendable().getId());
+
+            assertFalse(generatorObservability.isObservable());
+            assertEquals(0.02d, generatorObservability.getQualityP().getStandardDeviation(), 0d);
+            assertTrue(generatorObservability.getQualityP().isRedundant().isPresent());
+            assertTrue(generatorObservability.getQualityP().isRedundant().get());
+
+            assertEquals(0.03d, generatorObservability.getQualityQ().getStandardDeviation(), 0d);
+            assertTrue(generatorObservability.getQualityQ().isRedundant().isPresent());
+            assertFalse(generatorObservability.getQualityQ().isRedundant().get());
+
+            assertEquals(0.04d, generatorObservability.getQualityV().getStandardDeviation(), 0d);
+            assertTrue(generatorObservability.getQualityV().isRedundant().isPresent());
+            assertTrue(generatorObservability.getQualityV().isRedundant().get());
         }
     }
 }