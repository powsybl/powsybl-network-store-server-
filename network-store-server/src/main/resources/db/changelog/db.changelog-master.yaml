--- conflicted
+++ resolved
@@ -41,9 +41,9 @@
       relativeToChangelogFile: true
 
   - include:
-<<<<<<< HEAD
+      file: changesets/changelog_20240325T120001Z.xml
+      relativeToChangelogFile: true
+
+  - include:
       file: changesets/changelog_20240306T120000Z.xml
-=======
-      file: changesets/changelog_20240325T120001Z.xml
->>>>>>> 69d378d4
       relativeToChangelogFile: true