--- conflicted
+++ resolved
@@ -48,7 +48,8 @@
     static final String REGULATION_MODE = "regulationMode";
     static final String SIDE_COLUMN = "side";
     static final String LIMIT_TYPE_COLUMN = "limitType";
-<<<<<<< HEAD
+    static final String REGULATING = "regulating";
+
     static final Predicate<String> CLONE_PREDICATE = column -> !column.equals(UUID_COLUMN) && !column.equals(VARIANT_ID_COLUMN)
             && !column.equals(NAME_COLUMN) && !column.equals(VARIANT_MODE_COLUMN) && !column.equals(SRC_VARIANT_NUM_COLUMN);
     public static final String TOMBSTONED_IDENTIFIABLE_TABLE = "tombstonedidentifiable";
@@ -57,9 +58,6 @@
     private static final String TOMBSTONED_PERMANENT_LIMITS_TABLE = "tombstonedpermanentlimit";
     private static final String TOMBSTONED_REGULATING_POINTS_TABLE = "tombstonedregulatingpoint";
     private static final String TOMBSTONED_REACTIVE_CAPABILITY_CURVE_POINTS_TABLE = "tombstonedreactivecapabilitycurvepoint";
-=======
-    static final String REGULATING = "regulating";
->>>>>>> e94b5066
 
     private QueryCatalog() {
     }
@@ -621,23 +619,6 @@
             " values (?, ?, ?, ?, ?, ?, ?, ?, ?, ?, ?)";
     }
 
-<<<<<<< HEAD
-=======
-    public static String buildUpdateRegulatingPointsQuery() {
-        return "Update " + REGULATING_POINT_TABLE +
-            " set " + REGULATION_MODE + " = ?, " +
-            "regulatingterminalconnectableid = ?, " +
-            "regulatingterminalside = ?, " +
-            REGULATED_EQUIPMENT_TYPE_COLUMN + " = ?, " +
-            REGULATING + " = ? " +
-            "where " +
-            NETWORK_UUID_COLUMN + " = ? AND " +
-            VARIANT_NUM_COLUMN + " = ? AND " +
-            REGULATING_EQUIPMENT_ID + " = ? AND " +
-            REGULATING_EQUIPMENT_TYPE_COLUMN + " = ?";
-    }
-
->>>>>>> e94b5066
     public static String buildCloneRegulatingPointsQuery() {
         return "insert into " + REGULATING_POINT_TABLE + " (" + NETWORK_UUID_COLUMN + " ," + VARIANT_NUM_COLUMN + ", " +
              REGULATING_EQUIPMENT_ID + ", " + REGULATING_EQUIPMENT_TYPE_COLUMN + ", " + REGULATION_MODE +
