/**
 * Copyright (c) 2022, RTE (http://www.rte-france.com)
 * This Source Code Form is subject to the terms of the Mozilla Public
 * License, v. 2.0. If a copy of the MPL was not distributed with this
 * file, You can obtain one at http://mozilla.org/MPL/2.0/.
 */
package com.powsybl.network.store.server;

import com.powsybl.network.store.model.Resource;

import java.util.Collection;
import java.util.Set;
import java.util.stream.Collectors;

import static com.powsybl.network.store.server.Mappings.*;

/**
 * @author Geoffroy Jamgotchian <geoffroy.jamgotchian at rte-france.com>
 */
public final class QueryCatalog {

    public static final String MINIMAL_VALUE_REQUIREMENT_ERROR = "Function should not be called without at least one value.";

    static final String VARIANT_ID_COLUMN = "variantId";
    static final String UUID_COLUMN = "uuid";
    public static final String NETWORK_UUID_COLUMN = "networkUuid";
    public static final String VARIANT_NUM_COLUMN = "variantNum";
    static final String ID_COLUMN = "id";
    static final String VOLTAGE_LEVEL_ID_COLUMN = "voltageLevelId";
    static final String VOLTAGE_LEVEL_ID_1_COLUMN = "voltageLevelId1";
    static final String VOLTAGE_LEVEL_ID_2_COLUMN = "voltageLevelId2";
    static final String VOLTAGE_LEVEL_ID_3_COLUMN = "voltageLevelId3";
    public static final String NAME_COLUMN = "name";
    public static final String EQUIPMENT_TYPE_COLUMN = "equipmentType";
    static final String REGULATING_EQUIPMENT_TYPE_COLUMN = "regulatingEquipmentType";
    static final String REGULATED_EQUIPMENT_TYPE_COLUMN = "regulatedEquipmentType";
    public static final String EQUIPMENT_ID_COLUMN = "equipmentId";
    static final String REGULATING_EQUIPMENT_ID = "regulatingEquipmentId";
    static final String INDEX_COLUMN = "index";
    static final String TAPCHANGER_TYPE_COLUMN = "tapChangerType";
    static final String ALPHA_COLUMN = "alpha";
    public static final String V211_TEMPORARY_LIMIT_TABLE = "v211temporarylimit";
    public static final String V211_PERMANENT_LIMIT_TABLE = "v211permanentlimit";
    static final String TEMPORARY_LIMITS_TABLE = "temporarylimits";
    static final String TEMPORARY_LIMITS_COLUMN = "temporarylimits";
    static final String PERMANENT_LIMITS_TABLE = "permanentlimits";
    static final String PERMANENT_LIMITS_COLUMN = "permanentlimits";
    static final String TAP_CHANGER_STEP_TABLE = "tapChangerStep";
    static final String REGULATING_POINT_TABLE = "regulatingPoint";
    static final String REGULATION_MODE = "regulationMode";
<<<<<<< HEAD
    public static final String SIDE_COLUMN = "side";
=======
    static final String SIDE_COLUMN = "side";
    static final String LIMIT_TYPE_COLUMN = "limitType";
    static final String REGULATING = "regulating";
>>>>>>> f50f58e1

    private QueryCatalog() {
    }

    public static String buildGetIdentifiableQuery(String tableName, Collection<String> columns) {
        return "select " +
                String.join(", ", columns) +
                " from " + tableName +
                " where " + NETWORK_UUID_COLUMN + " = ?" +
                " and " + VARIANT_NUM_COLUMN + " = ?" +
                " and " + ID_COLUMN + " = ?";
    }

    public static String buildGetNetworkQuery(Collection<String> columns) {
        return "select " + ID_COLUMN + ", " +
                String.join(", ", columns) +
                " from " + NETWORK_TABLE +
                " where " + UUID_COLUMN + " = ?" +
                " and " + VARIANT_NUM_COLUMN + " = ?";
    }

    public static String buildGetIdentifiablesQuery(String tableName, Collection<String> columns) {
        return "select " + ID_COLUMN + ", " +
                String.join(", ", columns) +
                " from " + tableName +
                " where " + NETWORK_UUID_COLUMN + " = ?" +
                " and " + VARIANT_NUM_COLUMN + " = ?";
    }

    public static String buildGetIdentifiablesInContainerQuery(String tableName, Collection<String> columns, Set<String> containerColumns) {
        StringBuilder sql = new StringBuilder()
                .append("select ").append(ID_COLUMN).append(", ")
                .append(String.join(", ", columns))
                .append(" from ").append(tableName)
                .append(" where ").append(NETWORK_UUID_COLUMN).append(" = ?")
                .append(" and ").append(VARIANT_NUM_COLUMN).append(" = ?")
                .append(" and (");
        var it = containerColumns.iterator();
        while (it.hasNext()) {
            String containerColumn = it.next();
            sql.append(containerColumn).append(" = ?");
            if (it.hasNext()) {
                sql.append(" or ");
            }
        }
        sql.append(")");
        return sql.toString();
    }

    public static String buildDeleteIdentifiablesQuery(String tableName, int numberOfValues) {
        if (numberOfValues < 1) {
            throw new IllegalArgumentException(MINIMAL_VALUE_REQUIREMENT_ERROR);
        }

        return "delete from " + tableName + " where " +
                NETWORK_UUID_COLUMN + " = ? and " +
                VARIANT_NUM_COLUMN + " = ? and " +
                ID_COLUMN + " in (" +
                "?, ".repeat(numberOfValues - 1) + "?)";
    }

    public static String buildDeleteNetworkQuery() {
        return "delete from " + NETWORK_TABLE + " where " + UUID_COLUMN + " = ?";
    }

    public static String buildDeleteNetworkVariantQuery() {
        return "delete from " + NETWORK_TABLE + " where " + UUID_COLUMN + " = ? and " + VARIANT_NUM_COLUMN + " = ?";
    }

    public static String buildDeleteIdentifiablesQuery(String tableName) {
        return "delete from " + tableName + " where " + NETWORK_UUID_COLUMN + " = ?";
    }

    public static String buildDeleteIdentifiablesVariantQuery(String tableName) {
        return "delete from " + tableName + " where " + NETWORK_UUID_COLUMN + " = ? and " + VARIANT_NUM_COLUMN + " = ?";
    }

    public static String buildInsertNetworkQuery(String tableName, Collection<String> columns) {
        return "insert into " + tableName +
                "(" + VARIANT_NUM_COLUMN + ", " + ID_COLUMN + ", " + String.join(", ", columns) +
                ") values (?, ?, " + columns.stream().map(s -> "?").collect(Collectors.joining(", "))
                + ")";
    }

    public static String buildInsertIdentifiableQuery(String tableName, Collection<String> columns) {
        return "insert into " + tableName +
                "(" + NETWORK_UUID_COLUMN + ", " + VARIANT_NUM_COLUMN + ", " + ID_COLUMN + ", " + String.join(", ", columns) +
                ") values (?, ?, ?, " + columns.stream().map(s -> "?").collect(Collectors.joining(", "))
                + ")";
    }

    public static String buildGetIdentifiableForAllTablesQuery() {
        StringBuilder sql = new StringBuilder();
        sql.append("select * from (select ?::uuid networkUuid, ?::int variantNum, ?::varchar id) a");
        for (String table : ELEMENT_TABLES) {
            sql.append(" left outer join ").append(table)
                    .append(" on a.id = ")
                    .append(table)
                    .append(".id and a.networkUuid = ")
                    .append(table)
                    .append(".networkUuid and a.variantNum = ")
                    .append(table)
                    .append(".variantNum");
        }
        return sql.toString();
    }

    public static String buildGetNetworkInfos() {
        return "select " + UUID_COLUMN + ", " + ID_COLUMN +
                " from " + NETWORK_TABLE +
                " where " + VARIANT_NUM_COLUMN + " = " + Resource.INITIAL_VARIANT_NUM;
    }

    public static String buildGetVariantsInfos() {
        return "select " + VARIANT_ID_COLUMN + ", " + VARIANT_NUM_COLUMN +
                " from " + NETWORK_TABLE +
                " where " + UUID_COLUMN + " = ?";
    }

    public static String buildUpdateIdentifiableQuery(String tableName, Collection<String> columns, String columnToAddToWhereClause) {
        StringBuilder query = new StringBuilder("update ")
                .append(tableName)
                .append(" set ");
        var it = columns.iterator();
        while (it.hasNext()) {
            String column = it.next();
            if (!column.equals(columnToAddToWhereClause)) {
                query.append(column).append(" = ?");
                if (it.hasNext()) {
                    query.append(", ");
                }
            }
        }
        query.append(" where ").append(NETWORK_UUID_COLUMN).append(" = ? and ")
                .append(VARIANT_NUM_COLUMN).append(" = ? and ")
                .append(ID_COLUMN).append(" = ?");
        if (columnToAddToWhereClause != null) {
            query.append(" and ").append(columnToAddToWhereClause).append(" = ?");
        }
        return query.toString();
    }

    public static String buildUpdateInjectionSvQuery(String tableName) {
        return "update " +
                tableName +
                " set p = ?" +
                ", q = ?" +
                " where " + NETWORK_UUID_COLUMN + " = ? and " +
                VARIANT_NUM_COLUMN + " = ? and " +
                ID_COLUMN + " = ?";
    }

    public static String buildUpdateBranchSvQuery(String tableName) {
        return "update " +
                tableName +
                " set p1 = ?" +
                ", q1 = ?" +
                ", p2 = ?" +
                ", q2 = ?" +
                " where " + NETWORK_UUID_COLUMN + " = ? and " +
                VARIANT_NUM_COLUMN + " = ? and " +
                ID_COLUMN + " = ?";
    }

    public static String buildUpdateThreeWindingsTransformerSvQuery() {
        return "update " +
                THREE_WINDINGS_TRANSFORMER_TABLE +
                " set p1 = ?" +
                ", q1 = ?" +
                ", p2 = ?" +
                ", q2 = ?" +
                ", p3 = ?" +
                ", q3 = ?" +
                " where " + NETWORK_UUID_COLUMN + " = ? and " +
                VARIANT_NUM_COLUMN + " = ? and " +
                ID_COLUMN + " = ?";
    }

    public static String buildUpdateVoltageLevelSvQuery() {
        return "update " +
                VOLTAGE_LEVEL_TABLE +
                " set calculatedbusesforbusview = ?" +
                ", calculatedbusesforbusbreakerview = ?" +
                " where " + NETWORK_UUID_COLUMN + " = ? and " +
                VARIANT_NUM_COLUMN + " = ? and " +
                ID_COLUMN + " = ?";
    }

    public static String buildUpdateNetworkQuery(Collection<String> columns) {
        StringBuilder query = new StringBuilder("update ")
                .append(NETWORK_TABLE)
                .append(" set ").append(ID_COLUMN).append(" = ?");
        columns.forEach(column -> {
            if (!column.equals(UUID_COLUMN) && !column.equals(VARIANT_ID_COLUMN)) {
                query.append(", ").append(column).append(" = ?");
            }
        });
        query.append(" where ").append(UUID_COLUMN).append(" = ?")
                .append(" and ").append(VARIANT_NUM_COLUMN).append(" = ?");
        return query.toString();
    }

    public static String buildCloneIdentifiablesQuery(String tableName, Collection<String> columns) {
        return "insert into " + tableName + "(" +
                VARIANT_NUM_COLUMN + ", " +
                NETWORK_UUID_COLUMN + ", " +
                ID_COLUMN + ", " +
                String.join(",", columns) +
                ") " +
                "select " +
                "?" + "," +
                "?" + "," +
                ID_COLUMN + "," +
                String.join(",", columns) +
                " from " + tableName + " " +
                "where " + NETWORK_UUID_COLUMN + " = ? and " + VARIANT_NUM_COLUMN + " = ?";
    }

    public static String buildCloneNetworksQuery(Collection<String> columns) {
        return "insert into network(" +
                VARIANT_NUM_COLUMN + ", " +
                VARIANT_ID_COLUMN + ", " +
                UUID_COLUMN + ", " +
                ID_COLUMN + ", " +
                columns.stream().filter(column -> !column.equals(UUID_COLUMN) && !column.equals(VARIANT_ID_COLUMN) && !column.equals(NAME_COLUMN)).collect(Collectors.joining(",")) +
                ") " +
                "select" + " " +
                "?" + ", " +
                "?" + ", " +
                UUID_COLUMN + ", " +
                ID_COLUMN + ", " +
                columns.stream().filter(column -> !column.equals(UUID_COLUMN) && !column.equals(VARIANT_ID_COLUMN) && !column.equals(NAME_COLUMN)).collect(Collectors.joining(",")) +
                " from network" + " " +
                "where uuid = ? and " + VARIANT_NUM_COLUMN + " = ?";
    }

    // Temporary Limits
    public static String buildCloneTemporaryLimitsQuery() {
        return "insert into " + TEMPORARY_LIMITS_TABLE + "(" + EQUIPMENT_ID_COLUMN + ", " + EQUIPMENT_TYPE_COLUMN + ", " +
                NETWORK_UUID_COLUMN + ", " + VARIANT_NUM_COLUMN + ", " + TEMPORARY_LIMITS_COLUMN + ") " + "select " + EQUIPMENT_ID_COLUMN + ", " +
                EQUIPMENT_TYPE_COLUMN + ", ?, ?, " + TEMPORARY_LIMITS_COLUMN + " from " + TEMPORARY_LIMITS_TABLE + " where " + NETWORK_UUID_COLUMN +
                " = ? and " + VARIANT_NUM_COLUMN + " = ?";
    }

    public static String buildTemporaryLimitQuery(String columnNameForWhereClause) {
        return "select " + EQUIPMENT_ID_COLUMN + ", " +
                EQUIPMENT_TYPE_COLUMN + ", " +
                NETWORK_UUID_COLUMN + ", " +
                VARIANT_NUM_COLUMN + ", " +
                TEMPORARY_LIMITS_COLUMN +
                " from " + TEMPORARY_LIMITS_TABLE + " where " +
                NETWORK_UUID_COLUMN + " = ? and " +
                VARIANT_NUM_COLUMN + " = ? and " +
                columnNameForWhereClause + " = ?";
    }

    public static String buildTemporaryLimitWithInClauseQuery(String columnNameForInClause, int numberOfValues) {
        if (numberOfValues < 1) {
            throw new IllegalArgumentException(MINIMAL_VALUE_REQUIREMENT_ERROR);
        }
        return "select " + EQUIPMENT_ID_COLUMN + ", " +
                EQUIPMENT_TYPE_COLUMN + ", " +
                NETWORK_UUID_COLUMN + ", " +
                VARIANT_NUM_COLUMN + ", " +
                TEMPORARY_LIMITS_COLUMN +
                " from " + TEMPORARY_LIMITS_TABLE + " where " +
                NETWORK_UUID_COLUMN + " = ? and " +
                VARIANT_NUM_COLUMN + " = ? and " +
                columnNameForInClause + " in (" +
                "?, ".repeat(numberOfValues - 1) + "?)";
    }

    public static String buildInsertTemporaryLimitsQuery() {
        return "insert into " + TEMPORARY_LIMITS_TABLE + "(" +
                EQUIPMENT_ID_COLUMN + ", " + EQUIPMENT_TYPE_COLUMN + ", " +
                NETWORK_UUID_COLUMN + ", " +
                VARIANT_NUM_COLUMN + ", " + TEMPORARY_LIMITS_COLUMN + ") " +
                " values (?, ?, ?, ?, ?)";
    }

    public static String buildDeleteTemporaryLimitsVariantEquipmentINQuery(int numberOfValues) {
        if (numberOfValues < 1) {
            throw new IllegalArgumentException(MINIMAL_VALUE_REQUIREMENT_ERROR);
        }
        return "delete from " + TEMPORARY_LIMITS_TABLE + " where " +
                NETWORK_UUID_COLUMN + " = ? and " +
                VARIANT_NUM_COLUMN + " = ? and " +
                EQUIPMENT_ID_COLUMN + " in (" +
                "?, ".repeat(numberOfValues - 1) + "?)";
    }

    public static String buildDeleteTemporaryLimitsVariantQuery() {
        return "delete from " + TEMPORARY_LIMITS_TABLE + " where " +
                NETWORK_UUID_COLUMN + " = ? and " +
                VARIANT_NUM_COLUMN + " = ?";
    }

    public static String buildDeleteTemporaryLimitsQuery() {
        return "delete from " + TEMPORARY_LIMITS_TABLE + " where " +
                NETWORK_UUID_COLUMN + " = ?";
    }

    // Permanent Limits
    public static String buildClonePermanentLimitsQuery() {
        return "insert into " + PERMANENT_LIMITS_TABLE + "(" + EQUIPMENT_ID_COLUMN + ", " + EQUIPMENT_TYPE_COLUMN + ", " +
                NETWORK_UUID_COLUMN + ", " + VARIANT_NUM_COLUMN + ", " + PERMANENT_LIMITS_COLUMN + ") " + "select " + EQUIPMENT_ID_COLUMN + ", " +
                EQUIPMENT_TYPE_COLUMN + ", ?, ?, " + PERMANENT_LIMITS_COLUMN + " from " + PERMANENT_LIMITS_TABLE + " where " + NETWORK_UUID_COLUMN +
                " = ? and " + VARIANT_NUM_COLUMN + " = ?";
    }

    public static String buildPermanentLimitQuery(String columnNameForWhereClause) {
        return "select " + EQUIPMENT_ID_COLUMN + ", " +
                EQUIPMENT_TYPE_COLUMN + ", " +
                NETWORK_UUID_COLUMN + ", " +
                VARIANT_NUM_COLUMN + ", " +
                PERMANENT_LIMITS_COLUMN +
                " from " + PERMANENT_LIMITS_TABLE + " where " +
                NETWORK_UUID_COLUMN + " = ? and " +
                VARIANT_NUM_COLUMN + " = ? and " +
                columnNameForWhereClause + " = ?";
    }

    public static String buildPermanentLimitWithInClauseQuery(String columnNameForInClause, int numberOfValues) {
        if (numberOfValues < 1) {
            throw new IllegalArgumentException(MINIMAL_VALUE_REQUIREMENT_ERROR);
        }
        return "select " + EQUIPMENT_ID_COLUMN + ", " +
                EQUIPMENT_TYPE_COLUMN + ", " +
                NETWORK_UUID_COLUMN + ", " +
                VARIANT_NUM_COLUMN + ", " +
                PERMANENT_LIMITS_COLUMN +
                " from " + PERMANENT_LIMITS_TABLE + " where " +
                NETWORK_UUID_COLUMN + " = ? and " +
                VARIANT_NUM_COLUMN + " = ? and " +
                columnNameForInClause + " in (" +
                "?, ".repeat(numberOfValues - 1) + "?)";
    }

    public static String buildInsertPermanentLimitsQuery() {
        return "insert into " + PERMANENT_LIMITS_TABLE + " (" +
                EQUIPMENT_ID_COLUMN + ", " + EQUIPMENT_TYPE_COLUMN + ", " +
                NETWORK_UUID_COLUMN + ", " +
                VARIANT_NUM_COLUMN + ", " + PERMANENT_LIMITS_COLUMN + ") " +
                " values (?, ?, ?, ?, ?)";
    }

    public static String buildDeletePermanentLimitsVariantEquipmentINQuery(int numberOfValues) {
        if (numberOfValues < 1) {
            throw new IllegalArgumentException(MINIMAL_VALUE_REQUIREMENT_ERROR);
        }
        return "delete from " + PERMANENT_LIMITS_TABLE + " where " +
                NETWORK_UUID_COLUMN + " = ? and " +
                VARIANT_NUM_COLUMN + " = ? and " +
                EQUIPMENT_ID_COLUMN + " in (" +
                "?, ".repeat(numberOfValues - 1) + "?)";
    }

    public static String buildDeletePermanentLimitsVariantQuery() {
        return "delete from " + PERMANENT_LIMITS_TABLE + " where " +
                NETWORK_UUID_COLUMN + " = ? and " +
                VARIANT_NUM_COLUMN + " = ?";
    }

    public static String buildDeletePermanentLimitsQuery() {
        return "delete from " + PERMANENT_LIMITS_TABLE + " where " +
                NETWORK_UUID_COLUMN + " = ?";
    }

    // Reactive Capability Curve Point
    public static String buildCloneReactiveCapabilityCurvePointsQuery() {
        return "insert into ReactiveCapabilityCurvePoint(" + EQUIPMENT_ID_COLUMN + ", " + EQUIPMENT_TYPE_COLUMN +
                ", " + NETWORK_UUID_COLUMN + ", " + VARIANT_NUM_COLUMN + ", minQ, maxQ, p) select " +
                EQUIPMENT_ID_COLUMN + ", " + EQUIPMENT_TYPE_COLUMN +
                ", ?, ?, minQ, maxQ, p from ReactiveCapabilityCurvePoint where " + NETWORK_UUID_COLUMN +
                " = ? and " + VARIANT_NUM_COLUMN + " = ?";
    }

    public static String buildReactiveCapabilityCurvePointQuery(String columnNameForWhereClause) {
        return "select " + EQUIPMENT_ID_COLUMN + ", " +
                EQUIPMENT_TYPE_COLUMN + ", " +
                NETWORK_UUID_COLUMN + ", " +
                VARIANT_NUM_COLUMN + ", " +
                "minQ, maxQ, p " +
                "from ReactiveCapabilityCurvePoint where " +
                NETWORK_UUID_COLUMN + " = ? and " +
                VARIANT_NUM_COLUMN + " = ? and " +
                columnNameForWhereClause + " = ?";
    }

    public static String buildReactiveCapabilityCurvePointWithInClauseQuery(String columnNameForInClause, int numberOfValues) {
        if (numberOfValues < 1) {
            throw new IllegalArgumentException(MINIMAL_VALUE_REQUIREMENT_ERROR);
        }
        return "select " + EQUIPMENT_ID_COLUMN + ", " +
                EQUIPMENT_TYPE_COLUMN + ", " +
                NETWORK_UUID_COLUMN + ", " +
                VARIANT_NUM_COLUMN + ", " +
                "minQ, maxQ, p " +
                "from ReactiveCapabilityCurvePoint where " +
                NETWORK_UUID_COLUMN + " = ? and " +
                VARIANT_NUM_COLUMN + " = ? and " +
                columnNameForInClause + " in (" +
                "?, ".repeat(numberOfValues - 1) + "?)";
    }

    public static String buildInsertReactiveCapabilityCurvePointsQuery() {
        return "insert into ReactiveCapabilityCurvePoint(" +
                EQUIPMENT_ID_COLUMN + ", " + EQUIPMENT_TYPE_COLUMN + ", " +
                NETWORK_UUID_COLUMN + " ," +
                VARIANT_NUM_COLUMN + ", minQ, maxQ, p)" +
                " values (?, ?, ?, ?, ?, ?, ?)";
    }

    public static String buildDeleteReactiveCapabilityCurvePointsVariantEquipmentINQuery(int numberOfValues) {
        if (numberOfValues < 1) {
            throw new IllegalArgumentException(MINIMAL_VALUE_REQUIREMENT_ERROR);
        }
        return "delete from ReactiveCapabilityCurvePoint where " +
                NETWORK_UUID_COLUMN + " = ? and " +
                VARIANT_NUM_COLUMN + " = ? and " +
                EQUIPMENT_ID_COLUMN + " in (" +
                "?, ".repeat(numberOfValues - 1) + "?)";
    }

    public static String buildDeleteReactiveCapabilityCurvePointsVariantQuery() {
        return "delete from ReactiveCapabilityCurvePoint where " +
                NETWORK_UUID_COLUMN + " = ? and " +
                VARIANT_NUM_COLUMN + " = ?";
    }

    public static String buildDeleteReactiveCapabilityCurvePointsQuery() {
        return "delete from ReactiveCapabilityCurvePoint where " +
                NETWORK_UUID_COLUMN + " = ?";
    }

    // Regulating point
    public static String buildInsertRegulatingPointsQuery() {
        return "insert into " + REGULATING_POINT_TABLE + " (" +
            NETWORK_UUID_COLUMN + " ," + VARIANT_NUM_COLUMN + ", " + REGULATING_EQUIPMENT_ID + ", " + REGULATING_EQUIPMENT_TYPE_COLUMN + ", " +
            REGULATION_MODE + ", localTerminalConnectableId, localTerminalSide, regulatingterminalconnectableid, regulatingterminalside, " +
            REGULATED_EQUIPMENT_TYPE_COLUMN + ", " + REGULATING + ")" +
            " values (?, ?, ?, ?, ?, ?, ?, ?, ?, ?, ?)";
    }

    public static String buildUpdateRegulatingPointsQuery() {
        return "Update " + REGULATING_POINT_TABLE +
            " set " + REGULATION_MODE + " = ?, " +
            "regulatingterminalconnectableid = ?, " +
            "regulatingterminalside = ?, " +
            REGULATED_EQUIPMENT_TYPE_COLUMN + " = ?, " +
            REGULATING + " = ? " +
            "where " +
            NETWORK_UUID_COLUMN + " = ? AND " +
            VARIANT_NUM_COLUMN + " = ? AND " +
            REGULATING_EQUIPMENT_ID + " = ? AND " +
            REGULATING_EQUIPMENT_TYPE_COLUMN + " = ?";
    }

    public static String buildCloneRegulatingPointsQuery() {
        return "insert into " + REGULATING_POINT_TABLE + " (" + NETWORK_UUID_COLUMN + " ," + VARIANT_NUM_COLUMN + ", " +
             REGULATING_EQUIPMENT_ID + ", " + REGULATING_EQUIPMENT_TYPE_COLUMN + ", " + REGULATION_MODE +
            ", localTerminalConnectableId, localTerminalSide, regulatingTerminalConnectableId, regulatingTerminalSide, " +
            REGULATED_EQUIPMENT_TYPE_COLUMN + ", " + REGULATING + ") select ?, ?" + ", " + REGULATING_EQUIPMENT_ID + ", " +
            REGULATING_EQUIPMENT_TYPE_COLUMN + ", " + REGULATION_MODE +
            ", localTerminalConnectableId, localTerminalSide, regulatingTerminalConnectableId, regulatingTerminalSide, "
            + REGULATED_EQUIPMENT_TYPE_COLUMN + ", " + REGULATING + " from " + REGULATING_POINT_TABLE + " where " + NETWORK_UUID_COLUMN +
            " = ? and " + VARIANT_NUM_COLUMN + " = ?";
    }

    public static String buildRegulatingPointsQuery() {
        return "select " +
            NETWORK_UUID_COLUMN + ", " +
            VARIANT_NUM_COLUMN + ", " +
            REGULATING_EQUIPMENT_ID + ", " + REGULATION_MODE + ", localterminalconnectableid, localterminalside, " +
            "regulatingterminalconnectableid, regulatingterminalside, " + REGULATING +
            " from " + REGULATING_POINT_TABLE + " where " +
            NETWORK_UUID_COLUMN + " = ? and " +
            VARIANT_NUM_COLUMN + " = ? and " +
            REGULATING_EQUIPMENT_TYPE_COLUMN + " = ?";
    }

    public static String buildRegulatingPointsWithInClauseQuery(String columnNameForInClause, int numberOfValues) {
        if (numberOfValues < 1) {
            throw new IllegalArgumentException(MINIMAL_VALUE_REQUIREMENT_ERROR);
        }
        return "select " + NETWORK_UUID_COLUMN + ", " +
            VARIANT_NUM_COLUMN + ", " +
            REGULATING_EQUIPMENT_ID + ", " + REGULATION_MODE + ", localterminalconnectableid, localterminalside, " +
            "regulatingterminalconnectableid, regulatingterminalside, " + REGULATING
            + " from " + REGULATING_POINT_TABLE + " where " +
            NETWORK_UUID_COLUMN + " = ? and " +
            VARIANT_NUM_COLUMN + " = ? and " +
            REGULATING_EQUIPMENT_TYPE_COLUMN + " = ? and " +
            columnNameForInClause + " in (" +
            "?, ".repeat(numberOfValues - 1) + "?)";
    }

    public static String buildDeleteRegulatingPointsVariantQuery() {
        return "delete from " + REGULATING_POINT_TABLE + " where " +
            NETWORK_UUID_COLUMN + " = ? and " +
            VARIANT_NUM_COLUMN + " = ?";
    }

    public static String buildDeleteRegulatingPointsQuery() {
        return "delete from " + REGULATING_POINT_TABLE + " where " +
            NETWORK_UUID_COLUMN + " = ?";
    }

    public static String buildDeleteRegulatingPointsVariantEquipmentINQuery(int numberOfValues) {
        if (numberOfValues < 1) {
            throw new IllegalArgumentException(MINIMAL_VALUE_REQUIREMENT_ERROR);
        }
        return "delete from " + REGULATING_POINT_TABLE + " where " +
            NETWORK_UUID_COLUMN + " = ? and " +
            VARIANT_NUM_COLUMN + " = ? and " +
            REGULATING_EQUIPMENT_TYPE_COLUMN + " = ? and " +
            REGULATING_EQUIPMENT_ID + " in (" +
            "?, ".repeat(numberOfValues - 1) + "?)";
    }

    public static String buildRegulatingEquipmentsQuery() {
        return "select " + NETWORK_UUID_COLUMN + ", " + VARIANT_NUM_COLUMN + ", " + REGULATING_EQUIPMENT_ID + ", "
            + "regulatingterminalconnectableid," + REGULATING_EQUIPMENT_TYPE_COLUMN + " from " + REGULATING_POINT_TABLE + " where " +
            NETWORK_UUID_COLUMN + " = ? and " +
            VARIANT_NUM_COLUMN + " = ? and " +
            REGULATED_EQUIPMENT_TYPE_COLUMN + " = ?";
    }

    public static String buildRegulatingEquipmentsForOneEquipmentQuery() {
        return "select " + REGULATING_EQUIPMENT_ID + ", " + REGULATING_EQUIPMENT_TYPE_COLUMN
            + " from " + REGULATING_POINT_TABLE + " where " +
            NETWORK_UUID_COLUMN + " = ? and " +
            VARIANT_NUM_COLUMN + " = ? and " +
            REGULATED_EQUIPMENT_TYPE_COLUMN + " = ? and " +
            "regulatingterminalconnectableid = ?";
    }

    public static String buildRegulatingEquipmentsWithInClauseQuery(String columnNameForInClause, int numberOfValues) {
        if (numberOfValues < 1) {
            throw new IllegalArgumentException(MINIMAL_VALUE_REQUIREMENT_ERROR);
        }

        return "select " + NETWORK_UUID_COLUMN + ", " + VARIANT_NUM_COLUMN + ", " + REGULATING_EQUIPMENT_ID + ", "
            + "regulatingterminalconnectableid," + REGULATING_EQUIPMENT_TYPE_COLUMN + " from " + REGULATING_POINT_TABLE + " where " +
            NETWORK_UUID_COLUMN + " = ? and " +
            VARIANT_NUM_COLUMN + " = ? and " +
            REGULATED_EQUIPMENT_TYPE_COLUMN + " = ? and " +
            columnNameForInClause + " in (" +
            "?, ".repeat(numberOfValues - 1) + "?)";
    }

    // Tap Changer Steps
    public static String buildCloneTapChangerStepQuery() {
        return "insert into " + TAP_CHANGER_STEP_TABLE + "(" +
                EQUIPMENT_ID_COLUMN + ", " +
                EQUIPMENT_TYPE_COLUMN + ", " +
                NETWORK_UUID_COLUMN + "," +
                VARIANT_NUM_COLUMN + "," +
                INDEX_COLUMN + ", " +
                SIDE_COLUMN + ", " +
                TAPCHANGER_TYPE_COLUMN + ", " +
                "rho" + ", " +
                "r" + ", " +
                "x" + ", " +
                "g" + ", " +
                "b" + ", " +
                ALPHA_COLUMN + ") " +
                "select " +
                EQUIPMENT_ID_COLUMN + ", " +
                EQUIPMENT_TYPE_COLUMN + ", " +
                "?" + "," +
                "?" + "," +
                INDEX_COLUMN + ", " +
                SIDE_COLUMN + ", " +
                TAPCHANGER_TYPE_COLUMN + ", " +
                "rho" + ", " +
                "r" + ", " +
                "x" + ", " +
                "g" + ", " +
                "b" + ", " +
                ALPHA_COLUMN +
                " from " + TAP_CHANGER_STEP_TABLE + " " +
                "where " +
                NETWORK_UUID_COLUMN + " = ?" + " and " +
                VARIANT_NUM_COLUMN + " = ? ";
    }

    public static String buildTapChangerStepQuery(String columnNameForWhereClause) {
        return "select " +
            EQUIPMENT_ID_COLUMN + ", " +
            EQUIPMENT_TYPE_COLUMN + ", " +
            NETWORK_UUID_COLUMN + "," +
            VARIANT_NUM_COLUMN + "," +
            INDEX_COLUMN + ", " +
            SIDE_COLUMN + ", " +
            TAPCHANGER_TYPE_COLUMN + ", " +
            "rho" + ", " +
            "r" + ", " +
            "x" + ", " +
            "g" + ", " +
            "b" + ", " +
            ALPHA_COLUMN +
            " from " + TAP_CHANGER_STEP_TABLE + " " +
            "where " +
            NETWORK_UUID_COLUMN + " = ?" + " and " +
            VARIANT_NUM_COLUMN + " = ? and " +
            columnNameForWhereClause + " = ?" + "order by " + INDEX_COLUMN;
    }

    public static String buildTapChangerStepWithInClauseQuery(String columnNameForInClause, int numberOfValues) {
        if (numberOfValues < 1) {
            throw new IllegalArgumentException(MINIMAL_VALUE_REQUIREMENT_ERROR);
        }
        return "select " +
                EQUIPMENT_ID_COLUMN + ", " +
                EQUIPMENT_TYPE_COLUMN + ", " +
                NETWORK_UUID_COLUMN + "," +
                VARIANT_NUM_COLUMN + "," +
                INDEX_COLUMN + ", " +
                SIDE_COLUMN + ", " +
                TAPCHANGER_TYPE_COLUMN + ", " +
                "rho" + ", " +
                "r" + ", " +
                "x" + ", " +
                "g" + ", " +
                "b" + ", " +
                ALPHA_COLUMN +
                " from " + TAP_CHANGER_STEP_TABLE + " " +
                "where " +
                NETWORK_UUID_COLUMN + " = ?" + " and " +
                VARIANT_NUM_COLUMN + " = ? and " +
                columnNameForInClause + " in (" +
                "?, ".repeat(numberOfValues - 1) + "?)";
    }

    public static String buildInsertTapChangerStepQuery() {
        return "insert into " + TAP_CHANGER_STEP_TABLE +
                "(" +
                EQUIPMENT_ID_COLUMN + ", " +
                EQUIPMENT_TYPE_COLUMN + ", " +
                NETWORK_UUID_COLUMN + "," +
                VARIANT_NUM_COLUMN + "," +
                INDEX_COLUMN + ", " +
                SIDE_COLUMN + ", " +
                TAPCHANGER_TYPE_COLUMN + ", " +
                "rho" + ", " +
                "r" + ", " +
                "x" + ", " +
                "g" + ", " +
                "b" + ", " +
                ALPHA_COLUMN + ")" +
                " values (?, ?, ?, ?, ?, ?, ?, ?, ?, ?, ?, ?, ?)";
    }

    public static String buildDeleteTapChangerStepQuery() {
        return "delete from " + TAP_CHANGER_STEP_TABLE +
               " where " +
               NETWORK_UUID_COLUMN + " = ?";
    }

    public static String buildDeleteTapChangerStepVariantQuery() {
        return "delete from " + TAP_CHANGER_STEP_TABLE +
               " where " +
               NETWORK_UUID_COLUMN + " = ?" + " and " +
               VARIANT_NUM_COLUMN + " = ?";
    }

    public static String buildDeleteTapChangerStepVariantEquipmentINQuery(int numberOfValues) {
        if (numberOfValues < 1) {
            throw new IllegalArgumentException(MINIMAL_VALUE_REQUIREMENT_ERROR);
        }
        return "delete from " + TAP_CHANGER_STEP_TABLE +
                " where " +
                NETWORK_UUID_COLUMN + " = ? and " +
                VARIANT_NUM_COLUMN + " = ? and " +
                EQUIPMENT_ID_COLUMN + " in (" +
                "?, ".repeat(numberOfValues - 1) + "?)";
    }

    public static String buildGetIdsQuery(String table) {
        return "select " + ID_COLUMN +
                " from " + table + " where " +
                NETWORK_UUID_COLUMN + " = ? and " +
                VARIANT_NUM_COLUMN + " = ?";
    }
}<|MERGE_RESOLUTION|>--- conflicted
+++ resolved
@@ -48,13 +48,8 @@
     static final String TAP_CHANGER_STEP_TABLE = "tapChangerStep";
     static final String REGULATING_POINT_TABLE = "regulatingPoint";
     static final String REGULATION_MODE = "regulationMode";
-<<<<<<< HEAD
     public static final String SIDE_COLUMN = "side";
-=======
-    static final String SIDE_COLUMN = "side";
-    static final String LIMIT_TYPE_COLUMN = "limitType";
     static final String REGULATING = "regulating";
->>>>>>> f50f58e1
 
     private QueryCatalog() {
     }
