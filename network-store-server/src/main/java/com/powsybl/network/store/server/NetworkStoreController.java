/**
 * Copyright (c) 2019, RTE (http://www.rte-france.com)
 * This Source Code Form is subject to the terms of the Mozilla Public
 * License, v. 2.0. If a copy of the MPL was not distributed with this
 * file, You can obtain one at http://mozilla.org/MPL/2.0/.
 */
package com.powsybl.network.store.server;

import com.powsybl.network.store.model.*;
import io.swagger.v3.oas.annotations.Operation;
import io.swagger.v3.oas.annotations.Parameter;
import io.swagger.v3.oas.annotations.responses.ApiResponse;
import io.swagger.v3.oas.annotations.responses.ApiResponses;
import io.swagger.v3.oas.annotations.tags.Tag;
import org.springframework.beans.factory.annotation.Autowired;
import org.springframework.http.HttpStatus;
import org.springframework.http.ResponseEntity;
import org.springframework.web.bind.annotation.*;

import java.util.Collections;
import java.util.List;
import java.util.Optional;
import java.util.UUID;
import java.util.function.Consumer;
import java.util.function.Supplier;
import java.util.stream.Collectors;

import static org.springframework.http.MediaType.APPLICATION_JSON_VALUE;

/**
 * @author Geoffroy Jamgotchian <geoffroy.jamgotchian at rte-france.com>
 */
@RestController
@RequestMapping(value = "/" + NetworkStoreApi.VERSION + "/networks")
@Tag(name = "Network store")
public class NetworkStoreController {

    @Autowired
    private NetworkStoreRepository repository;

    private <T extends IdentifiableAttributes> ResponseEntity<TopLevelDocument<T>> get(Supplier<Optional<Resource<T>>> f) {
        return f.get()
                .map(resource -> ResponseEntity.ok(TopLevelDocument.of(resource)))
                .orElseGet(() -> ResponseEntity.status(HttpStatus.NOT_FOUND).body(TopLevelDocument.empty()));
    }

    private <T extends IdentifiableAttributes> ResponseEntity<Void> createAll(Consumer<List<Resource<T>>> f, List<Resource<T>> resources) {
        f.accept(resources);
        return ResponseEntity.status(HttpStatus.CREATED).build();
    }

    private <T extends Attributes> ResponseEntity<Void> updateAll(Consumer<List<Resource<T>>> f, List<Resource<T>> resources) {
        f.accept(resources);
        return ResponseEntity.status(HttpStatus.OK).build();
    }

    private <T extends IdentifiableAttributes> ResponseEntity<TopLevelDocument<T>> getAll(Supplier<List<Resource<T>>> resourcesSupplier, Integer limit) {
        List<Resource<T>> resources = resourcesSupplier.get();
        List<Resource<T>> limitedResources;
        if (limit == null || resources.size() < limit) {
            limitedResources = resources;
        } else {
            limitedResources = resources.stream().limit(limit).collect(Collectors.toList());
        }
        TopLevelDocument<T> document = TopLevelDocument.of(limitedResources)
                .addMeta("totalCount", Integer.toString(resources.size()));
        return ResponseEntity.ok()
                .body(document);
    }

    // network

    @GetMapping(produces = APPLICATION_JSON_VALUE)
    @Operation(summary = "Get all networks infos")
    @ApiResponses(@ApiResponse(responseCode = "200", description = "Successfully get all networks infos"))
    public List<NetworkInfos> getNetworksInfos() {
        return repository.getNetworksInfos();
    }

    @GetMapping(value = "/{networkId}", produces = APPLICATION_JSON_VALUE)
    @Operation(summary = "Get variants infos for a given network")
    @ApiResponses(value = @ApiResponse(responseCode = "200", description = "Successfully get variants infos"))
    public List<VariantInfos> getNetworks(@Parameter(description = "Network ID", required = true) @PathVariable("networkId") UUID id) {
        return repository.getVariantsInfos(id);
    }

    @GetMapping(value = "/{networkId}/{variantNum}", produces = APPLICATION_JSON_VALUE)
    @Operation(summary = "Get a network by id")
    @ApiResponses(value = {
        @ApiResponse(responseCode = "200", description = "Successfully get network"),
        @ApiResponse(responseCode = "404", description = "Network has not been found")
    })
    public ResponseEntity<TopLevelDocument<NetworkAttributes>> getNetwork(@Parameter(description = "Network ID", required = true) @PathVariable("networkId") UUID id,
                                                                          @Parameter(description = "Variant number", required = true) @PathVariable("variantNum") int variantNum) {
        return get(() -> repository.getNetwork(id, variantNum));
    }

    @PostMapping(consumes = APPLICATION_JSON_VALUE)
    @Operation(summary = "Create networks")
    @ApiResponses(@ApiResponse(responseCode = "201", description = "Successfully create networks"))
    public ResponseEntity<Void> createNetworks(@Parameter(description = "Network resources", required = true) @RequestBody List<Resource<NetworkAttributes>> networkResources) {
        return createAll(repository::createNetworks, networkResources);
    }

    @DeleteMapping(value = "/{networkId}", produces = APPLICATION_JSON_VALUE)
    @Operation(summary = "Delete a network by id")
    @ApiResponses(value = {
        @ApiResponse(responseCode = "200", description = "Successfully delete network"),
        @ApiResponse(responseCode = "404", description = "Network has not been found")
        })
    public ResponseEntity<Void> deleteNetwork(@Parameter(description = "Network ID", required = true) @PathVariable("networkId") UUID id) {
        repository.deleteNetwork(id);
        return ResponseEntity.ok().build();
    }

    @DeleteMapping(value = "/{networkId}/{variantNum}", produces = APPLICATION_JSON_VALUE)
    @Operation(summary = "Delete a network by id (only one variant)")
    @ApiResponses(value = {
        @ApiResponse(responseCode = "200", description = "Successfully delete network variant"),
        @ApiResponse(responseCode = "404", description = "Network has not been found")
    })
    public ResponseEntity<Void> deleteNetwork(@Parameter(description = "Network ID", required = true) @PathVariable("networkId") UUID id,
                                              @Parameter(description = "Variant number", required = true) @PathVariable("variantNum") int variantNum) {
        repository.deleteNetwork(id, variantNum);
        return ResponseEntity.ok().build();
    }

    @PutMapping(value = "/{networkId}")
    @Operation(summary = "Update network")
    @ApiResponses(@ApiResponse(responseCode = "201", description = "Successfully update network"))
    public ResponseEntity<Void> updateNetwork(@Parameter(description = "Network ID", required = true) @PathVariable("networkId") UUID networkId,
                                              @Parameter(description = "network resource", required = true) @RequestBody Resource<NetworkAttributes> networkResources) {

        return updateAll(resources -> repository.updateNetworks(resources), Collections.singletonList(networkResources));
    }

    @PutMapping(value = "/{networkId}/{sourceVariantNum}/to/{targetVariantNum}")
    @Operation(summary = "Clone a network variant")
    @ApiResponses(@ApiResponse(responseCode = "200", description = "Successfully clone the network variant"))
    public ResponseEntity<Void> cloneNetworkVariant(@Parameter(description = "Network ID", required = true) @PathVariable("networkId") UUID networkId,
                                             @Parameter(description = "Source variant number", required = true) @PathVariable("sourceVariantNum") int sourceVariantNum,
                                             @Parameter(description = "Target variant number", required = true) @PathVariable("targetVariantNum") int targetVariantNum,
                                             @Parameter(description = "Target variant id", required = true) @RequestParam(required = false) String targetVariantId) {
        repository.cloneNetworkVariant(networkId, sourceVariantNum, targetVariantNum, targetVariantId);
        return ResponseEntity.ok().build();
    }

    @PostMapping(value = "/{targetNetworkUuid}")
    @Operation(summary = "Clone a network provided variants to a different network")
    @ApiResponses(@ApiResponse(responseCode = "200", description = "Successfully clone the network"))
    public ResponseEntity<Void> cloneNetwork(@Parameter(description = "Target network ID", required = true) @PathVariable("targetNetworkUuid") UUID targetNetworkUuid,
                                             @Parameter(description = "Source network ID", required = true) @RequestParam("duplicateFrom") UUID sourceNetworkId,
                                             @Parameter(description = "List of target variant ID", required = true) @RequestParam("targetVariantIds") List<String> targetVariantIds) {
        repository.cloneNetwork(targetNetworkUuid, sourceNetworkId, targetVariantIds);
        return ResponseEntity.ok().build();
    }

    @PutMapping(value = "/{networkId}/{sourceVariantId}/toId/{targetVariantId}")
    @Operation(summary = "Clone a network variant")
    @ApiResponses(value = {
        @ApiResponse(responseCode = "200", description = "Successfully clone the network variant"),
        @ApiResponse(responseCode = ErrorObject.CLONE_OVER_EXISTING_STATUS, description = ErrorObject.CLONE_OVER_EXISTING_TITLE),
        @ApiResponse(responseCode = ErrorObject.CLONE_OVER_INITIAL_FORBIDDEN_STATUS, description = ErrorObject.CLONE_OVER_INITIAL_FORBIDDEN_TITLE),
        })
    public ResponseEntity<Void> cloneNetwork(@Parameter(description = "Network ID", required = true) @PathVariable("networkId") UUID networkId,
                                             @Parameter(description = "Source variant Id", required = true) @PathVariable("sourceVariantId") String sourceVariantId,
                                             @Parameter(description = "Target variant Id", required = true) @PathVariable("targetVariantId") String targetVariantId,
                                             @Parameter(description = "mayOverwrite", required = false) @RequestParam(required = false) boolean mayOverwrite) {
        repository.cloneNetwork(networkId, sourceVariantId, targetVariantId, mayOverwrite);
        return ResponseEntity.ok().build();
    }

    // substation

    @GetMapping(value = "/{networkId}/{variantNum}/substations", produces = APPLICATION_JSON_VALUE)
    @Operation(summary = "Get substations")
    @ApiResponses(@ApiResponse(responseCode = "200", description = "Successfully get substation list"))
    public ResponseEntity<TopLevelDocument<SubstationAttributes>> getSubstations(@Parameter(description = "Network ID", required = true) @PathVariable("networkId") UUID networkId,
                                                                                 @Parameter(description = "Variant number", required = true) @PathVariable("variantNum") int variantNum,
                                                                                 @Parameter(description = "Max number of substation to get") @RequestParam(required = false) Integer limit) {
        return getAll(() -> repository.getSubstations(networkId, variantNum), limit);
    }

    @GetMapping(value = "/{networkId}/{variantNum}/substations/{substationId}", produces = APPLICATION_JSON_VALUE)
    @Operation(summary = "Get a substation by id")
    @ApiResponses(value = {
        @ApiResponse(responseCode = "200", description = "Successfully get substation"),
        @ApiResponse(responseCode = "404", description = "Substation has not been found")
        })
    public ResponseEntity<TopLevelDocument<SubstationAttributes>> getSubstation(@Parameter(description = "Network ID", required = true) @PathVariable("networkId") UUID networkId,
                                                                                @Parameter(description = "Variant number", required = true) @PathVariable("variantNum") int variantNum,
                                                                                @Parameter(description = "Substation ID", required = true) @PathVariable("substationId") String substationId) {
        return get(() -> repository.getSubstation(networkId, variantNum, substationId));
    }

    @PostMapping(value = "/{networkId}/substations")
    @Operation(summary = "Create substations")
    @ApiResponses(@ApiResponse(responseCode = "201", description = "Successfully substations"))
    public ResponseEntity<Void> createSubstations(@Parameter(description = "Network ID", required = true) @PathVariable("networkId") UUID networkId,
                                                  @Parameter(description = "Substation resources", required = true) @RequestBody List<Resource<SubstationAttributes>> substationResources) {
        return createAll(resource -> repository.createSubstations(networkId, resource), substationResources);
    }

    @PutMapping(value = "/{networkId}/substations")
    @Operation(summary = "Update substations")
    @ApiResponses(@ApiResponse(responseCode = "201", description = "Successfully update substations"))
    public ResponseEntity<Void> updateSubstations(@Parameter(description = "Network ID", required = true) @PathVariable("networkId") UUID networkId,
                                            @Parameter(description = "substation resource", required = true) @RequestBody List<Resource<SubstationAttributes>> substationsResources) {
        return updateAll(resources -> repository.updateSubstations(networkId, resources), substationsResources);
    }

    @DeleteMapping(value = "/{networkId}/{variantNum}/substations/{substationId}", produces = APPLICATION_JSON_VALUE)
    @Operation(summary = "Delete a substation by id")
    @ApiResponses(value = {
        @ApiResponse(responseCode = "200", description = "Successfully delete substation")
    })
    public ResponseEntity<Void> deleteSubstation(@Parameter(description = "Network ID", required = true) @PathVariable("networkId") UUID networkId,
                                                 @Parameter(description = "Variant number", required = true) @PathVariable("variantNum") int variantNum,
                                                 @Parameter(description = "Substation ID", required = true) @PathVariable("substationId") String substationId) {
        repository.deleteSubstation(networkId, variantNum, substationId);
        return ResponseEntity.ok().build();
    }

    // voltage level

    @GetMapping(value = "/{networkId}/{variantNum}/voltage-levels", produces = APPLICATION_JSON_VALUE)
    @Operation(summary = "Get voltage levels")
    @ApiResponses(@ApiResponse(responseCode = "200", description = "Successfully get voltage level list"))
    public ResponseEntity<TopLevelDocument<VoltageLevelAttributes>> getVoltageLevels(@Parameter(description = "Network ID", required = true) @PathVariable("networkId") UUID networkId,
                                                                                     @Parameter(description = "Variant number", required = true) @PathVariable("variantNum") int variantNum,
                                                                                     @Parameter(description = "Max number of voltage level to get") @RequestParam(required = false) Integer limit) {
        return getAll(() -> repository.getVoltageLevels(networkId, variantNum), limit);
    }

    @GetMapping(value = "/{networkId}/{variantNum}/voltage-levels/{voltageLevelId}", produces = APPLICATION_JSON_VALUE)
    @Operation(summary = "Get a voltage level by id")
    @ApiResponses(value = {
        @ApiResponse(responseCode = "200", description = "Successfully get voltage level"),
        @ApiResponse(responseCode = "404", description = "Voltage level has not been found")
        })
    public ResponseEntity<TopLevelDocument<VoltageLevelAttributes>> getVoltageLevel(@Parameter(description = "Network ID", required = true) @PathVariable("networkId") UUID networkId,
                                                                                    @Parameter(description = "Variant number", required = true) @PathVariable("variantNum") int variantNum,
                                                                                    @Parameter(description = "Voltage level ID", required = true) @PathVariable("voltageLevelId") String voltageLevelId) {
        return get(() -> repository.getVoltageLevel(networkId, variantNum, voltageLevelId));
    }

    @PostMapping(value = "/{networkId}/voltage-levels")
    @Operation(summary = "Create voltage levels")
    @ApiResponses(@ApiResponse(responseCode = "201", description = "Successfully create voltage levels"))
    public ResponseEntity<Void> createVoltageLevels(@Parameter(description = "Network ID", required = true) @PathVariable("networkId") UUID networkId,
                                                    @Parameter(description = "Voltage level resources", required = true) @RequestBody List<Resource<VoltageLevelAttributes>> voltageLevelResources) {
        return createAll(resource -> repository.createVoltageLevels(networkId, resource), voltageLevelResources);
    }

    @PutMapping(value = "/{networkId}/voltage-levels")
    @Operation(summary = "Update voltage levels")
    @ApiResponses(@ApiResponse(responseCode = "201", description = "Successfully update voltage levels"))
    public ResponseEntity<Void> updateVoltageLevels(@Parameter(description = "Network ID", required = true) @PathVariable("networkId") UUID networkId,
                                                    @Parameter(description = "voltage level resources", required = true) @RequestBody List<Resource<VoltageLevelAttributes>> voltageLevelResources) {

        return updateAll(resources -> repository.updateVoltageLevels(networkId, resources), voltageLevelResources);
    }

    @PutMapping(value = "/{networkId}/voltage-levels/sv")
    @Operation(summary = "Update voltage levels SV")
    @ApiResponses(@ApiResponse(responseCode = "201", description = "Successfully update voltage levels SV"))
    public ResponseEntity<Void> updateVoltageLevelsSv(@Parameter(description = "Network ID", required = true) @PathVariable("networkId") UUID networkId,
                                                      @Parameter(description = "voltage level SV resources", required = true) @RequestBody List<Resource<VoltageLevelSvAttributes>> voltageLevelResources) {

        return updateAll(resources -> repository.updateVoltageLevelsSv(networkId, resources), voltageLevelResources);
    }

    @DeleteMapping(value = "/{networkId}/{variantNum}/voltage-levels/{voltageLevelId}", produces = APPLICATION_JSON_VALUE)
    @Operation(summary = "Delete a voltage level by id")
    @ApiResponses(value = {
        @ApiResponse(responseCode = "200", description = "Successfully delete voltage level")
    })
    public ResponseEntity<Void> deleteVoltageLevel(@Parameter(description = "Network ID", required = true) @PathVariable("networkId") UUID networkId,
                                                   @Parameter(description = "Variant number", required = true) @PathVariable("variantNum") int variantNum,
                                                   @Parameter(description = "Voltage level ID", required = true) @PathVariable("voltageLevelId") String voltageLevelId) {
        repository.deleteVoltageLevel(networkId, variantNum, voltageLevelId);
        return ResponseEntity.ok().build();
    }

    @GetMapping(value = "/{networkId}/{variantNum}/substations/{substationId}/voltage-levels", produces = APPLICATION_JSON_VALUE)
    @Operation(summary = "Get voltage levels for a substation")
    @ApiResponses(@ApiResponse(responseCode = "200", description = "Successfully get voltage level list for a substation"))
    public ResponseEntity<TopLevelDocument<VoltageLevelAttributes>> getVoltageLevels(@Parameter(description = "Network ID", required = true) @PathVariable("networkId") UUID networkId,
                                                                                     @Parameter(description = "Variant number", required = true) @PathVariable("variantNum") int variantNum,
                                                                                     @Parameter(description = "Substation ID", required = true) @PathVariable("substationId") String substationId) {
        return getAll(() -> repository.getVoltageLevels(networkId, variantNum, substationId), null);
    }

    @GetMapping(value = "/{networkId}/{variantNum}/voltage-levels/{voltageLevelId}/busbar-sections", produces = APPLICATION_JSON_VALUE)
    @Operation(summary = "Get busbar sections connected to voltage level")
    @ApiResponses(@ApiResponse(responseCode = "200", description = "Successfully get busbar sections connected to the voltage level"))
    public ResponseEntity<TopLevelDocument<BusbarSectionAttributes>> getVoltageLevelBusbarSections(@Parameter(description = "Network ID", required = true) @PathVariable("networkId") UUID networkId,
                                                                                                   @Parameter(description = "Variant number", required = true) @PathVariable("variantNum") int variantNum,
                                                                                                   @Parameter(description = "Voltage level ID", required = true) @PathVariable("voltageLevelId") String voltageLevelId) {
        return getAll(() -> repository.getVoltageLevelBusbarSections(networkId, variantNum, voltageLevelId), null);
    }

    @GetMapping(value = "/{networkId}/{variantNum}/voltage-levels/{voltageLevelId}/switches", produces = APPLICATION_JSON_VALUE)
    @Operation(summary = "Get switches connected to voltage level")
    @ApiResponses(@ApiResponse(responseCode = "200", description = "Successfully get switches connected to the voltage level"))
    public ResponseEntity<TopLevelDocument<SwitchAttributes>> getVoltageLevelSwitches(@Parameter(description = "Network ID", required = true) @PathVariable("networkId") UUID networkId,
                                                                                      @Parameter(description = "Variant number", required = true) @PathVariable("variantNum") int variantNum,
                                                                                      @Parameter(description = "Voltage level ID", required = true) @PathVariable("voltageLevelId") String voltageLevelId) {
        return getAll(() -> repository.getVoltageLevelSwitches(networkId, variantNum, voltageLevelId), null);
    }

    @GetMapping(value = "/{networkId}/{variantNum}/voltage-levels/{voltageLevelId}/generators", produces = APPLICATION_JSON_VALUE)
    @Operation(summary = "Get generators connected to voltage level")
    @ApiResponses(@ApiResponse(responseCode = "200", description = "Successfully get generators connected to the voltage level"))
    public ResponseEntity<TopLevelDocument<GeneratorAttributes>> getVoltageLevelGenerators(@Parameter(description = "Network ID", required = true) @PathVariable("networkId") UUID networkId,
                                                                                           @Parameter(description = "Variant number", required = true) @PathVariable("variantNum") int variantNum,
                                                                                           @Parameter(description = "Voltage level ID", required = true) @PathVariable("voltageLevelId") String voltageLevelId) {
        return getAll(() -> repository.getVoltageLevelGenerators(networkId, variantNum, voltageLevelId), null);
    }

    @GetMapping(value = "/{networkId}/{variantNum}/voltage-levels/{voltageLevelId}/batteries", produces = APPLICATION_JSON_VALUE)
    @Operation(summary = "Get batteries connected to voltage level")
    @ApiResponses(@ApiResponse(responseCode = "200", description = "Successfully get batteries connected to the voltage level"))
    public ResponseEntity<TopLevelDocument<BatteryAttributes>> getVoltageLevelBatteries(@Parameter(description = "Network ID", required = true) @PathVariable("networkId") UUID networkId,
                                                                                        @Parameter(description = "Variant number", required = true) @PathVariable("variantNum") int variantNum,
                                                                                        @Parameter(description = "Voltage level ID", required = true) @PathVariable("voltageLevelId") String voltageLevelId) {
        return getAll(() -> repository.getVoltageLevelBatteries(networkId, variantNum, voltageLevelId), null);
    }

    @GetMapping(value = "/{networkId}/{variantNum}/voltage-levels/{voltageLevelId}/loads", produces = APPLICATION_JSON_VALUE)
    @Operation(summary = "Get loads connected to voltage level")
    @ApiResponses(@ApiResponse(responseCode = "200", description = "Successfully get loads connected to the voltage level"))
    public ResponseEntity<TopLevelDocument<LoadAttributes>> getVoltageLevelLoads(@Parameter(description = "Network ID", required = true) @PathVariable("networkId") UUID networkId,
                                                                                 @Parameter(description = "Variant number", required = true) @PathVariable("variantNum") int variantNum,
                                                                                 @Parameter(description = "Voltage level ID", required = true) @PathVariable("voltageLevelId") String voltageLevelId) {
        return getAll(() -> repository.getVoltageLevelLoads(networkId, variantNum, voltageLevelId), null);
    }

    @GetMapping(value = "/{networkId}/{variantNum}/voltage-levels/{voltageLevelId}/shunt-compensators", produces = APPLICATION_JSON_VALUE)
    @Operation(summary = "Get shunt compensators connected to voltage level")
    @ApiResponses(@ApiResponse(responseCode = "200", description = "Successfully get shunt compensators connected to the voltage level"))
    public ResponseEntity<TopLevelDocument<ShuntCompensatorAttributes>> getVoltageLevelShuntCompensators(@Parameter(description = "Network ID", required = true) @PathVariable("networkId") UUID networkId,
                                                                                                         @Parameter(description = "Variant number", required = true) @PathVariable("variantNum") int variantNum,
                                                                                                         @Parameter(description = "Voltage level ID", required = true) @PathVariable("voltageLevelId") String voltageLevelId) {
        return getAll(() -> repository.getVoltageLevelShuntCompensators(networkId, variantNum, voltageLevelId), null);
    }

    @GetMapping(value = "/{networkId}/{variantNum}/voltage-levels/{voltageLevelId}/vsc-converter-stations", produces = APPLICATION_JSON_VALUE)
    @Operation(summary = "Get static VSC converter stations connected to voltage level")
    @ApiResponses(@ApiResponse(responseCode = "200", description = "Successfully get VSC converter stations connected to the voltage level"))
    public ResponseEntity<TopLevelDocument<VscConverterStationAttributes>> getVoltageLevelVscConverterStations(@Parameter(description = "Network ID", required = true) @PathVariable("networkId") UUID networkId,
                                                                                                               @Parameter(description = "Variant number", required = true) @PathVariable("variantNum") int variantNum,
                                                                                                               @Parameter(description = "Voltage level ID", required = true) @PathVariable("voltageLevelId") String voltageLevelId) {
        return getAll(() -> repository.getVoltageLevelVscConverterStations(networkId, variantNum, voltageLevelId), null);
    }

    @GetMapping(value = "/{networkId}/{variantNum}/voltage-levels/{voltageLevelId}/lcc-converter-stations", produces = APPLICATION_JSON_VALUE)
    @Operation(summary = "Get static LCC converter stations connected to voltage level")
    @ApiResponses(@ApiResponse(responseCode = "200", description = "Successfully get LCC converter stations connected to the voltage level"))
    public ResponseEntity<TopLevelDocument<LccConverterStationAttributes>> getVoltageLevelLccConverterStations(@Parameter(description = "Network ID", required = true) @PathVariable("networkId") UUID networkId,
                                                                                                               @Parameter(description = "Variant number", required = true) @PathVariable("variantNum") int variantNum,
                                                                                                               @Parameter(description = "Voltage level ID", required = true) @PathVariable("voltageLevelId") String voltageLevelId) {
        return getAll(() -> repository.getVoltageLevelLccConverterStations(networkId, variantNum, voltageLevelId), null);
    }

    @GetMapping(value = "/{networkId}/{variantNum}/voltage-levels/{voltageLevelId}/static-var-compensators", produces = APPLICATION_JSON_VALUE)
    @Operation(summary = "Get static var compensators connected to voltage level")
    @ApiResponses(@ApiResponse(responseCode = "200", description = "Successfully get static var compensators connected to the voltage level"))
    public ResponseEntity<TopLevelDocument<StaticVarCompensatorAttributes>> getVoltageLevelStaticVarCompensators(@Parameter(description = "Network ID", required = true) @PathVariable("networkId") UUID networkId,
                                                                                                                 @Parameter(description = "Variant number", required = true) @PathVariable("variantNum") int variantNum,
                                                                                                                 @Parameter(description = "Voltage level ID", required = true) @PathVariable("voltageLevelId") String voltageLevelId) {
        return getAll(() -> repository.getVoltageLevelStaticVarCompensators(networkId, variantNum, voltageLevelId), null);
    }

    @GetMapping(value = "/{networkId}/{variantNum}/voltage-levels/{voltageLevelId}/2-windings-transformers", produces = APPLICATION_JSON_VALUE)
    @Operation(summary = "Get 2 windings transformers connected to voltage level")
    @ApiResponses(@ApiResponse(responseCode = "200", description = "Successfully get 2 windings transformers connected to the voltage level"))
    public ResponseEntity<TopLevelDocument<TwoWindingsTransformerAttributes>> getVoltageLevelTwoWindingsTransformers(@Parameter(description = "Network ID", required = true) @PathVariable("networkId") UUID networkId,
                                                                                                                     @Parameter(description = "Variant number", required = true) @PathVariable("variantNum") int variantNum,
                                                                                                                     @Parameter(description = "Voltage level ID", required = true) @PathVariable("voltageLevelId") String voltageLevelId) {
        return getAll(() -> repository.getVoltageLevelTwoWindingsTransformers(networkId, variantNum, voltageLevelId), null);
    }

    @GetMapping(value = "/{networkId}/{variantNum}/voltage-levels/{voltageLevelId}/3-windings-transformers", produces = APPLICATION_JSON_VALUE)
    @Operation(summary = "Get 3 windings transformers connected to voltage level")
    @ApiResponses(@ApiResponse(responseCode = "200", description = "Successfully get 3 windings transformers connected to the voltage level"))
    public ResponseEntity<TopLevelDocument<ThreeWindingsTransformerAttributes>> getVoltageLevelThreeWindingsTransformers(@Parameter(description = "Network ID", required = true) @PathVariable("networkId") UUID networkId,
                                                                                                                         @Parameter(description = "Variant number", required = true) @PathVariable("variantNum") int variantNum,
                                                                                                                         @Parameter(description = "Voltage level ID", required = true) @PathVariable("voltageLevelId") String voltageLevelId) {
        return getAll(() -> repository.getVoltageLevelThreeWindingsTransformers(networkId, variantNum, voltageLevelId), null);
    }

    @GetMapping(value = "/{networkId}/{variantNum}/voltage-levels/{voltageLevelId}/lines", produces = APPLICATION_JSON_VALUE)
    @Operation(summary = "Get lines connected to voltage level")
    @ApiResponses(@ApiResponse(responseCode = "200", description = "Successfully get lines connected to the voltage level"))
    public ResponseEntity<TopLevelDocument<LineAttributes>> getVoltageLevelLines(@Parameter(description = "Network ID", required = true) @PathVariable("networkId") UUID networkId,
                                                                                 @Parameter(description = "Variant number", required = true) @PathVariable("variantNum") int variantNum,
                                                                                 @Parameter(description = "Voltage level ID", required = true) @PathVariable("voltageLevelId") String voltageLevelId) {
        return getAll(() -> repository.getVoltageLevelLines(networkId, variantNum, voltageLevelId), null);
    }

    @GetMapping(value = "/{networkId}/{variantNum}/voltage-levels/{voltageLevelId}/dangling-lines", produces = APPLICATION_JSON_VALUE)
    @Operation(summary = "Get dangling lines connected to voltage level")
    @ApiResponses(@ApiResponse(responseCode = "200", description = "Successfully get dangling lines connected to the voltage level"))
    public ResponseEntity<TopLevelDocument<DanglingLineAttributes>> getVoltageLevelDanglingLines(@Parameter(description = "Network ID", required = true) @PathVariable("networkId") UUID networkId,
                                                                                                 @Parameter(description = "Variant number", required = true) @PathVariable("variantNum") int variantNum,
                                                                                                 @Parameter(description = "Voltage level ID", required = true) @PathVariable("voltageLevelId") String voltageLevelId) {
        return getAll(() -> repository.getVoltageLevelDanglingLines(networkId, variantNum, voltageLevelId), null);
    }

    // grounds

    @GetMapping(value = "/{networkId}/{variantNum}/voltage-levels/{voltageLevelId}/grounds", produces = APPLICATION_JSON_VALUE)
    @Operation(summary = "Get grounds connected to voltage level")
    @ApiResponses(@ApiResponse(responseCode = "200", description = "Successfully get grounds connected to the voltage level"))
    public ResponseEntity<TopLevelDocument<GroundAttributes>> getVoltageLevelGrounds(@Parameter(description = "Network ID", required = true) @PathVariable("networkId") UUID networkId,
                                                                                     @Parameter(description = "Variant number", required = true) @PathVariable("variantNum") int variantNum,
                                                                                     @Parameter(description = "Voltage level ID", required = true) @PathVariable("voltageLevelId") String voltageLevelId) {
        return getAll(() -> repository.getVoltageLevelGrounds(networkId, variantNum, voltageLevelId), null);
<<<<<<< HEAD

=======
>>>>>>> 4b553e0d
    }

    // generator

    @PostMapping(value = "/{networkId}/generators")
    @Operation(summary = "Create generators")
    @ApiResponses(@ApiResponse(responseCode = "201", description = "Successfully create generators"))
    public ResponseEntity<Void> createGenerators(@Parameter(description = "Network ID", required = true) @PathVariable("networkId") UUID networkId,
                                                 @Parameter(description = "Generator resources", required = true) @RequestBody List<Resource<GeneratorAttributes>> generatorResources) {
        return createAll(resource -> repository.createGenerators(networkId, resource), generatorResources);
    }

    @GetMapping(value = "/{networkId}/{variantNum}/generators", produces = APPLICATION_JSON_VALUE)
    @Operation(summary = "Get generators")
    @ApiResponses(@ApiResponse(responseCode = "200", description = "Successfully get generator list"))
    public ResponseEntity<TopLevelDocument<GeneratorAttributes>> getGenerators(@Parameter(description = "Network ID", required = true) @PathVariable("networkId") UUID networkId,
                                                                               @Parameter(description = "Variant number", required = true) @PathVariable("variantNum") int variantNum,
                                                                               @Parameter(description = "Max number of generator to get") @RequestParam(required = false) Integer limit) {
        return getAll(() -> repository.getGenerators(networkId, variantNum), limit);
    }

    @GetMapping(value = "/{networkId}/{variantNum}/generators/{generatorId}", produces = APPLICATION_JSON_VALUE)
    @Operation(summary = "Get a generator by id")
    @ApiResponses(value = {
        @ApiResponse(responseCode = "200", description = "Successfully get generator"),
        @ApiResponse(responseCode = "404", description = "Generator has not been found")
    })
    public ResponseEntity<TopLevelDocument<GeneratorAttributes>> getGenerator(@Parameter(description = "Network ID", required = true) @PathVariable("networkId") UUID networkId,
                                                                              @Parameter(description = "Variant number", required = true) @PathVariable("variantNum") int variantNum,
                                                                              @Parameter(description = "Generator ID", required = true) @PathVariable("generatorId") String generatorId) {
        return get(() -> repository.getGenerator(networkId, variantNum, generatorId));
    }

    @PutMapping(value = "/{networkId}/generators")
    @Operation(summary = "Update generators")
    @ApiResponses(@ApiResponse(responseCode = "201", description = "Successfully update generators"))
    public ResponseEntity<Void> updateGenerators(@Parameter(description = "Network ID", required = true) @PathVariable("networkId") UUID networkId,
                                                 @Parameter(description = "generator resources", required = true) @RequestBody List<Resource<GeneratorAttributes>> generatorResources) {

        return updateAll(resources -> repository.updateGenerators(networkId, resources), generatorResources);
    }

    @PutMapping(value = "/{networkId}/generators/sv")
    @Operation(summary = "Update generators SV")
    @ApiResponses(@ApiResponse(responseCode = "201", description = "Successfully update generators SV"))
    public ResponseEntity<Void> updateGeneratorsSv(@Parameter(description = "Network ID", required = true) @PathVariable("networkId") UUID networkId,
                                                   @Parameter(description = "generator SV resources", required = true) @RequestBody List<Resource<InjectionSvAttributes>> generatorResources) {

        return updateAll(resources -> repository.updateGeneratorsSv(networkId, resources), generatorResources);
    }

    @DeleteMapping(value = "/{networkId}/{variantNum}/generators/{generatorId}", produces = APPLICATION_JSON_VALUE)
    @Operation(summary = "Delete a generator by id")
    @ApiResponses(value = {
        @ApiResponse(responseCode = "200", description = "Successfully delete generator")
    })
    public ResponseEntity<Void> deleteGenerator(@Parameter(description = "Network ID", required = true) @PathVariable("networkId") UUID networkId,
                                                @Parameter(description = "Variant number", required = true) @PathVariable("variantNum") int variantNum,
                                                @Parameter(description = "Generator ID", required = true) @PathVariable("generatorId") String generatorId) {
        repository.deleteGenerator(networkId, variantNum, generatorId);
        return ResponseEntity.ok().build();
    }

    // tie line

    @PostMapping(value = "/{networkId}/tie-lines")
    @Operation(summary = "Create tie lines")
    @ApiResponses(@ApiResponse(responseCode = "201", description = "Successfully create tie lines"))
    public ResponseEntity<Void> createTieLines(@Parameter(description = "Network ID", required = true) @PathVariable("networkId") UUID networkId,
                                                 @Parameter(description = "Tie line resources", required = true) @RequestBody List<Resource<TieLineAttributes>> tielineResources) {
        return createAll(resource -> repository.createTieLines(networkId, resource), tielineResources);
    }

    @GetMapping(value = "/{networkId}/{variantNum}/tie-lines", produces = APPLICATION_JSON_VALUE)
    @Operation(summary = "Get tie lines")
    @ApiResponses(@ApiResponse(responseCode = "200", description = "Successfully get tie line list"))
    public ResponseEntity<TopLevelDocument<TieLineAttributes>> getTieLines(@Parameter(description = "Network ID", required = true) @PathVariable("networkId") UUID networkId,
                                                                               @Parameter(description = "Variant number", required = true) @PathVariable("variantNum") int variantNum,
                                                                               @Parameter(description = "Max number of tie lines to get") @RequestParam(required = false) Integer limit) {
        return getAll(() -> repository.getTieLines(networkId, variantNum), limit);
    }

    @GetMapping(value = "/{networkId}/{variantNum}/tie-lines/{tieLineId}", produces = APPLICATION_JSON_VALUE)
    @Operation(summary = "Get a tie line by id")
    @ApiResponses(value = {
        @ApiResponse(responseCode = "200", description = "Successfully get tie line"),
        @ApiResponse(responseCode = "404", description = "Tie line has not been found")
    })
    public ResponseEntity<TopLevelDocument<TieLineAttributes>> getTieLine(@Parameter(description = "Network ID", required = true) @PathVariable("networkId") UUID networkId,
                                                                @Parameter(description = "Variant number", required = true) @PathVariable("variantNum") int variantNum,
                                                                @Parameter(description = "Generator ID", required = true) @PathVariable("tieLineId") String tieLineId) {
        return get(() -> repository.getTieLine(networkId, variantNum, tieLineId));
    }

    @PutMapping(value = "/{networkId}/tie-lines")
    @Operation(summary = "Update generators")
    @ApiResponses(@ApiResponse(responseCode = "201", description = "Successfully update tie lines"))
    public ResponseEntity<Void> updateTieLines(@Parameter(description = "Network ID", required = true) @PathVariable("networkId") UUID networkId,
                                                 @Parameter(description = "tie line resources", required = true) @RequestBody List<Resource<TieLineAttributes>> tieLineResources) {

        return updateAll(resources -> repository.updateTieLines(networkId, resources), tieLineResources);
    }

    @DeleteMapping(value = "/{networkId}/{variantNum}/tie-lines/{tieLineId}", produces = APPLICATION_JSON_VALUE)
    @Operation(summary = "Delete a generator by id")
    @ApiResponses(value = {
        @ApiResponse(responseCode = "200", description = "Successfully delete generator")
    })
    public ResponseEntity<Void> deleteTieLine(@Parameter(description = "Network ID", required = true) @PathVariable("networkId") UUID networkId,
                                                @Parameter(description = "Variant number", required = true) @PathVariable("variantNum") int variantNum,
                                                @Parameter(description = "Tie line ID", required = true) @PathVariable("tieLineId") String tieLineId) {
        repository.deleteTieLine(networkId, variantNum, tieLineId);
        return ResponseEntity.ok().build();
    }

    // battery

    @PostMapping(value = "/{networkId}/batteries")
    @Operation(summary = "Create batteries")
    @ApiResponses(@ApiResponse(responseCode = "201", description = "Successfully create batteries"))
    public ResponseEntity<Void> createBatteries(@Parameter(description = "Network ID", required = true) @PathVariable("networkId") UUID networkId,
                                                @Parameter(description = "Battery resources", required = true) @RequestBody List<Resource<BatteryAttributes>> batteryResources) {
        return createAll(resource -> repository.createBatteries(networkId, resource), batteryResources);
    }

    @GetMapping(value = "/{networkId}/{variantNum}/batteries", produces = APPLICATION_JSON_VALUE)
    @Operation(summary = "Get batteries")
    @ApiResponses(@ApiResponse(responseCode = "200", description = "Successfully get batteries list"))
    public ResponseEntity<TopLevelDocument<BatteryAttributes>> getBatteries(@Parameter(description = "Network ID", required = true) @PathVariable("networkId") UUID networkId,
                                                                            @Parameter(description = "Variant number", required = true) @PathVariable("variantNum") int variantNum,
                                                                            @Parameter(description = "Max number of batteries to get") @RequestParam(required = false) Integer limit) {
        return getAll(() -> repository.getBatteries(networkId, variantNum), limit);
    }

    @GetMapping(value = "/{networkId}/{variantNum}/batteries/{batteryId}", produces = APPLICATION_JSON_VALUE)
    @Operation(summary = "Get a battery by id")
    @ApiResponses(value = {
        @ApiResponse(responseCode = "200", description = "Successfully get battery"),
        @ApiResponse(responseCode = "404", description = "Battery has not been found")
    })
    public ResponseEntity<TopLevelDocument<BatteryAttributes>> getBattery(@Parameter(description = "Network ID", required = true) @PathVariable("networkId") UUID networkId,
                                                                          @Parameter(description = "Variant number", required = true) @PathVariable("variantNum") int variantNum,
                                                                          @Parameter(description = "Battery ID", required = true) @PathVariable("batteryId") String batteryId) {
        return get(() -> repository.getBattery(networkId, variantNum, batteryId));
    }

    @PutMapping(value = "/{networkId}/batteries")
    @Operation(summary = "Update batteries")
    @ApiResponses(@ApiResponse(responseCode = "201", description = "Successfully update batteries"))
    public ResponseEntity<Void> updateBatteries(@Parameter(description = "Network ID", required = true) @PathVariable("networkId") UUID networkId,
                                                @Parameter(description = "Battery resources", required = true) @RequestBody List<Resource<BatteryAttributes>> batteryResources) {

        return updateAll(resources -> repository.updateBatteries(networkId, resources), batteryResources);
    }

    @PutMapping(value = "/{networkId}/batteries/sv")
    @Operation(summary = "Update batteries SV")
    @ApiResponses(@ApiResponse(responseCode = "201", description = "Successfully update batteries SV"))
    public ResponseEntity<Void> updateBatteriesSv(@Parameter(description = "Network ID", required = true) @PathVariable("networkId") UUID networkId,
                                                  @Parameter(description = "Battery SV resources", required = true) @RequestBody List<Resource<InjectionSvAttributes>> batteryResources) {

        return updateAll(resources -> repository.updateBatteriesSv(networkId, resources), batteryResources);
    }

    @DeleteMapping(value = "/{networkId}/{variantNum}/batteries/{batteryId}", produces = APPLICATION_JSON_VALUE)
    @Operation(summary = "Delete a battery by id")
    @ApiResponses(value = {
        @ApiResponse(responseCode = "200", description = "Successfully delete battery")
    })
    public ResponseEntity<Void> deleteBattery(@Parameter(description = "Network ID", required = true) @PathVariable("networkId") UUID networkId,
                                              @Parameter(description = "Variant number", required = true) @PathVariable("variantNum") int variantNum,
                                              @Parameter(description = "Battery ID", required = true) @PathVariable("batteryId") String batteryId) {
        repository.deleteBattery(networkId, variantNum, batteryId);
        return ResponseEntity.ok().build();
    }

    // load

    @PostMapping(value = "/{networkId}/loads")
    @Operation(summary = "Create loads")
    @ApiResponses(@ApiResponse(responseCode = "201", description = "Successfully create loads"))
    public ResponseEntity<Void> createLoads(@Parameter(description = "Network ID", required = true) @PathVariable("networkId") UUID networkId,
                                            @Parameter(description = "Load resources", required = true) @RequestBody List<Resource<LoadAttributes>> loadResources) {
        return createAll(resource -> repository.createLoads(networkId, resource), loadResources);
    }

    @GetMapping(value = "/{networkId}/{variantNum}/loads", produces = APPLICATION_JSON_VALUE)
    @Operation(summary = "Get loads")
    @ApiResponses(@ApiResponse(responseCode = "200", description = "Successfully get load list"))
    public ResponseEntity<TopLevelDocument<LoadAttributes>> getLoads(@Parameter(description = "Network ID", required = true) @PathVariable("networkId") UUID networkId,
                                                                     @Parameter(description = "Variant number", required = true) @PathVariable("variantNum") int variantNum,
                                                                     @Parameter(description = "Max number of load to get") @RequestParam(required = false) Integer limit) {
        return getAll(() -> repository.getLoads(networkId, variantNum), limit);
    }

    @GetMapping(value = "/{networkId}/{variantNum}/loads/{loadId}", produces = APPLICATION_JSON_VALUE)
    @Operation(summary = "Get a load by id")
    @ApiResponses(value = {
        @ApiResponse(responseCode = "200", description = "Successfully get load"),
        @ApiResponse(responseCode = "404", description = "Load has not been found")
        })
    public ResponseEntity<TopLevelDocument<LoadAttributes>> getLoad(@Parameter(description = "Network ID", required = true) @PathVariable("networkId") UUID networkId,
                                                                    @Parameter(description = "Variant number", required = true) @PathVariable("variantNum") int variantNum,
                                                                    @Parameter(description = "Load ID", required = true) @PathVariable("loadId") String loadId) {
        return get(() -> repository.getLoad(networkId, variantNum, loadId));
    }

    @PutMapping(value = "/{networkId}/loads")
    @Operation(summary = "Update loads")
    @ApiResponses(@ApiResponse(responseCode = "201", description = "Successfully update loads"))
    public ResponseEntity<Void> updateLoads(@Parameter(description = "Network ID", required = true) @PathVariable("networkId") UUID networkId,
                                            @Parameter(description = "load resources", required = true) @RequestBody List<Resource<LoadAttributes>> loadResources) {

        return updateAll(resources -> repository.updateLoads(networkId, resources), loadResources);
    }

    @PutMapping(value = "/{networkId}/loads/sv")
    @Operation(summary = "Update loads SV")
    @ApiResponses(@ApiResponse(responseCode = "201", description = "Successfully update loads SV"))
    public ResponseEntity<Void> updateLoadsSv(@Parameter(description = "Network ID", required = true) @PathVariable("networkId") UUID networkId,
                                              @Parameter(description = "load SV resources", required = true) @RequestBody List<Resource<InjectionSvAttributes>> loadResources) {

        return updateAll(resources -> repository.updateLoadsSv(networkId, resources), loadResources);
    }

    @DeleteMapping(value = "/{networkId}/{variantNum}/loads/{loadId}", produces = APPLICATION_JSON_VALUE)
    @Operation(summary = "Delete a load by id")
    @ApiResponses(value = {
        @ApiResponse(responseCode = "200", description = "Successfully delete load")
    })
    public ResponseEntity<Void> deleteLoad(@Parameter(description = "Network ID", required = true) @PathVariable("networkId") UUID networkId,
                                           @Parameter(description = "Variant number", required = true) @PathVariable("variantNum") int variantNum,
                                           @Parameter(description = "Load ID", required = true) @PathVariable("loadId") String loadId) {
        repository.deleteLoad(networkId, variantNum, loadId);
        return ResponseEntity.ok().build();
    }

    // shunt compensator

    @PostMapping(value = "/{networkId}/shunt-compensators")
    @Operation(summary = "Create shunt compensators")
    @ApiResponses(@ApiResponse(responseCode = "201", description = "Successfully create shunt compensators"))
    public ResponseEntity<Void> createShuntCompensators(@Parameter(description = "Network ID", required = true) @PathVariable("networkId") UUID networkId,
                                                        @Parameter(description = "Shunt compensator resources", required = true) @RequestBody List<Resource<ShuntCompensatorAttributes>> shuntResources) {
        return createAll(resource -> repository.createShuntCompensators(networkId, resource), shuntResources);
    }

    @GetMapping(value = "/{networkId}/{variantNum}/shunt-compensators", produces = APPLICATION_JSON_VALUE)
    @Operation(summary = "Get shunt compensators")
    @ApiResponses(@ApiResponse(responseCode = "200", description = "Successfully get shunt compensator list"))
    public ResponseEntity<TopLevelDocument<ShuntCompensatorAttributes>> getShuntCompensators(@Parameter(description = "Network ID", required = true) @PathVariable("networkId") UUID networkId,
                                                                                             @Parameter(description = "Variant number", required = true) @PathVariable("variantNum") int variantNum,
                                                                                             @Parameter(description = "Max number of shunt compensator to get") @RequestParam(required = false) Integer limit) {
        return getAll(() -> repository.getShuntCompensators(networkId, variantNum), limit);
    }

    @GetMapping(value = "/{networkId}/{variantNum}/shunt-compensators/{shuntCompensatorId}", produces = APPLICATION_JSON_VALUE)
    @Operation(summary = "Get a shunt compensator by id")
    @ApiResponses(value = {
        @ApiResponse(responseCode = "200", description = "Successfully get shunt compensator"),
        @ApiResponse(responseCode = "404", description = "Shunt compensator has not been found")
        })
    public ResponseEntity<TopLevelDocument<ShuntCompensatorAttributes>> getShuntCompensator(@Parameter(description = "Network ID", required = true) @PathVariable("networkId") UUID networkId,
                                                                                            @Parameter(description = "Variant number", required = true) @PathVariable("variantNum") int variantNum,
                                                                                            @Parameter(description = "Shunt compensator ID", required = true) @PathVariable("shuntCompensatorId") String shuntCompensatorId) {
        return get(() -> repository.getShuntCompensator(networkId, variantNum, shuntCompensatorId));
    }

    @PutMapping(value = "/{networkId}/shunt-compensators")
    @Operation(summary = "Update shunt compensators")
    @ApiResponses(@ApiResponse(responseCode = "201", description = "Successfully update shunt compensators"))
    public ResponseEntity<Void> updateShuntCompensators(@Parameter(description = "Network ID", required = true) @PathVariable("networkId") UUID networkId,
                                                        @Parameter(description = "shunt compensator resources", required = true) @RequestBody List<Resource<ShuntCompensatorAttributes>> shuntCompensatorResources) {

        return updateAll(resources -> repository.updateShuntCompensators(networkId, resources), shuntCompensatorResources);
    }

    @PutMapping(value = "/{networkId}/shunt-compensators/sv")
    @Operation(summary = "Update shunt compensators SV")
    @ApiResponses(@ApiResponse(responseCode = "201", description = "Successfully update shunt compensators SV"))
    public ResponseEntity<Void> updateShuntCompensatorsSv(@Parameter(description = "Network ID", required = true) @PathVariable("networkId") UUID networkId,
                                                          @Parameter(description = "shunt compensator SV resources", required = true) @RequestBody List<Resource<InjectionSvAttributes>> shuntCompensatorResources) {

        return updateAll(resources -> repository.updateShuntCompensatorsSv(networkId, resources), shuntCompensatorResources);
    }

    @DeleteMapping(value = "/{networkId}/{variantNum}/shunt-compensators/{shuntCompensatorId}", produces = APPLICATION_JSON_VALUE)
    @Operation(summary = "Delete a shunt compensator by id")
    @ApiResponses(value = {
        @ApiResponse(responseCode = "200", description = "Successfully delete shunt compensator")
    })
    public ResponseEntity<Void> deleteShuntCompensator(@Parameter(description = "Network ID", required = true) @PathVariable("networkId") UUID networkId,
                                                       @Parameter(description = "Variant number", required = true) @PathVariable("variantNum") int variantNum,
                                                       @Parameter(description = "Shunt compensator ID", required = true) @PathVariable("shuntCompensatorId") String shuntCompensatorId) {
        repository.deleteShuntCompensator(networkId, variantNum, shuntCompensatorId);
        return ResponseEntity.ok().build();
    }

    // VSC converter station

    @PostMapping(value = "/{networkId}/vsc-converter-stations")
    @Operation(summary = "Create VSC converter stations")
    @ApiResponses(@ApiResponse(responseCode = "201", description = "Successfully create VSC converter stations"))
    public ResponseEntity<Void> createVscConverterStations(@Parameter(description = "Network ID", required = true) @PathVariable("networkId") UUID networkId,
                                                           @Parameter(description = "VSC converter station resources", required = true) @RequestBody List<Resource<VscConverterStationAttributes>> vscConverterStationResources) {
        return createAll(resource -> repository.createVscConverterStations(networkId, resource), vscConverterStationResources);
    }

    @GetMapping(value = "/{networkId}/{variantNum}/vsc-converter-stations", produces = APPLICATION_JSON_VALUE)
    @Operation(summary = "Get VSC converter stations")
    @ApiResponses(@ApiResponse(responseCode = "200", description = "Successfully get VSC converter stations list"))
    public ResponseEntity<TopLevelDocument<VscConverterStationAttributes>> getVscConverterStations(@Parameter(description = "Network ID", required = true) @PathVariable("networkId") UUID networkId,
                                                                                                   @Parameter(description = "Variant number", required = true) @PathVariable("variantNum") int variantNum,
                                                                                                   @Parameter(description = "Max number of VSC converter stations to get") @RequestParam(required = false) Integer limit) {
        return getAll(() -> repository.getVscConverterStations(networkId, variantNum), limit);
    }

    @GetMapping(value = "/{networkId}/{variantNum}/vsc-converter-stations/{vscConverterStationId}", produces = APPLICATION_JSON_VALUE)
    @Operation(summary = "Get a VSC converter station by id")
    @ApiResponses(value = {
        @ApiResponse(responseCode = "200", description = "Successfully get VSC converter station"),
        @ApiResponse(responseCode = "404", description = "VSC converter station has not been found")
        })
    public ResponseEntity<TopLevelDocument<VscConverterStationAttributes>> getVscConverterStation(@Parameter(description = "Network ID", required = true) @PathVariable("networkId") UUID networkId,
                                                                                                  @Parameter(description = "Variant number", required = true) @PathVariable("variantNum") int variantNum,
                                                                                                  @Parameter(description = "VSC converter station ID", required = true) @PathVariable("vscConverterStationId") String vscConverterStationId) {
        return get(() -> repository.getVscConverterStation(networkId, variantNum, vscConverterStationId));
    }

    @PutMapping(value = "/{networkId}/vsc-converter-stations")
    @Operation(summary = "Update VSC converter stations")
    @ApiResponses(@ApiResponse(responseCode = "201", description = "Successfully update VSC converter stations"))
    public ResponseEntity<Void> updateVscConverterStationsSv(@Parameter(description = "Network ID", required = true) @PathVariable("networkId") UUID networkId,
                                                             @Parameter(description = "VSC converter station resources", required = true) @RequestBody List<Resource<VscConverterStationAttributes>> vscConverterStationResources) {

        return updateAll(resources -> repository.updateVscConverterStations(networkId, resources), vscConverterStationResources);
    }

    @PutMapping(value = "/{networkId}/vsc-converter-stations/sv")
    @Operation(summary = "Update VSC converter stations SV")
    @ApiResponses(@ApiResponse(responseCode = "201", description = "Successfully update VSC converter stations SV"))
    public ResponseEntity<Void> updateVscConverterStations(@Parameter(description = "Network ID", required = true) @PathVariable("networkId") UUID networkId,
                                                           @Parameter(description = "VSC converter station SV resources", required = true) @RequestBody List<Resource<InjectionSvAttributes>> vscConverterStationResources) {

        return updateAll(resources -> repository.updateVscConverterStationsSv(networkId, resources), vscConverterStationResources);
    }

    @DeleteMapping(value = "/{networkId}/{variantNum}/vsc-converter-stations/{vscConverterStationId}", produces = APPLICATION_JSON_VALUE)
    @Operation(summary = "Delete a vsc converter station by id")
    @ApiResponses(value = {
        @ApiResponse(responseCode = "200", description = "Successfully delete vsc converter station")
    })
    public ResponseEntity<Void> deleteVscConverterStation(@Parameter(description = "Network ID", required = true) @PathVariable("networkId") UUID networkId,
                                                          @Parameter(description = "Variant number", required = true) @PathVariable("variantNum") int variantNum,
                                                          @Parameter(description = "Vsc converter station ID", required = true) @PathVariable("vscConverterStationId") String vscConverterStationId) {
        repository.deleteVscConverterStation(networkId, variantNum, vscConverterStationId);
        return ResponseEntity.ok().build();
    }

    // LCC converter station

    @PostMapping(value = "/{networkId}/lcc-converter-stations")
    @Operation(summary = "Create LCC converter stations")
    @ApiResponses(@ApiResponse(responseCode = "201", description = "Successfully create LCC converter stations"))
    public ResponseEntity<Void> createLccConverterStations(@Parameter(description = "Network ID", required = true) @PathVariable("networkId") UUID networkId,
                                                           @Parameter(description = "LCC converter station resources", required = true) @RequestBody List<Resource<LccConverterStationAttributes>> lccConverterStationResources) {
        return createAll(resource -> repository.createLccConverterStations(networkId, resource), lccConverterStationResources);
    }

    @GetMapping(value = "/{networkId}/{variantNum}/lcc-converter-stations", produces = APPLICATION_JSON_VALUE)
    @Operation(summary = "Get LCC converter stations")
    @ApiResponses(@ApiResponse(responseCode = "200", description = "Successfully get LCC converter stations list"))
    public ResponseEntity<TopLevelDocument<LccConverterStationAttributes>> getLccConverterStations(@Parameter(description = "Network ID", required = true) @PathVariable("networkId") UUID networkId,
                                                                                                   @Parameter(description = "Variant number", required = true) @PathVariable("variantNum") int variantNum,
                                                                                                   @Parameter(description = "Max number of LCC converter stations to get") @RequestParam(required = false) Integer limit) {
        return getAll(() -> repository.getLccConverterStations(networkId, variantNum), limit);
    }

    @GetMapping(value = "/{networkId}/{variantNum}/lcc-converter-stations/{lccConverterStationId}", produces = APPLICATION_JSON_VALUE)
    @Operation(summary = "Get a LCC converter station by id")
    @ApiResponses(value = {
        @ApiResponse(responseCode = "200", description = "Successfully get LCC converter station"),
        @ApiResponse(responseCode = "404", description = "LCC converter station has not been found")
        })
    public ResponseEntity<TopLevelDocument<LccConverterStationAttributes>> getLccConverterStation(@Parameter(description = "Network ID", required = true) @PathVariable("networkId") UUID networkId,
                                                                                                  @Parameter(description = "Variant number", required = true) @PathVariable("variantNum") int variantNum,
                                                                                                  @Parameter(description = "LCC converter station ID", required = true) @PathVariable("lccConverterStationId") String lccConverterStationId) {
        return get(() -> repository.getLccConverterStation(networkId, variantNum, lccConverterStationId));
    }

    @PutMapping(value = "/{networkId}/lcc-converter-stations")
    @Operation(summary = "Update LCC converter stations")
    @ApiResponses(@ApiResponse(responseCode = "201", description = "Successfully update LCC converter stations"))
    public ResponseEntity<Void> updateLccConverterStations(@Parameter(description = "Network ID", required = true) @PathVariable("networkId") UUID networkId,
                                                           @Parameter(description = "LCC converter station resources", required = true) @RequestBody List<Resource<LccConverterStationAttributes>> lccConverterStationResources) {

        return updateAll(resources -> repository.updateLccConverterStations(networkId, resources), lccConverterStationResources);
    }

    @PutMapping(value = "/{networkId}/lcc-converter-stations/sv")
    @Operation(summary = "Update LCC converter stations SV")
    @ApiResponses(@ApiResponse(responseCode = "201", description = "Successfully update LCC converter stations SV"))
    public ResponseEntity<Void> updateLccConverterStationsSv(@Parameter(description = "Network ID", required = true) @PathVariable("networkId") UUID networkId,
                                                             @Parameter(description = "LCC converter station SV resources", required = true) @RequestBody List<Resource<InjectionSvAttributes>> lccConverterStationResources) {

        return updateAll(resources -> repository.updateLccConverterStationsSv(networkId, resources), lccConverterStationResources);
    }

    @DeleteMapping(value = "/{networkId}/{variantNum}/lcc-converter-stations/{lccConverterStationId}", produces = APPLICATION_JSON_VALUE)
    @Operation(summary = "Delete a lcc converter station by id")
    @ApiResponses(value = {
        @ApiResponse(responseCode = "200", description = "Successfully delete lcc converter station")
    })
    public ResponseEntity<Void> deleteLccConverterStation(@Parameter(description = "Network ID", required = true) @PathVariable("networkId") UUID networkId,
                                                          @Parameter(description = "Variant number", required = true) @PathVariable("variantNum") int variantNum,
                                                          @Parameter(description = "Lcc converter station ID", required = true) @PathVariable("lccConverterStationId") String lccConverterStationId) {
        repository.deleteLccConverterStation(networkId, variantNum, lccConverterStationId);
        return ResponseEntity.ok().build();
    }

    // static var compensator

    @PostMapping(value = "/{networkId}/static-var-compensators")
    @Operation(summary = "Create static var compensators")
    @ApiResponses(@ApiResponse(responseCode = "201", description = "Successfully create static var compensators"))
    public ResponseEntity<Void> createStaticVarCompensators(@Parameter(description = "Network ID", required = true) @PathVariable("networkId") UUID networkId,
                                                            @Parameter(description = "Static var compensator resources", required = true) @RequestBody List<Resource<StaticVarCompensatorAttributes>> staticVarCompenstatorResources) {
        return createAll(resource -> repository.createStaticVarCompensators(networkId, resource), staticVarCompenstatorResources);
    }

    @GetMapping(value = "/{networkId}/{variantNum}/static-var-compensators", produces = APPLICATION_JSON_VALUE)
    @Operation(summary = "Get static var compensators")
    @ApiResponses(@ApiResponse(responseCode = "200", description = "Successfully get static var compensator list"))
    public ResponseEntity<TopLevelDocument<StaticVarCompensatorAttributes>> getStaticVarCompensators(@Parameter(description = "Network ID", required = true) @PathVariable("networkId") UUID networkId,
                                                                                                     @Parameter(description = "Variant number", required = true) @PathVariable("variantNum") int variantNum,
                                                                                                     @Parameter(description = "Max number of static var compensators to get") @RequestParam(required = false) Integer limit) {
        return getAll(() -> repository.getStaticVarCompensators(networkId, variantNum), limit);
    }

    @GetMapping(value = "/{networkId}/{variantNum}/static-var-compensators/{staticVarCompensatorId}", produces = APPLICATION_JSON_VALUE)
    @Operation(summary = "Get a static var compensator by id")
    @ApiResponses(value = {
        @ApiResponse(responseCode = "200", description = "Successfully get static var compensator"),
        @ApiResponse(responseCode = "404", description = "Static var compensator has not been found")
        })
    public ResponseEntity<TopLevelDocument<StaticVarCompensatorAttributes>> getStaticVarCompensator(@Parameter(description = "Network ID", required = true) @PathVariable("networkId") UUID networkId,
                                                                                                    @Parameter(description = "Variant number", required = true) @PathVariable("variantNum") int variantNum,
                                                                                                    @Parameter(description = "Static var compensator ID", required = true) @PathVariable("staticVarCompensatorId") String staticVarCompensatorId) {
        return get(() -> repository.getStaticVarCompensator(networkId, variantNum, staticVarCompensatorId));
    }

    @PutMapping(value = "/{networkId}/static-var-compensators")
    @Operation(summary = "Update static var compensators")
    @ApiResponses(@ApiResponse(responseCode = "201", description = "Successfully update static var compensators"))
    public ResponseEntity<Void> updateStaticVarCompensators(@Parameter(description = "Network ID", required = true) @PathVariable("networkId") UUID networkId,
                                                           @Parameter(description = "Static var compensator resources", required = true) @RequestBody List<Resource<StaticVarCompensatorAttributes>> staticVarCompensatorResources) {

        return updateAll(resources -> repository.updateStaticVarCompensators(networkId, resources), staticVarCompensatorResources);
    }

    @PutMapping(value = "/{networkId}/static-var-compensators/sv")
    @Operation(summary = "Update static var compensators SV")
    @ApiResponses(@ApiResponse(responseCode = "201", description = "Successfully update static var compensators SV"))
    public ResponseEntity<Void> updateStaticVarCompensatorsSv(@Parameter(description = "Network ID", required = true) @PathVariable("networkId") UUID networkId,
                                                              @Parameter(description = "Static var compensator SV resources", required = true) @RequestBody List<Resource<InjectionSvAttributes>> staticVarCompensatorResources) {

        return updateAll(resources -> repository.updateStaticVarCompensatorsSv(networkId, resources), staticVarCompensatorResources);
    }

    @DeleteMapping(value = "/{networkId}/{variantNum}/static-var-compensators/{staticVarCompensatorId}", produces = APPLICATION_JSON_VALUE)
    @Operation(summary = "Delete a static var compensator by id")
    @ApiResponses(value = {
        @ApiResponse(responseCode = "200", description = "Successfully delete static var compensator")
    })
    public ResponseEntity<Void> deleteStaticVarCompensator(@Parameter(description = "Network ID", required = true) @PathVariable("networkId") UUID networkId,
                                                           @Parameter(description = "Variant number", required = true) @PathVariable("variantNum") int variantNum,
                                                           @Parameter(description = "Static var compensator ID", required = true) @PathVariable("staticVarCompensatorId") String staticVarCompensatorId) {
        repository.deleteStaticVarCompensator(networkId, variantNum, staticVarCompensatorId);
        return ResponseEntity.ok().build();
    }


    // busbar section

    @PostMapping(value = "/{networkId}/busbar-sections")
    @Operation(summary = "Create busbar sections")
    @ApiResponses(@ApiResponse(responseCode = "201", description = "Successfully create busbar sections"))
    public ResponseEntity<Void> createBusbarSections(@Parameter(description = "Network ID", required = true) @PathVariable("networkId") UUID networkId,
                                                     @Parameter(description = "Busbar section resources", required = true) @RequestBody List<Resource<BusbarSectionAttributes>> busbarSectionResources) {
        return createAll(resource -> repository.createBusbarSections(networkId, resource), busbarSectionResources);
    }

    @GetMapping(value = "/{networkId}/{variantNum}/busbar-sections", produces = APPLICATION_JSON_VALUE)
    @Operation(summary = "Get busbar sections")
    @ApiResponses(@ApiResponse(responseCode = "200", description = "Successfully get busbar section list"))
    public ResponseEntity<TopLevelDocument<BusbarSectionAttributes>> getBusbarSections(@Parameter(description = "Network ID", required = true) @PathVariable("networkId") UUID networkId,
                                                                                       @Parameter(description = "Variant number", required = true) @PathVariable("variantNum") int variantNum,
                                                                                       @Parameter(description = "Max number of busbar section to get") @RequestParam(required = false) Integer limit) {
        return getAll(() -> repository.getBusbarSections(networkId, variantNum), limit);
    }

    @GetMapping(value = "/{networkId}/{variantNum}/busbar-sections/{busbarSectionId}", produces = APPLICATION_JSON_VALUE)
    @Operation(summary = "Get a busbar section by id")
    @ApiResponses(value = {
        @ApiResponse(responseCode = "200", description = "Successfully get busbar section"),
        @ApiResponse(responseCode = "404", description = "Busbar section has not been found")
        })
    public ResponseEntity<TopLevelDocument<BusbarSectionAttributes>> getBusbarSection(@Parameter(description = "Network ID", required = true) @PathVariable("networkId") UUID networkId,
                                                                                      @Parameter(description = "Variant number", required = true) @PathVariable("variantNum") int variantNum,
                                                                                      @Parameter(description = "Busbar section ID", required = true) @PathVariable("busbarSectionId") String busbarSectionId) {
        return get(() -> repository.getBusbarSection(networkId, variantNum, busbarSectionId));
    }

    @DeleteMapping(value = "/{networkId}/{variantNum}/busbar-sections/{busBarSectionId}", produces = APPLICATION_JSON_VALUE)
    @Operation(summary = "Delete a bus bar section by id")
    @ApiResponses(value = {
        @ApiResponse(responseCode = "200", description = "Successfully delete bus bar section")
    })
    public ResponseEntity<Void> deleteBusBarSection(@Parameter(description = "Network ID", required = true) @PathVariable("networkId") UUID networkId,
                                                    @Parameter(description = "Variant number", required = true) @PathVariable("variantNum") int variantNum,
                                                    @Parameter(description = "Bus bar section ID", required = true) @PathVariable("busBarSectionId") String busBarSectionId) {
        repository.deleteBusBarSection(networkId, variantNum, busBarSectionId);
        return ResponseEntity.ok().build();
    }

    @PutMapping(value = "/{networkId}/busbar-sections")
    @Operation(summary = "Update busbar sections")
    @ApiResponses(@ApiResponse(responseCode = "201", description = "Successfully update busbar sections"))
    public ResponseEntity<Void> updateBusbarSections(@Parameter(description = "Network ID", required = true) @PathVariable("networkId") UUID networkId,
                                                 @Parameter(description = "busbarsection resource", required = true) @RequestBody List<Resource<BusbarSectionAttributes>> busbarSectionResources) {
        return updateAll(resources -> repository.updateBusbarSections(networkId, resources), busbarSectionResources);
    }

    // switch

    @PostMapping(value = "/{networkId}/switches")
    @Operation(summary = "Create switches")
    @ApiResponses(@ApiResponse(responseCode = "201", description = "Successfully create switches"))
    public ResponseEntity<Void> createSwitches(@Parameter(description = "Network ID", required = true) @PathVariable("networkId") UUID networkId,
                                               @Parameter(description = "Switch resource", required = true) @RequestBody List<Resource<SwitchAttributes>> switchResources) {
        return createAll(resources -> repository.createSwitches(networkId, resources), switchResources);
    }

    @GetMapping(value = "/{networkId}/{variantNum}/switches", produces = APPLICATION_JSON_VALUE)
    @Operation(summary = "Get switches")
    @ApiResponses(@ApiResponse(responseCode = "200", description = "Successfully get switch list"))
    public ResponseEntity<TopLevelDocument<SwitchAttributes>> getSwitches(@Parameter(description = "Network ID", required = true) @PathVariable("networkId") UUID networkId,
                                                                          @Parameter(description = "Variant number", required = true) @PathVariable("variantNum") int variantNum,
                                                                          @Parameter(description = "Max number of switch to get") @RequestParam(required = false) Integer limit) {
        return getAll(() -> repository.getSwitches(networkId, variantNum), limit);
    }

    @GetMapping(value = "/{networkId}/{variantNum}/switches/{switchId}", produces = APPLICATION_JSON_VALUE)
    @Operation(summary = "Get a switch by id")
    @ApiResponses(value = {
        @ApiResponse(responseCode = "200", description = "Successfully get switch"),
        @ApiResponse(responseCode = "404", description = "Switch has not been found")
    })
    public ResponseEntity<TopLevelDocument<SwitchAttributes>> getSwitch(@Parameter(description = "Network ID", required = true) @PathVariable("networkId") UUID networkId,
                                                                        @Parameter(description = "Variant number", required = true) @PathVariable("variantNum") int variantNum,
                                                                        @Parameter(description = "Switch ID", required = true) @PathVariable("switchId") String switchId) {
        return get(() -> repository.getSwitch(networkId, variantNum, switchId));
    }

    @PutMapping(value = "/{networkId}/switches")
    @Operation(summary = "Update switches")
    @ApiResponses(@ApiResponse(responseCode = "201", description = "Successfully update switches"))
    public ResponseEntity<Void> updateSwitches(@Parameter(description = "Network ID", required = true) @PathVariable("networkId") UUID networkId,
                                               @Parameter(description = "Switch resource", required = true) @RequestBody List<Resource<SwitchAttributes>> switchResources) {

        return updateAll(resources -> repository.updateSwitches(networkId, resources), switchResources);
    }

    @DeleteMapping(value = "/{networkId}/{variantNum}/switches/{switchId}", produces = APPLICATION_JSON_VALUE)
    @Operation(summary = "Delete a switch by id")
    @ApiResponses(value = {
        @ApiResponse(responseCode = "200", description = "Successfully delete switch")
    })
    public ResponseEntity<Void> deleteSwitch(@Parameter(description = "Network ID", required = true) @PathVariable("networkId") UUID networkId,
                                             @Parameter(description = "Variant number", required = true) @PathVariable("variantNum") int variantNum,
                                             @Parameter(description = "Switch ID", required = true) @PathVariable("switchId") String switchId) {
        repository.deleteSwitch(networkId, variantNum, switchId);
        return ResponseEntity.ok().build();
    }

    // 2 windings transformer

    @PostMapping(value = "/{networkId}/2-windings-transformers")
    @Operation(summary = "Create 2 windings transformers")
    @ApiResponses(@ApiResponse(responseCode = "201", description = "Successfully create 2 windings transformers"))
    public ResponseEntity<Void> createTwoWindingsTransformers(@Parameter(description = "Network ID", required = true) @PathVariable("networkId") UUID networkId,
                                                              @Parameter(description = "2 windings transformer resources", required = true) @RequestBody List<Resource<TwoWindingsTransformerAttributes>> twoWindingsTransformerResources) {
        return createAll(resource -> repository.createTwoWindingsTransformers(networkId, resource), twoWindingsTransformerResources);
    }

    @GetMapping(value = "/{networkId}/{variantNum}/2-windings-transformers", produces = APPLICATION_JSON_VALUE)
    @Operation(summary = "Get 2 windings transformers")
    @ApiResponses(@ApiResponse(responseCode = "200", description = "Successfully get 2 windings transformer list"))
    public ResponseEntity<TopLevelDocument<TwoWindingsTransformerAttributes>> getTwoWindingsTransformers(@Parameter(description = "Network ID", required = true) @PathVariable("networkId") UUID networkId,
                                                                                                         @Parameter(description = "Variant number", required = true) @PathVariable("variantNum") int variantNum,
                                                                                                         @Parameter(description = "Max number of 2 windings transformer to get") @RequestParam(required = false) Integer limit) {
        return getAll(() -> repository.getTwoWindingsTransformers(networkId, variantNum), limit);
    }

    @GetMapping(value = "/{networkId}/{variantNum}/2-windings-transformers/{twoWindingsTransformerId}", produces = APPLICATION_JSON_VALUE)
    @Operation(summary = "Get a 2 windings transformer by id")
    @ApiResponses(value = {
        @ApiResponse(responseCode = "200", description = "Successfully get 2 windings transformer"),
        @ApiResponse(responseCode = "404", description = "2 windings transformer has not been found")
        })
    public ResponseEntity<TopLevelDocument<TwoWindingsTransformerAttributes>> getTwoWindingsTransformer(@Parameter(description = "Network ID", required = true) @PathVariable("networkId") UUID networkId,
                                                                                                        @Parameter(description = "Variant number", required = true) @PathVariable("variantNum") int variantNum,
                                                                                                        @Parameter(description = "2 windings transformer ID", required = true) @PathVariable("twoWindingsTransformerId") String twoWindingsTransformerId) {
        return get(() -> repository.getTwoWindingsTransformer(networkId, variantNum, twoWindingsTransformerId));
    }

    @PutMapping(value = "/{networkId}/2-windings-transformers")
    @Operation(summary = "Update 2 windings transformers")
    @ApiResponses(@ApiResponse(responseCode = "201", description = "Successfully update 2 windings transformers"))
    public ResponseEntity<Void> updateTwoWindingsTransformers(@Parameter(description = "Network ID", required = true) @PathVariable("networkId") UUID networkId,
                                                              @Parameter(description = "2 windings transformer resources", required = true) @RequestBody List<Resource<TwoWindingsTransformerAttributes>> twoWindingsTransformerResources) {

        return updateAll(resources -> repository.updateTwoWindingsTransformers(networkId, resources), twoWindingsTransformerResources);
    }

    @PutMapping(value = "/{networkId}/2-windings-transformers/sv")
    @Operation(summary = "Update 2 windings transformers SV")
    @ApiResponses(@ApiResponse(responseCode = "201", description = "Successfully update 2 windings transformers SV"))
    public ResponseEntity<Void> updateTwoWindingsTransformersSv(@Parameter(description = "Network ID", required = true) @PathVariable("networkId") UUID networkId,
                                                                @Parameter(description = "2 windings transformer SV resources", required = true) @RequestBody List<Resource<BranchSvAttributes>> twoWindingsTransformerResources) {

        return updateAll(resources -> repository.updateTwoWindingsTransformersSv(networkId, resources), twoWindingsTransformerResources);
    }

    @DeleteMapping(value = "/{networkId}/{variantNum}/2-windings-transformers/{twoWindingsTransformerId}", produces = APPLICATION_JSON_VALUE)
    @Operation(summary = "Delete a 2 windings transformer by id")
    @ApiResponses(value = {
        @ApiResponse(responseCode = "200", description = "Successfully delete 2 windings transformer")
    })
    public ResponseEntity<Void> deleteTwoWindingsTransformer(@Parameter(description = "Network ID", required = true) @PathVariable("networkId") UUID networkId,
                                                             @Parameter(description = "Variant number", required = true) @PathVariable("variantNum") int variantNum,
                                                             @Parameter(description = "2 windings transformer ID", required = true) @PathVariable("twoWindingsTransformerId") String twoWindingsTransformerId) {
        repository.deleteTwoWindingsTransformer(networkId, variantNum, twoWindingsTransformerId);
        return ResponseEntity.ok().build();
    }

    // 3 windings transformer

    @PostMapping(value = "/{networkId}/3-windings-transformers")
    @Operation(summary = "Create 3 windings transformers")
    @ApiResponses(@ApiResponse(responseCode = "201", description = "Successfully create 3 windings transformers"))
    public ResponseEntity<Void> createThreeWindingsTransformers(@Parameter(description = "Network ID", required = true) @PathVariable("networkId") UUID networkId,
                                                                @Parameter(description = "3 windings transformer resources", required = true) @RequestBody List<Resource<ThreeWindingsTransformerAttributes>> threeWindingsTransformerResources) {
        return createAll(resource -> repository.createThreeWindingsTransformers(networkId, resource), threeWindingsTransformerResources);
    }

    @GetMapping(value = "/{networkId}/{variantNum}/3-windings-transformers", produces = APPLICATION_JSON_VALUE)
    @Operation(summary = "Get 3 windings transformers")
    @ApiResponses(@ApiResponse(responseCode = "200", description = "Successfully get 3 windings transformer list"))
    public ResponseEntity<TopLevelDocument<ThreeWindingsTransformerAttributes>> getThreeWindingsTransformers(@Parameter(description = "Network ID", required = true) @PathVariable("networkId") UUID networkId,
                                                                                                             @Parameter(description = "Variant number", required = true) @PathVariable("variantNum") int variantNum,
                                                                                                             @Parameter(description = "Max number of 3 windings transformer to get") @RequestParam(required = false) Integer limit) {
        return getAll(() -> repository.getThreeWindingsTransformers(networkId, variantNum), limit);
    }

    @GetMapping(value = "/{networkId}/{variantNum}/3-windings-transformers/{threeWindingsTransformerId}", produces = APPLICATION_JSON_VALUE)
    @Operation(summary = "Get a 3 windings transformer by id")
    @ApiResponses(value = {
        @ApiResponse(responseCode = "200", description = "Successfully get 3 windings transformer"),
        @ApiResponse(responseCode = "404", description = "3 windings transformer has not been found")
        })
    public ResponseEntity<TopLevelDocument<ThreeWindingsTransformerAttributes>> getThreeWindingsTransformer(@Parameter(description = "Network ID", required = true) @PathVariable("networkId") UUID networkId,
                                                                                                            @Parameter(description = "Variant number", required = true) @PathVariable("variantNum") int variantNum,
                                                                                                            @Parameter(description = "3 windings transformer ID", required = true) @PathVariable("threeWindingsTransformerId") String threeWindingsTransformerId) {
        return get(() -> repository.getThreeWindingsTransformer(networkId, variantNum, threeWindingsTransformerId));
    }

    @PutMapping(value = "/{networkId}/3-windings-transformers")
    @Operation(summary = "Update 3 windings transformers")
    @ApiResponses(@ApiResponse(responseCode = "201", description = "Successfully update 3 windings transformers"))
    public ResponseEntity<Void> updateThreeWindingsTransformers(@Parameter(description = "Network ID", required = true) @PathVariable("networkId") UUID networkId,
                                                              @Parameter(description = "3 windings transformer resources", required = true) @RequestBody List<Resource<ThreeWindingsTransformerAttributes>> threeWindingsTransformerResources) {

        return updateAll(resources -> repository.updateThreeWindingsTransformers(networkId, resources), threeWindingsTransformerResources);
    }

    @PutMapping(value = "/{networkId}/3-windings-transformers/sv")
    @Operation(summary = "Update 3 windings transformers SV")
    @ApiResponses(@ApiResponse(responseCode = "201", description = "Successfully update 3 windings transformers SV"))
    public ResponseEntity<Void> updateThreeWindingsTransformersSv(@Parameter(description = "Network ID", required = true) @PathVariable("networkId") UUID networkId,
                                                                  @Parameter(description = "3 windings transformer SV resources", required = true) @RequestBody List<Resource<ThreeWindingsTransformerSvAttributes>> threeWindingsTransformerResources) {

        return updateAll(resources -> repository.updateThreeWindingsTransformersSv(networkId, resources), threeWindingsTransformerResources);
    }

    @DeleteMapping(value = "/{networkId}/{variantNum}/3-windings-transformers/{threeWindingsTransformerId}", produces = APPLICATION_JSON_VALUE)
    @Operation(summary = "Delete a 3 windings transformer by id")
    @ApiResponses(value = {
        @ApiResponse(responseCode = "200", description = "Successfully delete 3 windings transformer")
    })
    public ResponseEntity<Void> deleteThreeWindingsTransformer(@Parameter(description = "Network ID", required = true) @PathVariable("networkId") UUID networkId,
                                                               @Parameter(description = "Variant number", required = true) @PathVariable("variantNum") int variantNum,
                                                               @Parameter(description = "3 windings transformer ID", required = true) @PathVariable("threeWindingsTransformerId") String threeWindingsTransformerId) {
        repository.deleteThreeWindingsTransformer(networkId, variantNum, threeWindingsTransformerId);
        return ResponseEntity.ok().build();
    }

    // line

    @PostMapping(value = "/{networkId}/lines")
    @Operation(summary = "Create lines")
    @ApiResponses(@ApiResponse(responseCode = "201", description = "Successfully create lines"))
    public ResponseEntity<Void> createLines(@Parameter(description = "Network ID", required = true) @PathVariable("networkId") UUID networkId,
                                            @Parameter(description = "line resources", required = true) @RequestBody List<Resource<LineAttributes>> lineResources) {
        return createAll(resource -> repository.createLines(networkId, resource), lineResources);
    }

    @GetMapping(value = "/{networkId}/{variantNum}/lines", produces = APPLICATION_JSON_VALUE)
    @Operation(summary = "Get lines")
    @ApiResponses(@ApiResponse(responseCode = "200", description = "Successfully get line list"))
    public ResponseEntity<TopLevelDocument<LineAttributes>> getLines(@Parameter(description = "Network ID", required = true) @PathVariable("networkId") UUID networkId,
                                                                     @Parameter(description = "Variant number", required = true) @PathVariable("variantNum") int variantNum,
                                                                     @Parameter(description = "Max number of line to get") @RequestParam(required = false) Integer limit) {
        return getAll(() -> repository.getLines(networkId, variantNum), limit);
    }

    @GetMapping(value = "/{networkId}/{variantNum}/lines/{lineId}", produces = APPLICATION_JSON_VALUE)
    @Operation(summary = "Get a line by id")
    @ApiResponses(value = {
        @ApiResponse(responseCode = "200", description = "Successfully get line"),
        @ApiResponse(responseCode = "404", description = "line has not been found")
        })
    public ResponseEntity<TopLevelDocument<LineAttributes>> getLine(@Parameter(description = "Network ID", required = true) @PathVariable("networkId") UUID networkId,
                                                                    @Parameter(description = "Variant number", required = true) @PathVariable("variantNum") int variantNum,
                                                                    @Parameter(description = "Line ID", required = true) @PathVariable("lineId") String lineId) {
        return get(() -> repository.getLine(networkId, variantNum, lineId));
    }

    @PutMapping(value = "/{networkId}/lines")
    @Operation(summary = "Update lines")
    @ApiResponses(@ApiResponse(responseCode = "201", description = "Successfully update lines"))
    public ResponseEntity<Void> updateLines(@Parameter(description = "Network ID", required = true) @PathVariable("networkId") UUID networkId,
                                            @Parameter(description = "line resources", required = true) @RequestBody List<Resource<LineAttributes>> lineResources) {

        return updateAll(resources -> repository.updateLines(networkId, resources), lineResources);
    }

    @PutMapping(value = "/{networkId}/lines/sv")
    @Operation(summary = "Update lines SV")
    @ApiResponses(@ApiResponse(responseCode = "201", description = "Successfully update lines SV"))
    public ResponseEntity<Void> updateLinesSv(@Parameter(description = "Network ID", required = true) @PathVariable("networkId") UUID networkId,
                                              @Parameter(description = "line SV resources", required = true) @RequestBody List<Resource<BranchSvAttributes>> lineResources) {

        return updateAll(resources -> repository.updateLinesSv(networkId, resources), lineResources);
    }

    @DeleteMapping(value = "/{networkId}/{variantNum}/lines/{lineId}", produces = APPLICATION_JSON_VALUE)
    @Operation(summary = "Delete a line by id")
    @ApiResponses(value = {
        @ApiResponse(responseCode = "200", description = "Successfully delete line")
    })
    public ResponseEntity<Void> deleteLine(@Parameter(description = "Network ID", required = true) @PathVariable("networkId") UUID networkId,
                                           @Parameter(description = "Variant number", required = true) @PathVariable("variantNum") int variantNum,
                                           @Parameter(description = "Line ID", required = true) @PathVariable("lineId") String lineId) {
        repository.deleteLine(networkId, variantNum, lineId);
        return ResponseEntity.ok().build();
    }

    // hvdc line

    @PostMapping(value = "/{networkId}/hvdc-lines")
    @Operation(summary = "Create hvdc lines")
    @ApiResponses(@ApiResponse(responseCode = "201", description = "Successfully create hvdc lines"))
    public ResponseEntity<Void> createHvdcLines(@Parameter(description = "Network ID", required = true) @PathVariable("networkId") UUID networkId,
                                                @Parameter(description = "Hvdc line resources", required = true) @RequestBody List<Resource<HvdcLineAttributes>> hvdcLineResources) {
        return createAll(resource -> repository.createHvdcLines(networkId, resource), hvdcLineResources);
    }

    @GetMapping(value = "/{networkId}/{variantNum}/hvdc-lines", produces = APPLICATION_JSON_VALUE)
    @Operation(summary = "Get hvdc lines")
    @ApiResponses(@ApiResponse(responseCode = "200", description = "Successfully get hvdc line list"))
    public ResponseEntity<TopLevelDocument<HvdcLineAttributes>> getHvdcLines(@Parameter(description = "Network ID", required = true) @PathVariable("networkId") UUID networkId,
                                                                             @Parameter(description = "Variant number", required = true) @PathVariable("variantNum") int variantNum,
                                                                             @Parameter(description = "Max number of hvdc line to get") @RequestParam(required = false) Integer limit) {
        return getAll(() -> repository.getHvdcLines(networkId, variantNum), limit);
    }

    @GetMapping(value = "/{networkId}/{variantNum}/hvdc-lines/{hvdcLineId}", produces = APPLICATION_JSON_VALUE)
    @Operation(summary = "Get a hvdc line by id")
    @ApiResponses(value = {
        @ApiResponse(responseCode = "200", description = "Successfully get hvdc line"),
        @ApiResponse(responseCode = "404", description = "Hvdc line has not been found")
        })
    public ResponseEntity<TopLevelDocument<HvdcLineAttributes>> getHvdcLine(@Parameter(description = "Network ID", required = true) @PathVariable("networkId") UUID networkId,
                                                                            @Parameter(description = "Variant number", required = true) @PathVariable("variantNum") int variantNum,
                                                                            @Parameter(description = "Hvdc line ID", required = true) @PathVariable("hvdcLineId") String hvdcLineId) {
        return get(() -> repository.getHvdcLine(networkId, variantNum, hvdcLineId));
    }

    @PutMapping(value = "/{networkId}/hvdc-lines")
    @Operation(summary = "Update hvdc lines")
    @ApiResponses(@ApiResponse(responseCode = "201", description = "Successfully update hvdc lines"))
    public ResponseEntity<Void> updateHvdcLines(@Parameter(description = "Network ID", required = true) @PathVariable("networkId") UUID networkId,
                                            @Parameter(description = "hvdc line resource", required = true) @RequestBody List<Resource<HvdcLineAttributes>> hvdcLineResources) {

        return updateAll(resources -> repository.updateHvdcLines(networkId, resources), hvdcLineResources);
    }

    @DeleteMapping(value = "/{networkId}/{variantNum}/hvdc-lines/{hvdcLineId}", produces = APPLICATION_JSON_VALUE)
    @Operation(summary = "Delete a hvdc line by id")
    @ApiResponses(value = {
        @ApiResponse(responseCode = "200", description = "Successfully delete hvdc line")
    })
    public ResponseEntity<Void> deleteHvdcLine(@Parameter(description = "Network ID", required = true) @PathVariable("networkId") UUID networkId,
                                               @Parameter(description = "Variant number", required = true) @PathVariable("variantNum") int variantNum,
                                               @Parameter(description = "Hvdc line ID", required = true) @PathVariable("hvdcLineId") String hvdcLineId) {
        repository.deleteHvdcLine(networkId, variantNum, hvdcLineId);
        return ResponseEntity.ok().build();
    }

    // dangling line

    @PostMapping(value = "/{networkId}/dangling-lines")
    @Operation(summary = "Create dangling lines")
    @ApiResponses(@ApiResponse(responseCode = "201", description = "Successfully create dangling lines"))
    public ResponseEntity<Void> createDanglingLines(@Parameter(description = "Network ID", required = true) @PathVariable("networkId") UUID networkId,
                                                    @Parameter(description = "Dangling line resources", required = true) @RequestBody List<Resource<DanglingLineAttributes>> danglingLineResources) {
        return createAll(resource -> repository.createDanglingLines(networkId, resource), danglingLineResources);
    }

    @GetMapping(value = "/{networkId}/{variantNum}/dangling-lines", produces = APPLICATION_JSON_VALUE)
    @Operation(summary = "Get dangling lines")
    @ApiResponses(@ApiResponse(responseCode = "200", description = "Successfully get dangling line list"))
    public ResponseEntity<TopLevelDocument<DanglingLineAttributes>> getDanglingLines(@Parameter(description = "Network ID", required = true) @PathVariable("networkId") UUID networkId,
                                                                                     @Parameter(description = "Variant number", required = true) @PathVariable("variantNum") int variantNum,
                                                                                     @Parameter(description = "Max number of dangling line to get") @RequestParam(required = false) Integer limit) {
        return getAll(() -> repository.getDanglingLines(networkId, variantNum), limit);
    }

    @GetMapping(value = "/{networkId}/{variantNum}/dangling-lines/{danglingLineId}", produces = APPLICATION_JSON_VALUE)
    @Operation(summary = "Get a dangling line by id")
    @ApiResponses(value = {
        @ApiResponse(responseCode = "200", description = "Successfully get dangling line"),
        @ApiResponse(responseCode = "404", description = "Dangling line has not been found")
        })
    public ResponseEntity<TopLevelDocument<DanglingLineAttributes>> getDanglingLine(@Parameter(description = "Network ID", required = true) @PathVariable("networkId") UUID networkId,
                                                                                    @Parameter(description = "Variant number", required = true) @PathVariable("variantNum") int variantNum,
                                                                                    @Parameter(description = "Dangling line ID", required = true) @PathVariable("danglingLineId") String danglingLineId) {
        return get(() -> repository.getDanglingLine(networkId, variantNum, danglingLineId));
    }

    @DeleteMapping(value = "/{networkId}/{variantNum}/dangling-lines/{danglingLineId}", produces = APPLICATION_JSON_VALUE)
    @Operation(summary = "Delete a dangling line by id")
    @ApiResponses(value = {
        @ApiResponse(responseCode = "200", description = "Successfully delete dangling line")
    })
    public ResponseEntity<Void> deleteDanglingLine(@Parameter(description = "Network ID", required = true) @PathVariable("networkId") UUID networkId,
                                                   @Parameter(description = "Variant number", required = true) @PathVariable("variantNum") int variantNum,
                                                   @Parameter(description = "Dangling line ID", required = true) @PathVariable("danglingLineId") String danglingLineId) {
        repository.deleteDanglingLine(networkId, variantNum, danglingLineId);
        return ResponseEntity.ok().build();
    }

    @PutMapping(value = "/{networkId}/dangling-lines")
    @Operation(summary = "Update dangling lines")
    @ApiResponses(@ApiResponse(responseCode = "201", description = "Successfully update dangling lines"))
    public ResponseEntity<Void> updateDanglingLines(@Parameter(description = "Network ID", required = true) @PathVariable("networkId") UUID networkId,
                                                    @Parameter(description = "dangling line resources", required = true) @RequestBody List<Resource<DanglingLineAttributes>> danglingLineResources) {

        return updateAll(resources -> repository.updateDanglingLines(networkId, resources), danglingLineResources);
    }

    @PutMapping(value = "/{networkId}/dangling-lines/sv")
    @Operation(summary = "Update dangling lines SV")
    @ApiResponses(@ApiResponse(responseCode = "201", description = "Successfully update dangling lines SV"))
    public ResponseEntity<Void> updateDanglingLinesSv(@Parameter(description = "Network ID", required = true) @PathVariable("networkId") UUID networkId,
                                                      @Parameter(description = "dangling line SV resources", required = true) @RequestBody List<Resource<InjectionSvAttributes>> danglingLineResources) {

        return updateAll(resources -> repository.updateDanglingLinesSv(networkId, resources), danglingLineResources);
    }

    // ground
    @GetMapping(value = "/{networkId}/{variantNum}/grounds", produces = APPLICATION_JSON_VALUE)
    @Operation(summary = "Get grounds")
    @ApiResponses(@ApiResponse(responseCode = "200", description = "Successfully get ground list"))
    public ResponseEntity<TopLevelDocument<GroundAttributes>> getGrounds(@Parameter(description = "Network ID", required = true) @PathVariable("networkId") UUID networkId,
                                                                                     @Parameter(description = "Variant number", required = true) @PathVariable("variantNum") int variantNum,
                                                                                     @Parameter(description = "Max number of grounds to get") @RequestParam(required = false) Integer limit) {
        return getAll(() -> repository.getGrounds(networkId, variantNum), limit);
    }

    @GetMapping(value = "/{networkId}/{variantNum}/grounds/{groundId}", produces = APPLICATION_JSON_VALUE)
    @Operation(summary = "Get a ground by id")
    @ApiResponses(value = {
        @ApiResponse(responseCode = "200", description = "Successfully get ground"),
        @ApiResponse(responseCode = "404", description = "Ground has not been found")
    })
    public ResponseEntity<TopLevelDocument<GroundAttributes>> getGround(@Parameter(description = "Network ID", required = true) @PathVariable("networkId") UUID networkId,
                                                                                     @Parameter(description = "Variant number", required = true) @PathVariable("variantNum") int variantNum,
                                                                                     @Parameter(description = "Ground ID", required = true) @PathVariable("groundId") String groundId) {
        return get(() -> repository.getGround(networkId, variantNum, groundId));
    }

    @PostMapping(value = "/{networkId}/grounds")
    @Operation(summary = "Create grounds")
    @ApiResponses(@ApiResponse(responseCode = "201", description = "Successfully create grounds"))
    public ResponseEntity<Void> createGrounds(@Parameter(description = "Network ID", required = true) @PathVariable("networkId") UUID networkId,
                                                    @Parameter(description = "Ground resources", required = true) @RequestBody List<Resource<GroundAttributes>> groundResources) {
        return createAll(resource -> repository.createGrounds(networkId, resource), groundResources);
    }

    @PutMapping(value = "/{networkId}/grounds")
    @Operation(summary = "Update grounds")
    @ApiResponses(@ApiResponse(responseCode = "201", description = "Successfully update grounds"))
    public ResponseEntity<Void> updateGrounds(@Parameter(description = "Network ID", required = true) @PathVariable("networkId") UUID networkId,
                                                    @Parameter(description = "Ground resources", required = true) @RequestBody List<Resource<GroundAttributes>> groundResources) {
<<<<<<< HEAD
        return updateAll(resources -> repository.updateGround(networkId, resources), groundResources);
=======
        return updateAll(resources -> repository.updateGrounds(networkId, resources), groundResources);
>>>>>>> 4b553e0d
    }

    @DeleteMapping(value = "/{networkId}/{variantNum}/grounds/{groundId}", produces = APPLICATION_JSON_VALUE)
    @Operation(summary = "Delete a ground by id")
    @ApiResponses(value = {
        @ApiResponse(responseCode = "200", description = "Successfully delete ground")
    })
    public ResponseEntity<Void> deleteGround(@Parameter(description = "Network ID", required = true) @PathVariable("networkId") UUID networkId,
                                                   @Parameter(description = "Variant number", required = true) @PathVariable("variantNum") int variantNum,
                                                   @Parameter(description = "Ground ID", required = true) @PathVariable("groundId") String groundId) {
        repository.deleteGround(networkId, variantNum, groundId);
        return ResponseEntity.ok().build();
    }

    // buses

    @PostMapping(value = "/{networkId}/configured-buses")
    @Operation(summary = "Create buses")
    @ApiResponses(@ApiResponse(responseCode = "201", description = "Successfully create buses"))
    public ResponseEntity<Void> createBuses(@Parameter(description = "Network ID", required = true) @PathVariable("networkId") UUID networkId,
                                                              @Parameter(description = "Buses resources", required = true) @RequestBody List<Resource<ConfiguredBusAttributes>> busesResources) {
        return createAll(resource -> repository.createBuses(networkId, busesResources), busesResources);
    }

    @GetMapping(value = "/{networkId}/{variantNum}/configured-buses", produces = APPLICATION_JSON_VALUE)
    @Operation(summary = "Get buses")
    @ApiResponses(@ApiResponse(responseCode = "200", description = "Successfully get buses list"))
    public ResponseEntity<TopLevelDocument<ConfiguredBusAttributes>> getBuses(@Parameter(description = "Network ID", required = true) @PathVariable("networkId") UUID networkId,
                                                                              @Parameter(description = "Variant number", required = true) @PathVariable("variantNum") int variantNum,
                                                                              @Parameter(description = "Max number of buses to get") @RequestParam(required = false) Integer limit) {
        return getAll(() -> repository.getConfiguredBuses(networkId, variantNum), limit);
    }

    @GetMapping(value = "/{networkId}/{variantNum}/configured-buses/{busId}", produces = APPLICATION_JSON_VALUE)
    @Operation(summary = "Get a bus by id")
    @ApiResponses(value = {
        @ApiResponse(responseCode = "200", description = "Successfully get bus"),
        @ApiResponse(responseCode = "404", description = "bus has not been found")
    })
    public ResponseEntity<TopLevelDocument<ConfiguredBusAttributes>> getBuses(@Parameter(description = "Network ID", required = true) @PathVariable("networkId") UUID networkId,
                                                                              @Parameter(description = "Variant number", required = true) @PathVariable("variantNum") int variantNum,
                                                                              @Parameter(description = "bus ID", required = true) @PathVariable("busId") String busId) {
        return get(() -> repository.getConfiguredBus(networkId, variantNum, busId));
    }

    @GetMapping(value = "/{networkId}/{variantNum}/voltage-levels/{voltageLevelId}/configured-buses", produces = APPLICATION_JSON_VALUE)
    @Operation(summary = "Get a bus by id")
    @ApiResponses(value = {
        @ApiResponse(responseCode = "200", description = "Successfully get buses"),
        @ApiResponse(responseCode = "404", description = "bus has not been found")
    })
    public ResponseEntity<TopLevelDocument<ConfiguredBusAttributes>> getVoltageLevelBuses(@Parameter(description = "Network ID", required = true) @PathVariable("networkId") UUID networkId,
                                                                                          @Parameter(description = "Variant number", required = true) @PathVariable("variantNum") int variantNum,
                                                                                          @Parameter(description = "voltage level ID", required = true) @PathVariable("voltageLevelId") String voltageLevelId) {
        return getAll(() -> repository.getVoltageLevelBuses(networkId, variantNum, voltageLevelId), null);
    }

    @PutMapping(value = "/{networkId}/configured-buses")
    @Operation(summary = "Update buses")
    @ApiResponses(@ApiResponse(responseCode = "201", description = "Successfully update buses"))
    public ResponseEntity<Void> updateBuses(@Parameter(description = "Network ID", required = true) @PathVariable("networkId") UUID networkId,
                                            @Parameter(description = "bus resource", required = true) @RequestBody List<Resource<ConfiguredBusAttributes>> busResources) {

        return updateAll(resources -> repository.updateBuses(networkId, resources), busResources);
    }

    @DeleteMapping(value = "/{networkId}/{variantNum}/configured-buses/{busId}", produces = APPLICATION_JSON_VALUE)
    @Operation(summary = "Delete a bus by id")
    @ApiResponses(value = {
        @ApiResponse(responseCode = "200", description = "Successfully delete bus")
    })
    public ResponseEntity<Void> deleteBus(@Parameter(description = "Network ID", required = true) @PathVariable("networkId") UUID networkId,
                                          @Parameter(description = "Variant number", required = true) @PathVariable("variantNum") int variantNum,
                                          @Parameter(description = "Bus ID", required = true) @PathVariable("busId") String busId) {
        repository.deleteBus(networkId, variantNum, busId);
        return ResponseEntity.ok().build();
    }

    @GetMapping(value = "/{networkId}/{variantNum}/identifiables/{id}", produces = APPLICATION_JSON_VALUE)
    @Operation(summary = "Get an identifiable by id")
    @ApiResponses(value = {
        @ApiResponse(responseCode = "200", description = "Successfully get the identifiable"),
        @ApiResponse(responseCode = "404", description = "The identifiable has not been found")
    })
    public ResponseEntity<TopLevelDocument<IdentifiableAttributes>> getIdentifiable(@Parameter(description = "Network ID", required = true) @PathVariable("networkId") UUID networkId,
                                                                                    @Parameter(description = "Variant number", required = true) @PathVariable("variantNum") int variantNum,
                                                                                    @Parameter(description = "Identifiable ID", required = true) @PathVariable("id") String id) {
        return get(() -> repository.getIdentifiable(networkId, variantNum, id));
    }
}<|MERGE_RESOLUTION|>--- conflicted
+++ resolved
@@ -417,10 +417,6 @@
                                                                                      @Parameter(description = "Variant number", required = true) @PathVariable("variantNum") int variantNum,
                                                                                      @Parameter(description = "Voltage level ID", required = true) @PathVariable("voltageLevelId") String voltageLevelId) {
         return getAll(() -> repository.getVoltageLevelGrounds(networkId, variantNum, voltageLevelId), null);
-<<<<<<< HEAD
-
-=======
->>>>>>> 4b553e0d
     }
 
     // generator
@@ -1337,11 +1333,7 @@
     @ApiResponses(@ApiResponse(responseCode = "201", description = "Successfully update grounds"))
     public ResponseEntity<Void> updateGrounds(@Parameter(description = "Network ID", required = true) @PathVariable("networkId") UUID networkId,
                                                     @Parameter(description = "Ground resources", required = true) @RequestBody List<Resource<GroundAttributes>> groundResources) {
-<<<<<<< HEAD
-        return updateAll(resources -> repository.updateGround(networkId, resources), groundResources);
-=======
         return updateAll(resources -> repository.updateGrounds(networkId, resources), groundResources);
->>>>>>> 4b553e0d
     }
 
     @DeleteMapping(value = "/{networkId}/{variantNum}/grounds/{groundId}", produces = APPLICATION_JSON_VALUE)
