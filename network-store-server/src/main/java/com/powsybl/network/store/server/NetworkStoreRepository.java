/**
 * Copyright (c) 2019, RTE (http://www.rte-france.com)
 * This Source Code Form is subject to the terms of the Mozilla Public
 * License, v. 2.0. If a copy of the MPL was not distributed with this
 * file, You can obtain one at http://mozilla.org/MPL/2.0/.
 */
package com.powsybl.network.store.server;

import com.fasterxml.jackson.databind.DeserializationFeature;
import com.fasterxml.jackson.databind.ObjectMapper;
import com.fasterxml.jackson.databind.SerializationFeature;
import com.fasterxml.jackson.datatype.jsr310.JavaTimeModule;
import com.google.common.base.Stopwatch;
import com.google.common.collect.Lists;
import com.powsybl.commons.PowsyblException;
import com.powsybl.iidm.network.LimitType;
import com.powsybl.iidm.network.ReactiveLimitsKind;
import com.powsybl.iidm.network.ThreeSides;
import com.powsybl.network.store.model.*;
import com.powsybl.network.store.model.utils.VariantUtils;
import com.powsybl.network.store.server.dto.LimitsInfos;
import com.powsybl.network.store.server.dto.OwnerInfo;
import com.powsybl.network.store.server.dto.PermanentLimitAttributes;
import com.powsybl.network.store.server.dto.RegulatingOwnerInfo;
import com.powsybl.network.store.server.exceptions.JsonApiErrorResponseException;
import com.powsybl.network.store.server.exceptions.UncheckedSqlException;
import com.powsybl.ws.commons.LogUtils;
import org.apache.commons.lang3.mutable.MutableInt;
import org.apache.commons.lang3.tuple.Pair;
import org.slf4j.Logger;
import org.slf4j.LoggerFactory;
import org.springframework.stereotype.Repository;
import org.springframework.util.CollectionUtils;

import javax.sql.DataSource;
import java.sql.Connection;
import java.sql.PreparedStatement;
import java.sql.ResultSet;
import java.sql.SQLException;
import java.util.*;
import java.util.concurrent.TimeUnit;
import java.util.stream.Collectors;

import static com.powsybl.network.store.server.Mappings.*;
import static com.powsybl.network.store.server.QueryCatalog.*;
import static com.powsybl.network.store.server.Utils.bindAttributes;
import static com.powsybl.network.store.server.Utils.bindValues;

/**
 * @author Geoffroy Jamgotchian <geoffroy.jamgotchian at rte-france.com>
 * @author Franck Lecuyer <franck.lecuyer at rte-france.com>
 */
@Repository
public class NetworkStoreRepository {

    private static final Logger LOGGER = LoggerFactory.getLogger(NetworkStoreRepository.class);

    public NetworkStoreRepository(DataSource dataSource, ObjectMapper mapper, Mappings mappings, ExtensionHandler extensionHandler) {
        this.dataSource = dataSource;
        this.mappings = mappings;
        this.mapper = mapper.registerModule(new JavaTimeModule())
                .configure(SerializationFeature.WRITE_DATE_TIMESTAMPS_AS_NANOSECONDS, false)
                .configure(DeserializationFeature.READ_DATE_TIMESTAMPS_AS_NANOSECONDS, false);
        this.extensionHandler = extensionHandler;
    }

    private final DataSource dataSource;

    private final ObjectMapper mapper;

    private final Mappings mappings;

    private final ExtensionHandler extensionHandler;

    static final int BATCH_SIZE = 1000;

    private static final String SUBSTATION_ID = "substationid";

    // network

    /**
     * Get all networks infos.
     */
    public List<NetworkInfos> getNetworksInfos() {
        try (var connection = dataSource.getConnection()) {
            try (var stmt = connection.createStatement()) {
                try (ResultSet resultSet = stmt.executeQuery(QueryCatalog.buildGetNetworkInfos())) {
                    List<NetworkInfos> networksInfos = new ArrayList<>();
                    while (resultSet.next()) {
                        networksInfos.add(new NetworkInfos(resultSet.getObject(1, UUID.class),
                                                           resultSet.getString(2)));
                    }
                    return networksInfos;
                }
            }
        } catch (SQLException e) {
            throw new UncheckedSqlException(e);
        }
    }

    public List<VariantInfos> getVariantsInfos(UUID networkUuid) {
        try (var connection = dataSource.getConnection()) {
            try (var preparedStmt = connection.prepareStatement(QueryCatalog.buildGetVariantsInfos())) {
                preparedStmt.setObject(1, networkUuid);
                try (ResultSet resultSet = preparedStmt.executeQuery()) {
                    List<VariantInfos> variantsInfos = new ArrayList<>();
                    while (resultSet.next()) {
                        variantsInfos.add(new VariantInfos(resultSet.getString(1), resultSet.getInt(2)));
                    }
                    return variantsInfos;
                }
            }
        } catch (SQLException e) {
            throw new UncheckedSqlException(e);
        }
    }

    public Optional<Resource<NetworkAttributes>> getNetwork(UUID uuid, int variantNum) {
        var networkMapping = mappings.getNetworkMappings();
        try (var connection = dataSource.getConnection()) {
            try (var preparedStmt = connection.prepareStatement(QueryCatalog.buildGetNetworkQuery(networkMapping.getColumnsMapping().keySet()))) {
                preparedStmt.setObject(1, uuid);
                preparedStmt.setInt(2, variantNum);
                try (ResultSet resultSet = preparedStmt.executeQuery()) {
                    if (resultSet.next()) {
                        NetworkAttributes attributes = new NetworkAttributes();
                        MutableInt columnIndex = new MutableInt(2);
                        networkMapping.getColumnsMapping().forEach((columnName, columnMapping) -> {
                            bindAttributes(resultSet, columnIndex.getValue(), columnMapping, attributes, mapper);
                            columnIndex.increment();
                        });
                        String networkId = resultSet.getString(1); // id is first
                        Resource<NetworkAttributes> resource = Resource.networkBuilder()
                                .id(networkId)
                                .variantNum(variantNum)
                                .attributes(attributes)
                                .build();
                        return Optional.of(resource);
                    }
                }
                return Optional.empty();
            }
        } catch (SQLException e) {
            throw new UncheckedSqlException(e);
        }
    }

    public List<String> getIdentifiablesIds(UUID networkUuid, int variantNum) {
        Stopwatch stopwatch = Stopwatch.createStarted();

        List<String> ids = new ArrayList<>();
        try (var connection = dataSource.getConnection()) {
            for (String table : ELEMENT_TABLES) {
                try (var preparedStmt = connection.prepareStatement(QueryCatalog.buildGetIdsQuery(table))) {
                    preparedStmt.setObject(1, networkUuid);
                    preparedStmt.setObject(2, variantNum);
                    try (ResultSet resultSet = preparedStmt.executeQuery()) {
                        while (resultSet.next()) {
                            ids.add(resultSet.getString(1));
                        }
                    }
                }
            }
        } catch (SQLException e) {
            throw new UncheckedSqlException(e);
        }

        stopwatch.stop();
        LOGGER.info("Get identifiables IDs done in {} ms", stopwatch.elapsed(TimeUnit.MILLISECONDS));

        return ids;
    }

    @FunctionalInterface
    interface SqlExecutor {

        void execute(Connection connection) throws SQLException;
    }

    private static void restoreAutoCommitQuietly(Connection connection) {
        try {
            connection.setAutoCommit(true);
        } catch (SQLException e) {
            LOGGER.error("Exception during autocommit restoration, please check next exception", e);
        }
    }

    private static void rollbackQuietly(Connection connection) {
        try {
            connection.rollback();
        } catch (SQLException e) {
            LOGGER.error("Exception during rollback, please check next exception", e);
        }
    }

    private static void executeWithoutAutoCommit(Connection connection, SqlExecutor executor) throws SQLException {
        connection.setAutoCommit(false);
        try {
            executor.execute(connection);
            connection.commit();
        } catch (Exception e) {
            rollbackQuietly(connection);
            throw new RuntimeException(e);
        } finally {
            restoreAutoCommitQuietly(connection);
        }
    }

    private void executeWithoutAutoCommit(SqlExecutor executor) {
        try (var connection = dataSource.getConnection()) {
            executeWithoutAutoCommit(connection, executor);
        } catch (SQLException e) {
            throw new UncheckedSqlException(e);
        }
    }

    public void createNetworks(List<Resource<NetworkAttributes>> resources) {
        executeWithoutAutoCommit(connection -> createNetworks(connection, resources));
    }

    private void createNetworks(Connection connection, List<Resource<NetworkAttributes>> resources) throws SQLException {
        var tableMapping = mappings.getNetworkMappings();
        try (var preparedStmt = connection.prepareStatement(QueryCatalog.buildInsertNetworkQuery(tableMapping.getTable(), tableMapping.getColumnsMapping().keySet()))) {
            List<Object> values = new ArrayList<>(2 + tableMapping.getColumnsMapping().size());
            for (List<Resource<NetworkAttributes>> subResources : Lists.partition(resources, BATCH_SIZE)) {
                for (Resource<NetworkAttributes> resource : subResources) {
                    NetworkAttributes attributes = resource.getAttributes();
                    values.clear();
                    values.add(resource.getVariantNum());
                    values.add(resource.getId());
                    for (var mapping : tableMapping.getColumnsMapping().values()) {
                        values.add(mapping.get(attributes));
                    }
                    bindValues(preparedStmt, values, mapper);
                    preparedStmt.addBatch();
                }
                preparedStmt.executeBatch();
            }
        }
        extensionHandler.insertExtensions(extensionHandler.getExtensionsFromNetworks(resources));
    }

    public void updateNetworks(List<Resource<NetworkAttributes>> resources) {
        executeWithoutAutoCommit(connection -> {
            TableMapping networkMapping = mappings.getNetworkMappings();
            try (var preparedStmt = connection.prepareStatement(QueryCatalog.buildUpdateNetworkQuery(networkMapping.getColumnsMapping().keySet()))) {
                List<Object> values = new ArrayList<>(3 + networkMapping.getColumnsMapping().size());
                for (List<Resource<NetworkAttributes>> subResources : Lists.partition(resources, BATCH_SIZE)) {
                    for (Resource<NetworkAttributes> resource : subResources) {
                        NetworkAttributes attributes = resource.getAttributes();
                        values.clear();
                        values.add(resource.getId());
                        for (var e : networkMapping.getColumnsMapping().entrySet()) {
                            String columnName = e.getKey();
                            var mapping = e.getValue();
                            if (!columnName.equals(UUID_COLUMN) && !columnName.equals(VARIANT_ID_COLUMN)) {
                                values.add(mapping.get(attributes));
                            }
                        }
                        values.add(attributes.getUuid());
                        values.add(resource.getVariantNum());
                        bindValues(preparedStmt, values, mapper);
                        preparedStmt.addBatch();
                    }
                    preparedStmt.executeBatch();
                }
            }
        });
        extensionHandler.updateExtensionsFromNetworks(resources);
    }

    public void deleteNetwork(UUID uuid) {
        try (var connection = dataSource.getConnection()) {
            try (var preparedStmt = connection.prepareStatement(QueryCatalog.buildDeleteNetworkQuery())) {
                preparedStmt.setObject(1, uuid);
                preparedStmt.execute();
            }
            for (String table : ELEMENT_TABLES) {
                try (var preparedStmt = connection.prepareStatement(QueryCatalog.buildDeleteIdentifiablesQuery(table))) {
                    preparedStmt.setObject(1, uuid);
                    preparedStmt.execute();
                }
            }
            // Delete of the temporary limits (which are not Identifiables objects)
            try (var preparedStmt = connection.prepareStatement(QueryCatalog.buildDeleteTemporaryLimitsQuery())) {
                preparedStmt.setObject(1, uuid.toString());
                preparedStmt.executeUpdate();
            }

            // Delete permanent limits (which are not Identifiables objects)
            try (var preparedStmt = connection.prepareStatement(QueryCatalog.buildDeletePermanentLimitsQuery())) {
                preparedStmt.setObject(1, uuid.toString());
                preparedStmt.executeUpdate();
            }

            // Delete of the reactive capability curve points (which are not Identifiables objects)
            try (var preparedStmt = connection.prepareStatement(QueryCatalog.buildDeleteReactiveCapabilityCurvePointsQuery())) {
                preparedStmt.setObject(1, uuid.toString());
                preparedStmt.executeUpdate();
            }

            // Delete of the regulating points (which are not Identifiables objects)
            try (var preparedStmt = connection.prepareStatement(QueryCatalog.buildDeleteRegulatingPointsQuery())) {
                preparedStmt.setObject(1, uuid);
                preparedStmt.executeUpdate();
            }

            // Delete of the tap changer steps (which are not Identifiables objects)
            try (var preparedStmt = connection.prepareStatement(QueryCatalog.buildDeleteTapChangerStepQuery())) {
                preparedStmt.setObject(1, uuid);
                preparedStmt.executeUpdate();
            }

            // Delete of the extensions (which are not Identifiables objects)
            try (var preparedStmt = connection.prepareStatement(QueryExtensionCatalog.buildDeleteExtensionsQuery())) {
                preparedStmt.setObject(1, uuid);
                preparedStmt.executeUpdate();
            }
        } catch (SQLException e) {
            throw new UncheckedSqlException(e);
        }
    }

    /**
     * Just delete one variant of the network
     */
    public void deleteNetwork(UUID uuid, int variantNum) {
        if (variantNum == Resource.INITIAL_VARIANT_NUM) {
            throw new IllegalArgumentException("Cannot delete initial variant");
        }
        try (var connection = dataSource.getConnection()) {
            try (var preparedStmt = connection.prepareStatement(QueryCatalog.buildDeleteNetworkVariantQuery())) {
                preparedStmt.setObject(1, uuid);
                preparedStmt.setInt(2, variantNum);
                preparedStmt.execute();
            }
            for (String table : ELEMENT_TABLES) {
                try (var preparedStmt = connection.prepareStatement(QueryCatalog.buildDeleteIdentifiablesVariantQuery(table))) {
                    preparedStmt.setObject(1, uuid);
                    preparedStmt.setInt(2, variantNum);
                    preparedStmt.execute();
                }
            }
            // Delete of the temporary limits (which are not Identifiables objects)
            try (var preparedStmt = connection.prepareStatement(QueryCatalog.buildDeleteTemporaryLimitsVariantQuery())) {
                preparedStmt.setObject(1, uuid.toString());
                preparedStmt.setInt(2, variantNum);
                preparedStmt.executeUpdate();
            }

            // Delete permanent limits (which are not Identifiables objects)
            try (var preparedStmt = connection.prepareStatement(QueryCatalog.buildDeletePermanentLimitsVariantQuery())) {
                preparedStmt.setObject(1, uuid.toString());
                preparedStmt.setInt(2, variantNum);
                preparedStmt.executeUpdate();
            }

            // Delete of the reactive capability curve points (which are not Identifiables objects)
            try (var preparedStmt = connection.prepareStatement(QueryCatalog.buildDeleteReactiveCapabilityCurvePointsVariantQuery())) {
                preparedStmt.setObject(1, uuid.toString());
                preparedStmt.setInt(2, variantNum);
                preparedStmt.executeUpdate();
            }

            // Delete of the regulating points (which are not Identifiables objects)
            try (var preparedStmt = connection.prepareStatement(QueryCatalog.buildDeleteRegulatingPointsVariantQuery())) {
                preparedStmt.setObject(1, uuid);
                preparedStmt.setInt(2, variantNum);
                preparedStmt.executeUpdate();
            }

            // Delete of the Tap Changer steps (which are not Identifiables objects)
            try (var preparedStmt = connection.prepareStatement(QueryCatalog.buildDeleteTapChangerStepVariantQuery())) {
                preparedStmt.setObject(1, uuid);
                preparedStmt.setInt(2, variantNum);
                preparedStmt.executeUpdate();
            }

            // Delete of the extensions (which are not Identifiables objects)
            try (var preparedStmt = connection.prepareStatement(QueryExtensionCatalog.buildDeleteExtensionsVariantQuery())) {
                preparedStmt.setObject(1, uuid);
                preparedStmt.setInt(2, variantNum);
                preparedStmt.executeUpdate();
            }
        } catch (SQLException e) {
            throw new UncheckedSqlException(e);
        }
    }

    public void cloneNetwork(UUID targetNetworkUuid, UUID sourceNetworkUuid, List<String> targetVariantIds) {
        LOGGER.info("Cloning network {} to network {} with variants {}", sourceNetworkUuid, targetNetworkUuid,
                targetVariantIds.stream().map(LogUtils::sanitizeParam).collect(Collectors.toList()));

        var stopwatch = Stopwatch.createStarted();

        List<VariantInfos> variantsInfoList = getVariantsInfos(sourceNetworkUuid).stream()
                .filter(v -> targetVariantIds.contains(v.getId()))
                .sorted(Comparator.comparing(VariantInfos::getNum))
                .collect(Collectors.toList());

        Set<String> variantsNotFound = new HashSet<>(targetVariantIds);
        List<VariantInfos> newNetworkVariants = new ArrayList<>();

        executeWithoutAutoCommit(connection -> {
            for (VariantInfos variantInfos : variantsInfoList) {
                Resource<NetworkAttributes> sourceNetworkAttribute = getNetwork(sourceNetworkUuid, variantInfos.getNum()).orElseThrow(() -> new PowsyblException("Cannot retrieve source network attributes uuid : " + sourceNetworkUuid + ", variantId : " + variantInfos.getId()));
                sourceNetworkAttribute.getAttributes().setUuid(targetNetworkUuid);
                sourceNetworkAttribute.getAttributes().setExtensionAttributes(Collections.emptyMap());
                sourceNetworkAttribute.setVariantNum(VariantUtils.findFistAvailableVariantNum(newNetworkVariants));

                newNetworkVariants.add(new VariantInfos(sourceNetworkAttribute.getAttributes().getVariantId(), sourceNetworkAttribute.getVariantNum()));
                variantsNotFound.remove(sourceNetworkAttribute.getAttributes().getVariantId());

                createNetworks(connection, List.of(sourceNetworkAttribute));
                cloneNetworkElements(connection, sourceNetworkUuid, targetNetworkUuid, sourceNetworkAttribute.getVariantNum(), variantInfos.getNum());
            }
        });

        variantsNotFound.forEach(variantNotFound -> LOGGER.warn("The network {} has no variant ID named : {}, thus it has not been cloned", sourceNetworkUuid, variantNotFound));

        stopwatch.stop();
        LOGGER.info("Network clone done in {} ms", stopwatch.elapsed(TimeUnit.MILLISECONDS));
    }

    public void cloneNetworkVariant(UUID uuid, int sourceVariantNum, int targetVariantNum, String targetVariantId) {
        String nonNullTargetVariantId = targetVariantId == null ? "variant-" + UUID.randomUUID() : targetVariantId;
        LOGGER.info("Cloning network {} variant {} to variant {}", uuid, sourceVariantNum, targetVariantNum);
        var stopwatch = Stopwatch.createStarted();

        try (var connection = dataSource.getConnection()) {
            try (var preparedStmt = connection.prepareStatement(QueryCatalog.buildCloneNetworksQuery(mappings.getNetworkMappings().getColumnsMapping().keySet()))) {
                preparedStmt.setInt(1, targetVariantNum);
                preparedStmt.setString(2, nonNullTargetVariantId);
                preparedStmt.setObject(3, uuid);
                preparedStmt.setInt(4, sourceVariantNum);
                preparedStmt.execute();
            }

            cloneNetworkElements(connection, uuid, uuid, sourceVariantNum, targetVariantNum);
        } catch (SQLException e) {
            throw new UncheckedSqlException(e);
        }

        stopwatch.stop();
        LOGGER.info("Network variant clone done in {} ms", stopwatch.elapsed(TimeUnit.MILLISECONDS));
    }

    public void cloneNetworkElements(Connection connection, UUID uuid, UUID targetUuid, int sourceVariantNum, int targetVariantNum) throws SQLException {
        for (String tableName : ELEMENT_TABLES) {
            try (var preparedStmt = connection.prepareStatement(QueryCatalog.buildCloneIdentifiablesQuery(tableName, mappings.getTableMapping(tableName.toLowerCase()).getColumnsMapping().keySet()))) {
                preparedStmt.setInt(1, targetVariantNum);
                preparedStmt.setObject(2, targetUuid);
                preparedStmt.setObject(3, uuid);
                preparedStmt.setInt(4, sourceVariantNum);
                preparedStmt.execute();
            }
        }
        // Copy of the temporary limits (which are not Identifiables objects)
        try (var preparedStmt = connection.prepareStatement(QueryCatalog.buildCloneTemporaryLimitsQuery())) {
            preparedStmt.setString(1, targetUuid.toString());
            preparedStmt.setInt(2, targetVariantNum);
            preparedStmt.setString(3, uuid.toString());
            preparedStmt.setInt(4, sourceVariantNum);
            preparedStmt.execute();
        }

        // Copy of the permanent limits (which are not Identifiables objects)
        try (var preparedStmt = connection.prepareStatement(QueryCatalog.buildClonePermanentLimitsQuery())) {
            preparedStmt.setString(1, targetUuid.toString());
            preparedStmt.setInt(2, targetVariantNum);
            preparedStmt.setString(3, uuid.toString());
            preparedStmt.setInt(4, sourceVariantNum);
            preparedStmt.execute();
        }

        // Copy of the reactive capability curve points (which are not Identifiables objects)
        try (var preparedStmt = connection.prepareStatement(QueryCatalog.buildCloneReactiveCapabilityCurvePointsQuery())) {
            preparedStmt.setString(1, targetUuid.toString());
            preparedStmt.setInt(2, targetVariantNum);
            preparedStmt.setString(3, uuid.toString());
            preparedStmt.setInt(4, sourceVariantNum);
            preparedStmt.execute();
        }

        // Copy of the regulating points (which are not Identifiables objects)
        try (var preparedStmt = connection.prepareStatement(QueryCatalog.buildCloneRegulatingPointsQuery())) {
            preparedStmt.setObject(1, targetUuid);
            preparedStmt.setInt(2, targetVariantNum);
            preparedStmt.setObject(3, uuid);
            preparedStmt.setInt(4, sourceVariantNum);
            preparedStmt.execute();
        }

        // Copy of the Tap Changer steps (which are not Identifiables objects)
        try (var preparedStmt = connection.prepareStatement(QueryCatalog.buildCloneTapChangerStepQuery())) {
            preparedStmt.setObject(1, targetUuid);
            preparedStmt.setInt(2, targetVariantNum);
            preparedStmt.setObject(3, uuid);
            preparedStmt.setInt(4, sourceVariantNum);
            preparedStmt.execute();
        }

        // Copy of the Extensions (which are not Identifiables objects)
        try (var preparedStmt = connection.prepareStatement(QueryExtensionCatalog.buildCloneExtensionsQuery())) {
            preparedStmt.setObject(1, targetUuid);
            preparedStmt.setInt(2, targetVariantNum);
            preparedStmt.setObject(3, uuid);
            preparedStmt.setInt(4, sourceVariantNum);
            preparedStmt.execute();
        }
    }

    public void cloneNetwork(UUID networkUuid, String sourceVariantId, String targetVariantId, boolean mayOverwrite) {
        List<VariantInfos> variantsInfos = getVariantsInfos(networkUuid);
        Optional<VariantInfos> targetVariant = VariantUtils.getVariant(targetVariantId, variantsInfos);
        if (targetVariant.isPresent()) {
            if (!mayOverwrite) {
                throw new JsonApiErrorResponseException(ErrorObject.cloneOverExisting(targetVariantId));
            } else {
                if (Resource.INITIAL_VARIANT_NUM == targetVariant.get().getNum()) {
                    throw new JsonApiErrorResponseException(ErrorObject.cloneOverInitialForbidden());
                }
                deleteNetwork(networkUuid, targetVariant.get().getNum());
            }
        }
        int sourceVariantNum = VariantUtils.getVariantNum(sourceVariantId, variantsInfos);
        int targetVariantNum = VariantUtils.findFistAvailableVariantNum(variantsInfos);
        cloneNetworkVariant(networkUuid, sourceVariantNum, targetVariantNum, targetVariantId);
    }

    public <T extends IdentifiableAttributes> void createIdentifiables(UUID networkUuid, List<Resource<T>> resources,
                                                                       TableMapping tableMapping) {
        try (var connection = dataSource.getConnection()) {
            try (var preparedStmt = connection.prepareStatement(QueryCatalog.buildInsertIdentifiableQuery(tableMapping.getTable(), tableMapping.getColumnsMapping().keySet()))) {
                List<Object> values = new ArrayList<>(3 + tableMapping.getColumnsMapping().size());
                for (List<Resource<T>> subResources : Lists.partition(resources, BATCH_SIZE)) {
                    for (Resource<T> resource : subResources) {
                        T attributes = resource.getAttributes();
                        values.clear();
                        values.add(networkUuid);
                        values.add(resource.getVariantNum());
                        values.add(resource.getId());
                        for (var mapping : tableMapping.getColumnsMapping().values()) {
                            values.add(mapping.get(attributes));
                        }
                        bindValues(preparedStmt, values, mapper);
                        preparedStmt.addBatch();
                    }
                    preparedStmt.executeBatch();
                }
            }
        } catch (SQLException e) {
            throw new UncheckedSqlException(e);
        }
        extensionHandler.insertExtensions(extensionHandler.getExtensionsFromEquipments(networkUuid, resources));
    }

    private <T extends IdentifiableAttributes> Optional<Resource<T>> getIdentifiable(UUID networkUuid, int variantNum, String equipmentId,
                                                                                     TableMapping tableMapping) {
        try (var connection = dataSource.getConnection()) {
            var preparedStmt = connection.prepareStatement(QueryCatalog.buildGetIdentifiableQuery(tableMapping.getTable(), tableMapping.getColumnsMapping().keySet()));
            preparedStmt.setObject(1, networkUuid);
            preparedStmt.setInt(2, variantNum);
            preparedStmt.setString(3, equipmentId);
            try (ResultSet resultSet = preparedStmt.executeQuery()) {
                if (resultSet.next()) {
                    T attributes = (T) tableMapping.getAttributesSupplier().get();
                    MutableInt columnIndex = new MutableInt(1);
                    tableMapping.getColumnsMapping().forEach((columnName, columnMapping) -> {
                        bindAttributes(resultSet, columnIndex.getValue(), columnMapping, attributes, mapper);
                        columnIndex.increment();
                    });
                    Resource.Builder<T> resourceBuilder = (Resource.Builder<T>) tableMapping.getResourceBuilderSupplier().get();
                    Resource<T> resource = resourceBuilder
                            .id(equipmentId)
                            .variantNum(variantNum)
                            .attributes(attributes)
                            .build();
                    return Optional.of(completeResourceInfos(resource, networkUuid, variantNum, equipmentId));
                }
            }
            return Optional.empty();
        } catch (SQLException e) {
            throw new UncheckedSqlException(e);
        }
    }

    private <T extends IdentifiableAttributes> Resource<T> completeResourceInfos(Resource<T> resource, UUID networkUuid, int variantNum, String equipmentId) {
        insertRegulatingEquipmentsInto(networkUuid, variantNum, equipmentId, resource, resource.getType());
        return switch (resource.getType()) {
            case GENERATOR -> completeGeneratorInfos(resource, networkUuid, variantNum, equipmentId);
            case BATTERY -> completeBatteryInfos(resource, networkUuid, variantNum, equipmentId);
            case LINE -> completeLineInfos(resource, networkUuid, variantNum, equipmentId);
            case TWO_WINDINGS_TRANSFORMER ->
                completeTwoWindingsTransformerInfos(resource, networkUuid, variantNum, equipmentId);
            case THREE_WINDINGS_TRANSFORMER ->
                completeThreeWindingsTransformerInfos(resource, networkUuid, variantNum, equipmentId);
            case VSC_CONVERTER_STATION ->
                completeVscConverterStationInfos(resource, networkUuid, variantNum, equipmentId);
            case DANGLING_LINE -> completeDanglingLineInfos(resource, networkUuid, variantNum, equipmentId);
            case STATIC_VAR_COMPENSATOR -> completeStaticVarCompensatorInfos(resource, networkUuid, variantNum, equipmentId);
            case SHUNT_COMPENSATOR -> completeShuntCompensatorInfos(resource, networkUuid, variantNum, equipmentId);
            default -> resource;
        };
    }

    private <T extends IdentifiableAttributes> Resource<T> completeGeneratorInfos(Resource<T> resource, UUID networkUuid, int variantNum, String equipmentId) {
        Resource<GeneratorAttributes> generatorAttributesResource = (Resource<GeneratorAttributes>) resource;
        Map<OwnerInfo, List<ReactiveCapabilityCurvePointAttributes>> reactiveCapabilityCurvePoints = getReactiveCapabilityCurvePoints(networkUuid, variantNum, EQUIPMENT_ID_COLUMN, equipmentId);
        insertReactiveCapabilityCurvePointsInEquipments(networkUuid, List.of(generatorAttributesResource), reactiveCapabilityCurvePoints);
        insertRegulatingPointIntoEquipment(networkUuid, variantNum, equipmentId, generatorAttributesResource, ResourceType.GENERATOR);
        return resource;
    }

    private <T extends IdentifiableAttributes> Resource<T> completeBatteryInfos(Resource<T> resource, UUID networkUuid, int variantNum, String equipmentId) {
        Map<OwnerInfo, List<ReactiveCapabilityCurvePointAttributes>> reactiveCapabilityCurvePoints = getReactiveCapabilityCurvePoints(networkUuid, variantNum, EQUIPMENT_ID_COLUMN, equipmentId);
        insertReactiveCapabilityCurvePointsInEquipments(networkUuid, List.of((Resource<BatteryAttributes>) resource), reactiveCapabilityCurvePoints);
        return resource;
    }

    private <T extends IdentifiableAttributes> Resource<T> completeLineInfos(Resource<T> resource, UUID networkUuid, int variantNum, String equipmentId) {
        Map<OwnerInfo, LimitsInfos> limitsInfos = getLimitsInfos(networkUuid, variantNum, EQUIPMENT_ID_COLUMN, equipmentId);
        insertLimitsInEquipments(networkUuid, List.of((Resource<LineAttributes>) resource), limitsInfos);
        return resource;
    }

    private <T extends IdentifiableAttributes> Resource<T> completeTwoWindingsTransformerInfos(Resource<T> resource, UUID networkUuid, int variantNum, String equipmentId) {
        Resource<TwoWindingsTransformerAttributes> twtResource = (Resource<TwoWindingsTransformerAttributes>) resource;
        Map<OwnerInfo, LimitsInfos> limitsInfos = getLimitsInfos(networkUuid, variantNum, EQUIPMENT_ID_COLUMN, equipmentId);
        insertLimitsInEquipments(networkUuid, List.of(twtResource), limitsInfos);

        Map<OwnerInfo, List<TapChangerStepAttributes>> tapChangerSteps = getTapChangerSteps(networkUuid, variantNum, EQUIPMENT_ID_COLUMN, equipmentId);
        insertTapChangerStepsInEquipments(networkUuid, List.of(twtResource), tapChangerSteps);
        insertRegulatingPointIntoTwoWindingsTransformer(networkUuid, variantNum, equipmentId, twtResource);
        return resource;
    }

    private <T extends IdentifiableAttributes> Resource<T> completeThreeWindingsTransformerInfos(Resource<T> resource, UUID networkUuid, int variantNum, String equipmentId) {
        Resource<ThreeWindingsTransformerAttributes> twt3Resource = (Resource<ThreeWindingsTransformerAttributes>) resource;
        Map<OwnerInfo, LimitsInfos> limitsInfos = getLimitsInfos(networkUuid, variantNum, EQUIPMENT_ID_COLUMN, equipmentId);
        insertLimitsInEquipments(networkUuid, List.of(twt3Resource), limitsInfos);

        Map<OwnerInfo, List<TapChangerStepAttributes>> tapChangerSteps = getTapChangerSteps(networkUuid, variantNum, EQUIPMENT_ID_COLUMN, equipmentId);
        insertTapChangerStepsInEquipments(networkUuid, List.of(twt3Resource), tapChangerSteps);
        insertRegulatingPointIntoThreeWindingsTransformer(networkUuid, variantNum, equipmentId, twt3Resource);
        return resource;
    }

    private <T extends IdentifiableAttributes> Resource<T> completeVscConverterStationInfos(Resource<T> resource, UUID networkUuid, int variantNum, String equipmentId) {
        Resource<VscConverterStationAttributes> vscConverterStationAttributesResource = (Resource<VscConverterStationAttributes>) resource;
        Map<OwnerInfo, List<ReactiveCapabilityCurvePointAttributes>> reactiveCapabilityCurvePoints = getReactiveCapabilityCurvePoints(networkUuid, variantNum, EQUIPMENT_ID_COLUMN, equipmentId);
        insertReactiveCapabilityCurvePointsInEquipments(networkUuid, List.of(vscConverterStationAttributesResource), reactiveCapabilityCurvePoints);
        insertRegulatingPointIntoEquipment(networkUuid, variantNum, equipmentId, vscConverterStationAttributesResource, ResourceType.VSC_CONVERTER_STATION);
        return resource;
    }

    private <T extends IdentifiableAttributes> Resource<T> completeDanglingLineInfos(Resource<T> resource, UUID networkUuid, int variantNum, String equipmentId) {
        Map<OwnerInfo, LimitsInfos> limitsInfos = getLimitsInfos(networkUuid, variantNum, EQUIPMENT_ID_COLUMN, equipmentId);
        insertLimitsInEquipments(networkUuid, List.of((Resource<DanglingLineAttributes>) resource), limitsInfos);
        return resource;
    }

    private <T extends IdentifiableAttributes> Resource<T> completeStaticVarCompensatorInfos(Resource<T> resource, UUID networkUuid, int variantNum, String equipmentId) {
        Resource<StaticVarCompensatorAttributes> staticVarCompensatorAttributesResource = (Resource<StaticVarCompensatorAttributes>) resource;
        insertRegulatingPointIntoEquipment(networkUuid, variantNum, equipmentId, staticVarCompensatorAttributesResource, ResourceType.STATIC_VAR_COMPENSATOR);
        return resource;
    }

    private <T extends IdentifiableAttributes> Resource<T> completeShuntCompensatorInfos(Resource<T> resource, UUID networkUuid, int variantNum, String equipmentId) {
        Resource<ShuntCompensatorAttributes> shuntCompensatorAttributesResource = (Resource<ShuntCompensatorAttributes>) resource;
        insertRegulatingPointIntoEquipment(networkUuid, variantNum, equipmentId, shuntCompensatorAttributesResource, ResourceType.SHUNT_COMPENSATOR);
        return resource;
    }

    private <T extends IdentifiableAttributes> List<Resource<T>> getIdentifiablesInternal(int variantNum, PreparedStatement preparedStmt, TableMapping tableMapping) throws SQLException {
        try (ResultSet resultSet = preparedStmt.executeQuery()) {
            List<Resource<T>> resources = new ArrayList<>();
            while (resultSet.next()) {
                // first is ID
                String id = resultSet.getString(1);
                T attributes = (T) tableMapping.getAttributesSupplier().get();
                MutableInt columnIndex = new MutableInt(2);
                tableMapping.getColumnsMapping().forEach((columnName, columnMapping) -> {
                    bindAttributes(resultSet, columnIndex.getValue(), columnMapping, attributes, mapper);
                    columnIndex.increment();
                });
                Resource.Builder<T> resourceBuilder = (Resource.Builder<T>) tableMapping.getResourceBuilderSupplier().get();
                resources.add(resourceBuilder
                        .id(id)
                        .variantNum(variantNum)
                        .attributes(attributes)
                        .build());
            }
            return resources;
        }
    }

    private <T extends IdentifiableAttributes> List<Resource<T>> getIdentifiables(UUID networkUuid, int variantNum,
                                                                                  TableMapping tableMapping) {
        List<Resource<T>> identifiables;
        try (var connection = dataSource.getConnection()) {
            var preparedStmt = connection.prepareStatement(QueryCatalog.buildGetIdentifiablesQuery(tableMapping.getTable(), tableMapping.getColumnsMapping().keySet()));
            preparedStmt.setObject(1, networkUuid);
            preparedStmt.setInt(2, variantNum);
            identifiables = getIdentifiablesInternal(variantNum, preparedStmt, tableMapping);
        } catch (SQLException e) {
            throw new UncheckedSqlException(e);
        }
        return identifiables;
    }

    private <T extends IdentifiableAttributes> List<Resource<T>> getIdentifiablesInContainer(UUID networkUuid, int variantNum, String containerId,
                                                                                             Set<String> containerColumns,
                                                                                             TableMapping tableMapping) {
        List<Resource<T>> identifiables;
        try (var connection = dataSource.getConnection()) {
            var preparedStmt = connection.prepareStatement(QueryCatalog.buildGetIdentifiablesInContainerQuery(tableMapping.getTable(), tableMapping.getColumnsMapping().keySet(), containerColumns));
            preparedStmt.setObject(1, networkUuid);
            preparedStmt.setInt(2, variantNum);
            for (int i = 0; i < containerColumns.size(); i++) {
                preparedStmt.setString(3 + i, containerId);
            }
            identifiables = getIdentifiablesInternal(variantNum, preparedStmt, tableMapping);
        } catch (SQLException e) {
            throw new UncheckedSqlException(e);
        }
        return identifiables;
    }

    private <T extends IdentifiableAttributes> List<Resource<T>> getIdentifiablesInVoltageLevel(UUID networkUuid, int variantNum, String voltageLevelId, TableMapping tableMapping) {
        return getIdentifiablesInContainer(networkUuid, variantNum, voltageLevelId, tableMapping.getVoltageLevelIdColumns(), tableMapping);
    }

    public <T extends IdentifiableAttributes & Contained> void updateIdentifiables(UUID networkUuid, List<Resource<T>> resources,
                                                                                   TableMapping tableMapping, String columnToAddToWhereClause) {
        try (var connection = dataSource.getConnection()) {
            try (var preparedStmt = connection.prepareStatement(QueryCatalog.buildUpdateIdentifiableQuery(tableMapping.getTable(), tableMapping.getColumnsMapping().keySet(), columnToAddToWhereClause))) {
                List<Object> values = new ArrayList<>(4 + tableMapping.getColumnsMapping().size());
                for (List<Resource<T>> subResources : Lists.partition(resources, BATCH_SIZE)) {
                    for (Resource<T> resource : subResources) {
                        T attributes = resource.getAttributes();
                        values.clear();
                        for (var e : tableMapping.getColumnsMapping().entrySet()) {
                            String columnName = e.getKey();
                            var mapping = e.getValue();
                            if (!columnName.equals(columnToAddToWhereClause)) {
                                values.add(mapping.get(attributes));
                            }
                        }
                        values.add(networkUuid);
                        values.add(resource.getVariantNum());
                        values.add(resource.getId());
                        values.add(resource.getAttributes().getContainerIds().iterator().next());
                        bindValues(preparedStmt, values, mapper);
                        preparedStmt.addBatch();
                    }
                    preparedStmt.executeBatch();
                }
            }
        } catch (SQLException e) {
            throw new UncheckedSqlException(e);
        }
        extensionHandler.updateExtensionsFromEquipments(networkUuid, resources);
    }

    public void updateInjectionsSv(UUID networkUuid, List<Resource<InjectionSvAttributes>> resources, String tableName) {
        try (var connection = dataSource.getConnection()) {
            try (var preparedStmt = connection.prepareStatement(QueryCatalog.buildUpdateInjectionSvQuery(tableName))) {
                List<Object> values = new ArrayList<>(5);
                for (List<Resource<InjectionSvAttributes>> subResources : Lists.partition(resources, BATCH_SIZE)) {
                    for (Resource<InjectionSvAttributes> resource : subResources) {
                        InjectionSvAttributes attributes = resource.getAttributes();
                        values.clear();
                        values.add(attributes.getP());
                        values.add(attributes.getQ());
                        values.add(networkUuid);
                        values.add(resource.getVariantNum());
                        values.add(resource.getId());
                        bindValues(preparedStmt, values, mapper);
                        preparedStmt.addBatch();
                    }
                    preparedStmt.executeBatch();
                }
            }
        } catch (SQLException e) {
            throw new UncheckedSqlException(e);
        }
    }

    public void updateBranchesSv(UUID networkUuid, List<Resource<BranchSvAttributes>> resources, String tableName) {
        try (var connection = dataSource.getConnection()) {
            try (var preparedStmt = connection.prepareStatement(QueryCatalog.buildUpdateBranchSvQuery(tableName))) {
                List<Object> values = new ArrayList<>(7);
                for (List<Resource<BranchSvAttributes>> subResources : Lists.partition(resources, BATCH_SIZE)) {
                    for (Resource<BranchSvAttributes> resource : subResources) {
                        BranchSvAttributes attributes = resource.getAttributes();
                        values.clear();
                        values.add(attributes.getP1());
                        values.add(attributes.getQ1());
                        values.add(attributes.getP2());
                        values.add(attributes.getQ2());
                        values.add(networkUuid);
                        values.add(resource.getVariantNum());
                        values.add(resource.getId());
                        bindValues(preparedStmt, values, mapper);
                        preparedStmt.addBatch();
                    }
                    preparedStmt.executeBatch();
                }
            }
        } catch (SQLException e) {
            throw new UncheckedSqlException(e);
        }
    }

    public <T extends IdentifiableAttributes> void updateIdentifiables(UUID networkUuid, List<Resource<T>> resources,
                                                                       TableMapping tableMapping) {
        executeWithoutAutoCommit(connection -> {
            try (var preparedStmt = connection.prepareStatement(QueryCatalog.buildUpdateIdentifiableQuery(tableMapping.getTable(), tableMapping.getColumnsMapping().keySet(), null))) {
                List<Object> values = new ArrayList<>(3 + tableMapping.getColumnsMapping().size());
                for (List<Resource<T>> subResources : Lists.partition(resources, BATCH_SIZE)) {
                    for (Resource<T> resource : subResources) {
                        T attributes = resource.getAttributes();
                        values.clear();
                        for (var mapping : tableMapping.getColumnsMapping().values()) {
                            values.add(mapping.get(attributes));
                        }
                        values.add(networkUuid);
                        values.add(resource.getVariantNum());
                        values.add(resource.getId());
                        bindValues(preparedStmt, values, mapper);
                        preparedStmt.addBatch();
                    }
                    preparedStmt.executeBatch();
                }
            }
        });
        extensionHandler.updateExtensionsFromEquipments(networkUuid, resources);
    }

    public void deleteIdentifiables(UUID networkUuid, int variantNum, List<String> ids, String tableName) {
        if (CollectionUtils.isEmpty(ids)) {
            throw new IllegalArgumentException("The list of IDs to delete cannot be null or empty");
        }

        try (var connection = dataSource.getConnection()) {
            try (var preparedStmt = connection.prepareStatement(QueryCatalog.buildDeleteIdentifiablesQuery(tableName, ids.size()))) {
                for (List<String> idsPartition : Lists.partition(ids, BATCH_SIZE)) {
                    preparedStmt.setObject(1, networkUuid);
                    preparedStmt.setInt(2, variantNum);

                    for (int i = 0; i < idsPartition.size(); i++) {
                        preparedStmt.setString(3 + i, idsPartition.get(i));
                    }

                    preparedStmt.executeUpdate();
                }
            }
        } catch (SQLException e) {
            throw new UncheckedSqlException(e);
        }
        extensionHandler.deleteExtensionsFromIdentifiables(networkUuid, variantNum, ids);
    }

    // substation

    public List<Resource<SubstationAttributes>> getSubstations(UUID networkUuid, int variantNum) {
        return getIdentifiables(networkUuid, variantNum, mappings.getSubstationMappings());
    }

    public Optional<Resource<SubstationAttributes>> getSubstation(UUID networkUuid, int variantNum, String substationId) {
        return getIdentifiable(networkUuid, variantNum, substationId, mappings.getSubstationMappings());
    }

    public void createSubstations(UUID networkUuid, List<Resource<SubstationAttributes>> resources) {
        createIdentifiables(networkUuid, resources, mappings.getSubstationMappings());
    }

    public void updateSubstations(UUID networkUuid, List<Resource<SubstationAttributes>> resources) {
        updateIdentifiables(networkUuid, resources, mappings.getSubstationMappings());
    }

    public void deleteSubstations(UUID networkUuid, int variantNum, List<String> substationIds) {
        deleteIdentifiables(networkUuid, variantNum, substationIds, SUBSTATION_TABLE);
    }

    // voltage level

    public void createVoltageLevels(UUID networkUuid, List<Resource<VoltageLevelAttributes>> resources) {
        createIdentifiables(networkUuid, resources, mappings.getVoltageLevelMappings());
    }

    public void updateVoltageLevels(UUID networkUuid, List<Resource<VoltageLevelAttributes>> resources) {
        updateIdentifiables(networkUuid, resources, mappings.getVoltageLevelMappings(), SUBSTATION_ID);
    }

    public void updateVoltageLevelsSv(UUID networkUuid, List<Resource<VoltageLevelSvAttributes>> resources) {
        try (var connection = dataSource.getConnection()) {
            try (var preparedStmt = connection.prepareStatement(QueryCatalog.buildUpdateVoltageLevelSvQuery())) {
                List<Object> values = new ArrayList<>(5);
                for (List<Resource<VoltageLevelSvAttributes>> subResources : Lists.partition(resources, BATCH_SIZE)) {
                    for (Resource<VoltageLevelSvAttributes> resource : subResources) {
                        VoltageLevelSvAttributes attributes = resource.getAttributes();
                        values.clear();
                        values.add(attributes.getCalculatedBusesForBusView());
                        values.add(attributes.getCalculatedBusesForBusBreakerView());
                        values.add(networkUuid);
                        values.add(resource.getVariantNum());
                        values.add(resource.getId());
                        bindValues(preparedStmt, values, mapper);
                        preparedStmt.addBatch();
                    }
                    preparedStmt.executeBatch();
                }
            }
        } catch (SQLException e) {
            throw new UncheckedSqlException(e);
        }
    }

    public List<Resource<VoltageLevelAttributes>> getVoltageLevels(UUID networkUuid, int variantNum, String substationId) {
        return getIdentifiablesInContainer(networkUuid, variantNum, substationId, Set.of(SUBSTATION_ID), mappings.getVoltageLevelMappings());
    }

    public Optional<Resource<VoltageLevelAttributes>> getVoltageLevel(UUID networkUuid, int variantNum, String voltageLevelId) {
        return getIdentifiable(networkUuid, variantNum, voltageLevelId, mappings.getVoltageLevelMappings());
    }

    public List<Resource<VoltageLevelAttributes>> getVoltageLevels(UUID networkUuid, int variantNum) {
        return getIdentifiables(networkUuid, variantNum, mappings.getVoltageLevelMappings());
    }

    public void deleteVoltageLevels(UUID networkUuid, int variantNum, List<String> voltageLevelIds) {
        deleteIdentifiables(networkUuid, variantNum, voltageLevelIds, VOLTAGE_LEVEL_TABLE);
    }

    // generator

    public void createGenerators(UUID networkUuid, List<Resource<GeneratorAttributes>> resources) {
        createIdentifiables(networkUuid, resources, mappings.getGeneratorMappings());

        // Now that generators are created, we will insert in the database the corresponding reactive capability curve points.
        insertReactiveCapabilityCurvePoints(getReactiveCapabilityCurvePointsFromEquipments(networkUuid, resources));
        insertRegulatingPoints(getRegulatingPointFromEquipment(networkUuid, resources));
    }

    public Optional<Resource<GeneratorAttributes>> getGenerator(UUID networkUuid, int variantNum, String generatorId) {
        return getIdentifiable(networkUuid, variantNum, generatorId, mappings.getGeneratorMappings());
    }

    public List<Resource<GeneratorAttributes>> getGenerators(UUID networkUuid, int variantNum) {
        List<Resource<GeneratorAttributes>> generators = getIdentifiables(networkUuid, variantNum, mappings.getGeneratorMappings());

        //  reactive capability curves
        Map<OwnerInfo, List<ReactiveCapabilityCurvePointAttributes>> reactiveCapabilityCurvePoints = getReactiveCapabilityCurvePoints(networkUuid, variantNum, EQUIPMENT_TYPE_COLUMN, ResourceType.GENERATOR.toString());
        insertReactiveCapabilityCurvePointsInEquipments(networkUuid, generators, reactiveCapabilityCurvePoints);

        // regulating points
        setRegulatingPointAndRegulatingEquipments(generators, networkUuid, variantNum, ResourceType.GENERATOR);
        return generators;
    }

    public List<Resource<GeneratorAttributes>> getVoltageLevelGenerators(UUID networkUuid, int variantNum, String voltageLevelId) {
        List<Resource<GeneratorAttributes>> generators = getIdentifiablesInVoltageLevel(networkUuid, variantNum, voltageLevelId, mappings.getGeneratorMappings());

        List<String> equipmentsIds = generators.stream().map(Resource::getId).collect(Collectors.toList());

        // regulating points
        setRegulatingPointAndRegulatingEquipmentsWithIds(generators, networkUuid, variantNum, ResourceType.GENERATOR);

        //  reactive capability curves
        Map<OwnerInfo, List<ReactiveCapabilityCurvePointAttributes>> reactiveCapabilityCurvePoints = getReactiveCapabilityCurvePointsWithInClause(networkUuid, variantNum, EQUIPMENT_ID_COLUMN, equipmentsIds);
        insertReactiveCapabilityCurvePointsInEquipments(networkUuid, generators, reactiveCapabilityCurvePoints);

        return generators;
    }

    public void updateGenerators(UUID networkUuid, List<Resource<GeneratorAttributes>> resources) {
        updateIdentifiables(networkUuid, resources, mappings.getGeneratorMappings(), VOLTAGE_LEVEL_ID_COLUMN);

        // To update the generator's reactive capability curve points, we will first delete them, then create them again.
        // This is done this way to prevent issues in case the reactive capability curve point's primary key is to be
        // modified because of the updated equipment's new values.
        deleteReactiveCapabilityCurvePoints(networkUuid, resources);
        insertReactiveCapabilityCurvePoints(getReactiveCapabilityCurvePointsFromEquipments(networkUuid, resources));
        // regulating points
        updateRegulatingPoints(getRegulatingPointFromEquipment(networkUuid, resources));
    }

    public void updateGeneratorsSv(UUID networkUuid, List<Resource<InjectionSvAttributes>> resources) {
        updateInjectionsSv(networkUuid, resources, GENERATOR_TABLE);
    }

    public void deleteGenerators(UUID networkUuid, int variantNum, List<String> generatorId) {
        deleteIdentifiables(networkUuid, variantNum, generatorId, GENERATOR_TABLE);
        deleteReactiveCapabilityCurvePoints(networkUuid, variantNum, generatorId);
        deleteRegulatingPoints(networkUuid, variantNum, generatorId, ResourceType.GENERATOR);
    }
    // battery

    public void createBatteries(UUID networkUuid, List<Resource<BatteryAttributes>> resources) {
        createIdentifiables(networkUuid, resources, mappings.getBatteryMappings());

        // Now that batteries are created, we will insert in the database the corresponding reactive capability curve points.
        insertReactiveCapabilityCurvePoints(getReactiveCapabilityCurvePointsFromEquipments(networkUuid, resources));
    }

    public Optional<Resource<BatteryAttributes>> getBattery(UUID networkUuid, int variantNum, String batteryId) {
        return getIdentifiable(networkUuid, variantNum, batteryId, mappings.getBatteryMappings());
    }

    public List<Resource<BatteryAttributes>> getBatteries(UUID networkUuid, int variantNum) {
        List<Resource<BatteryAttributes>> batteries = getIdentifiables(networkUuid, variantNum, mappings.getBatteryMappings());

        Map<OwnerInfo, List<ReactiveCapabilityCurvePointAttributes>> reactiveCapabilityCurvePoints = getReactiveCapabilityCurvePoints(networkUuid, variantNum, EQUIPMENT_TYPE_COLUMN, ResourceType.BATTERY.toString());

        insertReactiveCapabilityCurvePointsInEquipments(networkUuid, batteries, reactiveCapabilityCurvePoints);
        setRegulatingEquipments(batteries, networkUuid, variantNum, ResourceType.BATTERY);

        return batteries;
    }

    public List<Resource<BatteryAttributes>> getVoltageLevelBatteries(UUID networkUuid, int variantNum, String voltageLevelId) {
        List<Resource<BatteryAttributes>> batteries = getIdentifiablesInVoltageLevel(networkUuid, variantNum, voltageLevelId, mappings.getBatteryMappings());

        List<String> equipmentsIds = batteries.stream().map(Resource::getId).collect(Collectors.toList());

        Map<OwnerInfo, List<ReactiveCapabilityCurvePointAttributes>> reactiveCapabilityCurvePoints = getReactiveCapabilityCurvePointsWithInClause(networkUuid, variantNum, EQUIPMENT_ID_COLUMN, equipmentsIds);

        insertReactiveCapabilityCurvePointsInEquipments(networkUuid, batteries, reactiveCapabilityCurvePoints);
        setRegulatingEquipmentsWithIds(batteries, networkUuid, variantNum, ResourceType.BATTERY, equipmentsIds);
        return batteries;
    }

    public void updateBatteries(UUID networkUuid, List<Resource<BatteryAttributes>> resources) {
        updateIdentifiables(networkUuid, resources, mappings.getBatteryMappings(), VOLTAGE_LEVEL_ID_COLUMN);

        // To update the battery's reactive capability curve points, we will first delete them, then create them again.
        // This is done this way to prevent issues in case the reactive capability curve point's primary key is to be
        // modified because of the updated equipment's new values.
        deleteReactiveCapabilityCurvePoints(networkUuid, resources);
        insertReactiveCapabilityCurvePoints(getReactiveCapabilityCurvePointsFromEquipments(networkUuid, resources));
    }

    public void updateBatteriesSv(UUID networkUuid, List<Resource<InjectionSvAttributes>> resources) {
        updateInjectionsSv(networkUuid, resources, BATTERY_TABLE);
    }

    public void deleteBatteries(UUID networkUuid, int variantNum, List<String> batteryIds) {
        deleteIdentifiables(networkUuid, variantNum, batteryIds, BATTERY_TABLE);
        deleteReactiveCapabilityCurvePoints(networkUuid, variantNum, batteryIds);
    }

    // load

    public void createLoads(UUID networkUuid, List<Resource<LoadAttributes>> resources) {
        createIdentifiables(networkUuid, resources, mappings.getLoadMappings());
    }

    public Optional<Resource<LoadAttributes>> getLoad(UUID networkUuid, int variantNum, String loadId) {
        return getIdentifiable(networkUuid, variantNum, loadId, mappings.getLoadMappings());
    }

    public List<Resource<LoadAttributes>> getLoads(UUID networkUuid, int variantNum) {
        List<Resource<LoadAttributes>> loads = getIdentifiables(networkUuid, variantNum, mappings.getLoadMappings());
        setRegulatingEquipments(loads, networkUuid, variantNum, ResourceType.LOAD);
        return loads;
    }

    public List<Resource<LoadAttributes>> getVoltageLevelLoads(UUID networkUuid, int variantNum, String voltageLevelId) {
        List<Resource<LoadAttributes>> loads = getIdentifiablesInVoltageLevel(networkUuid, variantNum, voltageLevelId, mappings.getLoadMappings());
        setRegulatingEquipmentsWithIds(loads, networkUuid, variantNum, ResourceType.LOAD);
        return loads;
    }

    public void updateLoads(UUID networkUuid, List<Resource<LoadAttributes>> resources) {
        updateIdentifiables(networkUuid, resources, mappings.getLoadMappings(), VOLTAGE_LEVEL_ID_COLUMN);
    }

    public void updateLoadsSv(UUID networkUuid, List<Resource<InjectionSvAttributes>> resources) {
        updateInjectionsSv(networkUuid, resources, LOAD_TABLE);
    }

    public void deleteLoads(UUID networkUuid, int variantNum, List<String> loadIds) {
        deleteIdentifiables(networkUuid, variantNum, loadIds, LOAD_TABLE);
    }

    // shunt compensator
    public void createShuntCompensators(UUID networkUuid, List<Resource<ShuntCompensatorAttributes>> resources) {
        createIdentifiables(networkUuid, resources, mappings.getShuntCompensatorMappings());
        insertRegulatingPoints(getRegulatingPointFromEquipment(networkUuid, resources));
    }

    public Optional<Resource<ShuntCompensatorAttributes>> getShuntCompensator(UUID networkUuid, int variantNum, String shuntCompensatorId) {
        return getIdentifiable(networkUuid, variantNum, shuntCompensatorId, mappings.getShuntCompensatorMappings());
    }

    public List<Resource<ShuntCompensatorAttributes>> getShuntCompensators(UUID networkUuid, int variantNum) {
        List<Resource<ShuntCompensatorAttributes>> shuntCompensators = getIdentifiables(networkUuid, variantNum, mappings.getShuntCompensatorMappings());

        // regulating points
        setRegulatingPointAndRegulatingEquipments(shuntCompensators, networkUuid, variantNum, ResourceType.SHUNT_COMPENSATOR);

        return shuntCompensators;
    }

    public List<Resource<ShuntCompensatorAttributes>> getVoltageLevelShuntCompensators(UUID networkUuid, int variantNum, String voltageLevelId) {
        List<Resource<ShuntCompensatorAttributes>> shuntCompensators = getIdentifiablesInVoltageLevel(networkUuid, variantNum, voltageLevelId, mappings.getShuntCompensatorMappings());

        // regulating points
        setRegulatingPointAndRegulatingEquipmentsWithIds(shuntCompensators, networkUuid, variantNum, ResourceType.SHUNT_COMPENSATOR);
        return shuntCompensators;
    }

    public void updateShuntCompensators(UUID networkUuid, List<Resource<ShuntCompensatorAttributes>> resources) {
        updateIdentifiables(networkUuid, resources, mappings.getShuntCompensatorMappings(), VOLTAGE_LEVEL_ID_COLUMN);

        // regulating points
        updateRegulatingPoints(getRegulatingPointFromEquipment(networkUuid, resources));
    }

    public void updateShuntCompensatorsSv(UUID networkUuid, List<Resource<InjectionSvAttributes>> resources) {
        updateInjectionsSv(networkUuid, resources, SHUNT_COMPENSATOR_TABLE);
    }

    public void deleteShuntCompensators(UUID networkUuid, int variantNum, List<String> shuntCompensatorIds) {
        deleteRegulatingPoints(networkUuid, variantNum, shuntCompensatorIds, ResourceType.SHUNT_COMPENSATOR);
        deleteIdentifiables(networkUuid, variantNum, shuntCompensatorIds, SHUNT_COMPENSATOR_TABLE);
    }

    // VSC converter station

    public void createVscConverterStations(UUID networkUuid, List<Resource<VscConverterStationAttributes>> resources) {
        createIdentifiables(networkUuid, resources, mappings.getVscConverterStationMappings());

        // Now that vsc converter stations are created, we will insert in the database the corresponding reactive capability curve points.
        insertReactiveCapabilityCurvePoints(getReactiveCapabilityCurvePointsFromEquipments(networkUuid, resources));
        insertRegulatingPoints(getRegulatingPointFromEquipment(networkUuid, resources));
    }

    public Optional<Resource<VscConverterStationAttributes>> getVscConverterStation(UUID networkUuid, int variantNum, String vscConverterStationId) {
        return getIdentifiable(networkUuid, variantNum, vscConverterStationId, mappings.getVscConverterStationMappings());
    }

    public List<Resource<VscConverterStationAttributes>> getVscConverterStations(UUID networkUuid, int variantNum) {
        List<Resource<VscConverterStationAttributes>> vscConverterStations = getIdentifiables(networkUuid, variantNum, mappings.getVscConverterStationMappings());

        Map<OwnerInfo, List<ReactiveCapabilityCurvePointAttributes>> reactiveCapabilityCurvePoints = getReactiveCapabilityCurvePoints(networkUuid, variantNum, EQUIPMENT_TYPE_COLUMN, ResourceType.VSC_CONVERTER_STATION.toString());

        insertReactiveCapabilityCurvePointsInEquipments(networkUuid, vscConverterStations, reactiveCapabilityCurvePoints);

        // regulating points
        setRegulatingPointAndRegulatingEquipments(vscConverterStations, networkUuid, variantNum, ResourceType.VSC_CONVERTER_STATION);
        return vscConverterStations;
    }

    public List<Resource<VscConverterStationAttributes>> getVoltageLevelVscConverterStations(UUID networkUuid, int variantNum, String voltageLevelId) {
        List<Resource<VscConverterStationAttributes>> vscConverterStations = getIdentifiablesInVoltageLevel(networkUuid, variantNum, voltageLevelId, mappings.getVscConverterStationMappings());

        List<String> equipmentsIds = vscConverterStations.stream().map(Resource::getId).collect(Collectors.toList());

        Map<OwnerInfo, List<ReactiveCapabilityCurvePointAttributes>> reactiveCapabilityCurvePoints = getReactiveCapabilityCurvePointsWithInClause(networkUuid, variantNum, EQUIPMENT_ID_COLUMN, equipmentsIds);
        insertReactiveCapabilityCurvePointsInEquipments(networkUuid, vscConverterStations, reactiveCapabilityCurvePoints);

        // regulating points
        setRegulatingPointAndRegulatingEquipmentsWithIds(vscConverterStations, networkUuid, variantNum, ResourceType.VSC_CONVERTER_STATION);
        return vscConverterStations;
    }

    public void updateVscConverterStations(UUID networkUuid, List<Resource<VscConverterStationAttributes>> resources) {
        updateIdentifiables(networkUuid, resources, mappings.getVscConverterStationMappings(), VOLTAGE_LEVEL_ID_COLUMN);

        // To update the vscConverterStation's reactive capability curve points, we will first delete them, then create them again.
        // This is done this way to prevent issues in case the reactive capability curve point's primary key is to be
        // modified because of the updated equipment's new values.
        deleteReactiveCapabilityCurvePoints(networkUuid, resources);
        insertReactiveCapabilityCurvePoints(getReactiveCapabilityCurvePointsFromEquipments(networkUuid, resources));

        // regulating points
        updateRegulatingPoints(getRegulatingPointFromEquipment(networkUuid, resources));
    }

    public void updateVscConverterStationsSv(UUID networkUuid, List<Resource<InjectionSvAttributes>> resources) {
        updateInjectionsSv(networkUuid, resources, VSC_CONVERTER_STATION_TABLE);
    }

    public void deleteVscConverterStations(UUID networkUuid, int variantNum, List<String> vscConverterStationIds) {
        deleteIdentifiables(networkUuid, variantNum, vscConverterStationIds, VSC_CONVERTER_STATION_TABLE);
        deleteReactiveCapabilityCurvePoints(networkUuid, variantNum, vscConverterStationIds);
        deleteRegulatingPoints(networkUuid, variantNum, vscConverterStationIds, ResourceType.VSC_CONVERTER_STATION);
    }

    // LCC converter station

    public void createLccConverterStations(UUID networkUuid, List<Resource<LccConverterStationAttributes>> resources) {
        createIdentifiables(networkUuid, resources, mappings.getLccConverterStationMappings());
    }

    public Optional<Resource<LccConverterStationAttributes>> getLccConverterStation(UUID networkUuid, int variantNum, String lccConverterStationId) {
        return getIdentifiable(networkUuid, variantNum, lccConverterStationId, mappings.getLccConverterStationMappings());
    }

    public List<Resource<LccConverterStationAttributes>> getLccConverterStations(UUID networkUuid, int variantNum) {
        return getIdentifiables(networkUuid, variantNum, mappings.getLccConverterStationMappings());
    }

    public List<Resource<LccConverterStationAttributes>> getVoltageLevelLccConverterStations(UUID networkUuid, int variantNum, String voltageLevelId) {
        return getIdentifiablesInVoltageLevel(networkUuid, variantNum, voltageLevelId, mappings.getLccConverterStationMappings());
    }

    public void updateLccConverterStations(UUID networkUuid, List<Resource<LccConverterStationAttributes>> resources) {
        updateIdentifiables(networkUuid, resources, mappings.getLccConverterStationMappings(), VOLTAGE_LEVEL_ID_COLUMN);
    }

    public void updateLccConverterStationsSv(UUID networkUuid, List<Resource<InjectionSvAttributes>> resources) {
        updateInjectionsSv(networkUuid, resources, LCC_CONVERTER_STATION_TABLE);
    }

    public void deleteLccConverterStations(UUID networkUuid, int variantNum, List<String> lccConverterStationIds) {
        deleteIdentifiables(networkUuid, variantNum, lccConverterStationIds, LCC_CONVERTER_STATION_TABLE);
    }

    // static var compensators
    public void createStaticVarCompensators(UUID networkUuid, List<Resource<StaticVarCompensatorAttributes>> resources) {
        createIdentifiables(networkUuid, resources, mappings.getStaticVarCompensatorMappings());
        insertRegulatingPoints(getRegulatingPointFromEquipment(networkUuid, resources));
    }

    public Optional<Resource<StaticVarCompensatorAttributes>> getStaticVarCompensator(UUID networkUuid, int variantNum, String staticVarCompensatorId) {
        return getIdentifiable(networkUuid, variantNum, staticVarCompensatorId, mappings.getStaticVarCompensatorMappings());

    }

    public List<Resource<StaticVarCompensatorAttributes>> getStaticVarCompensators(UUID networkUuid, int variantNum) {
        List<Resource<StaticVarCompensatorAttributes>> staticVarCompensators = getIdentifiables(networkUuid, variantNum, mappings.getStaticVarCompensatorMappings());

        // regulating points
        setRegulatingPointAndRegulatingEquipments(staticVarCompensators, networkUuid, variantNum, ResourceType.STATIC_VAR_COMPENSATOR);
        return staticVarCompensators;
    }

    public List<Resource<StaticVarCompensatorAttributes>> getVoltageLevelStaticVarCompensators(UUID networkUuid, int variantNum, String voltageLevelId) {
        List<Resource<StaticVarCompensatorAttributes>> staticVarCompensators = getIdentifiablesInVoltageLevel(networkUuid, variantNum, voltageLevelId, mappings.getStaticVarCompensatorMappings());

        // regulating points
        setRegulatingPointAndRegulatingEquipmentsWithIds(staticVarCompensators, networkUuid, variantNum, ResourceType.STATIC_VAR_COMPENSATOR);
        return staticVarCompensators;
    }

    public void updateStaticVarCompensators(UUID networkUuid, List<Resource<StaticVarCompensatorAttributes>> resources) {
        updateIdentifiables(networkUuid, resources, mappings.getStaticVarCompensatorMappings(), VOLTAGE_LEVEL_ID_COLUMN);

        // regulating points
        updateRegulatingPoints(getRegulatingPointFromEquipment(networkUuid, resources));
    }

    public void updateStaticVarCompensatorsSv(UUID networkUuid, List<Resource<InjectionSvAttributes>> resources) {
        updateInjectionsSv(networkUuid, resources, STATIC_VAR_COMPENSATOR_TABLE);
    }

    public void deleteStaticVarCompensators(UUID networkUuid, int variantNum, List<String> staticVarCompensatorIds) {
        deleteRegulatingPoints(networkUuid, variantNum, staticVarCompensatorIds, ResourceType.STATIC_VAR_COMPENSATOR);
        deleteIdentifiables(networkUuid, variantNum, staticVarCompensatorIds, STATIC_VAR_COMPENSATOR_TABLE);
    }

    // busbar section

    public void createBusbarSections(UUID networkUuid, List<Resource<BusbarSectionAttributes>> resources) {
        createIdentifiables(networkUuid, resources, mappings.getBusbarSectionMappings());
    }

    public void updateBusbarSections(UUID networkUuid, List<Resource<BusbarSectionAttributes>> resources) {
        updateIdentifiables(networkUuid, resources, mappings.getBusbarSectionMappings(), VOLTAGE_LEVEL_ID_COLUMN);
    }

    public Optional<Resource<BusbarSectionAttributes>> getBusbarSection(UUID networkUuid, int variantNum, String busbarSectionId) {
        return getIdentifiable(networkUuid, variantNum, busbarSectionId, mappings.getBusbarSectionMappings());
    }

    public List<Resource<BusbarSectionAttributes>> getBusbarSections(UUID networkUuid, int variantNum) {
        List<Resource<BusbarSectionAttributes>> busbars = getIdentifiables(networkUuid, variantNum, mappings.getBusbarSectionMappings());
        setRegulatingEquipments(busbars, networkUuid, variantNum, ResourceType.BUSBAR_SECTION);
        return busbars;
    }

    public List<Resource<BusbarSectionAttributes>> getVoltageLevelBusbarSections(UUID networkUuid, int variantNum, String voltageLevelId) {
        List<Resource<BusbarSectionAttributes>> busbars = getIdentifiablesInVoltageLevel(networkUuid, variantNum, voltageLevelId, mappings.getBusbarSectionMappings());
        setRegulatingEquipmentsWithIds(busbars, networkUuid, variantNum, ResourceType.BUSBAR_SECTION);
        return busbars;
    }

    public void deleteBusBarSections(UUID networkUuid, int variantNum, List<String> busBarSectionIds) {
        deleteIdentifiables(networkUuid, variantNum, busBarSectionIds, BUSBAR_SECTION_TABLE);
    }

    // switch

    public void createSwitches(UUID networkUuid, List<Resource<SwitchAttributes>> resources) {
        createIdentifiables(networkUuid, resources, mappings.getSwitchMappings());
    }

    public Optional<Resource<SwitchAttributes>> getSwitch(UUID networkUuid, int variantNum, String switchId) {
        return getIdentifiable(networkUuid, variantNum, switchId, mappings.getSwitchMappings());
    }

    public List<Resource<SwitchAttributes>> getSwitches(UUID networkUuid, int variantNum) {
        return getIdentifiables(networkUuid, variantNum, mappings.getSwitchMappings());
    }

    public List<Resource<SwitchAttributes>> getVoltageLevelSwitches(UUID networkUuid, int variantNum, String voltageLevelId) {
        return getIdentifiablesInVoltageLevel(networkUuid, variantNum, voltageLevelId, mappings.getSwitchMappings());
    }

    public void updateSwitches(UUID networkUuid, List<Resource<SwitchAttributes>> resources) {
        updateIdentifiables(networkUuid, resources, mappings.getSwitchMappings(), VOLTAGE_LEVEL_ID_COLUMN);
    }

    public void deleteSwitches(UUID networkUuid, int variantNum, List<String> switchIds) {
        deleteIdentifiables(networkUuid, variantNum, switchIds, SWITCH_TABLE);
    }

    // 2 windings transformer

    public void createTwoWindingsTransformers(UUID networkUuid, List<Resource<TwoWindingsTransformerAttributes>> resources) {
        createIdentifiables(networkUuid, resources, mappings.getTwoWindingsTransformerMappings());

        // Now that twowindingstransformers are created, we will insert in the database the corresponding temporary limits.
        Map<OwnerInfo, LimitsInfos> limitsInfos = getLimitsInfosFromEquipments(networkUuid, resources);
        insertTemporaryLimits(limitsInfos);
        insertPermanentLimits(limitsInfos);
        insertRegulatingPoints(getRegulatingPointFromTwoWindingTransformers(networkUuid, resources));

        // Now that twowindingstransformers are created, we will insert in the database the corresponding tap Changer steps.
        insertTapChangerSteps(getTapChangerStepsFromEquipment(networkUuid, resources));
    }

    public Optional<Resource<TwoWindingsTransformerAttributes>> getTwoWindingsTransformer(UUID networkUuid, int variantNum, String twoWindingsTransformerId) {
        return getIdentifiable(networkUuid, variantNum, twoWindingsTransformerId, mappings.getTwoWindingsTransformerMappings());
    }

    public List<Resource<TwoWindingsTransformerAttributes>> getTwoWindingsTransformers(UUID networkUuid, int variantNum) {
        List<Resource<TwoWindingsTransformerAttributes>> twoWindingsTransformers = getIdentifiables(networkUuid, variantNum, mappings.getTwoWindingsTransformerMappings());

        Map<OwnerInfo, LimitsInfos> limitsInfos = getLimitsInfos(networkUuid, variantNum, EQUIPMENT_TYPE_COLUMN, ResourceType.TWO_WINDINGS_TRANSFORMER.toString());
        insertLimitsInEquipments(networkUuid, twoWindingsTransformers, limitsInfos);

        Map<OwnerInfo, List<TapChangerStepAttributes>> tapChangerSteps = getTapChangerSteps(networkUuid, variantNum, EQUIPMENT_TYPE_COLUMN, ResourceType.TWO_WINDINGS_TRANSFORMER.toString());
        insertTapChangerStepsInEquipments(networkUuid, twoWindingsTransformers, tapChangerSteps);
        // regulating points
        setRegulatingPointAndRegulatingEquipmentsForTwoWindingsTransformers(twoWindingsTransformers, networkUuid, variantNum);

        return twoWindingsTransformers;
    }

    public List<Resource<TwoWindingsTransformerAttributes>> getVoltageLevelTwoWindingsTransformers(UUID networkUuid, int variantNum, String voltageLevelId) {
        List<Resource<TwoWindingsTransformerAttributes>> twoWindingsTransformers = getIdentifiablesInVoltageLevel(networkUuid, variantNum, voltageLevelId, mappings.getTwoWindingsTransformerMappings());

        List<String> equipmentsIds = twoWindingsTransformers.stream().map(Resource::getId).collect(Collectors.toList());

        Map<OwnerInfo, LimitsInfos> limitsInfos = getLimitsInfosWithInClause(networkUuid, variantNum, EQUIPMENT_ID_COLUMN, equipmentsIds);
        insertLimitsInEquipments(networkUuid, twoWindingsTransformers, limitsInfos);

        Map<OwnerInfo, List<TapChangerStepAttributes>> tapChangerSteps = getTapChangerStepsWithInClause(networkUuid, variantNum, EQUIPMENT_ID_COLUMN, equipmentsIds);
        insertTapChangerStepsInEquipments(networkUuid, twoWindingsTransformers, tapChangerSteps);

        // regulating points
        setRegulatingPointAndRegulatingEquipmentsWithIdsForTwoWindingsTransformers(twoWindingsTransformers, networkUuid, variantNum);

        return twoWindingsTransformers;
    }

    public void updateTwoWindingsTransformers(UUID networkUuid, List<Resource<TwoWindingsTransformerAttributes>> resources) {
        updateIdentifiables(networkUuid, resources, mappings.getTwoWindingsTransformerMappings());

        // To update the twowindingstransformer's temporary limits, we will first delete them, then create them again.
        // This is done this way to prevent issues in case the temporary limit's primary key is to be
        // modified because of the updated equipment's new values.
        deleteTemporaryLimits(networkUuid, resources);
        deletePermanentLimits(networkUuid, resources);
        Map<OwnerInfo, LimitsInfos> limitsInfos = getLimitsInfosFromEquipments(networkUuid, resources);
        insertTemporaryLimits(limitsInfos);
        insertPermanentLimits(limitsInfos);

        deleteTapChangerSteps(networkUuid, resources);
        insertTapChangerSteps(getTapChangerStepsFromEquipment(networkUuid, resources));
        // regulating points
        updateRegulatingPoints(getRegulatingPointFromTwoWindingTransformers(networkUuid, resources));
    }

    public void updateTwoWindingsTransformersSv(UUID networkUuid, List<Resource<BranchSvAttributes>> resources) {
        updateBranchesSv(networkUuid, resources, TWO_WINDINGS_TRANSFORMER_TABLE);
    }

<<<<<<< HEAD
    public void deleteTwoWindingsTransformer(UUID networkUuid, int variantNum, String twoWindingsTransformerId) {
        deleteIdentifiable(networkUuid, variantNum, twoWindingsTransformerId, TWO_WINDINGS_TRANSFORMER_TABLE);
        deleteTemporaryLimits(networkUuid, variantNum, twoWindingsTransformerId);
        deletePermanentLimits(networkUuid, variantNum, twoWindingsTransformerId);
        deleteTapChangerSteps(networkUuid, variantNum, twoWindingsTransformerId);
        deleteRegulatingPoints(networkUuid, variantNum, Collections.singletonList(twoWindingsTransformerId), ResourceType.TWO_WINDINGS_TRANSFORMER);
=======
    public void deleteTwoWindingsTransformers(UUID networkUuid, int variantNum, List<String> twoWindingsTransformerIds) {
        deleteIdentifiables(networkUuid, variantNum, twoWindingsTransformerIds, TWO_WINDINGS_TRANSFORMER_TABLE);
        deleteTemporaryLimits(networkUuid, variantNum, twoWindingsTransformerIds);
        deletePermanentLimits(networkUuid, variantNum, twoWindingsTransformerIds);
        deleteTapChangerSteps(networkUuid, variantNum, twoWindingsTransformerIds);
>>>>>>> feced260
    }

    // 3 windings transformer
    public void createThreeWindingsTransformers(UUID networkUuid, List<Resource<ThreeWindingsTransformerAttributes>> resources) {
        createIdentifiables(networkUuid, resources, mappings.getThreeWindingsTransformerMappings());
        insertRegulatingPoints(getRegulatingPointFromThreeWindingTransformers(networkUuid, resources));

        // Now that threewindingstransformers are created, we will insert in the database the corresponding temporary limits.
        Map<OwnerInfo, LimitsInfos> limitsInfos = getLimitsInfosFromEquipments(networkUuid, resources);
        insertTemporaryLimits(limitsInfos);
        insertPermanentLimits(limitsInfos);

        // Now that threewindingstransformers are created, we will insert in the database the corresponding tap Changer steps.
        insertTapChangerSteps(getTapChangerStepsFromEquipment(networkUuid, resources));
    }

    public Optional<Resource<ThreeWindingsTransformerAttributes>> getThreeWindingsTransformer(UUID networkUuid, int variantNum, String threeWindingsTransformerId) {
        return getIdentifiable(networkUuid, variantNum, threeWindingsTransformerId, mappings.getThreeWindingsTransformerMappings());
    }

    public List<Resource<ThreeWindingsTransformerAttributes>> getThreeWindingsTransformers(UUID networkUuid, int variantNum) {
        List<Resource<ThreeWindingsTransformerAttributes>> threeWindingsTransformers = getIdentifiables(networkUuid, variantNum, mappings.getThreeWindingsTransformerMappings());

        Map<OwnerInfo, LimitsInfos> limitsInfos = getLimitsInfos(networkUuid, variantNum, EQUIPMENT_TYPE_COLUMN, ResourceType.THREE_WINDINGS_TRANSFORMER.toString());
        insertLimitsInEquipments(networkUuid, threeWindingsTransformers, limitsInfos);

        Map<OwnerInfo, List<TapChangerStepAttributes>> tapChangerSteps = getTapChangerSteps(networkUuid, variantNum, EQUIPMENT_TYPE_COLUMN, ResourceType.THREE_WINDINGS_TRANSFORMER.toString());
        insertTapChangerStepsInEquipments(networkUuid, threeWindingsTransformers, tapChangerSteps);

        setRegulatingPointForThreeWindingsTransformers(threeWindingsTransformers, networkUuid, variantNum);
        setRegulatingEquipments(threeWindingsTransformers, networkUuid, variantNum, ResourceType.THREE_WINDINGS_TRANSFORMER);

        return threeWindingsTransformers;
    }

    public List<Resource<ThreeWindingsTransformerAttributes>> getVoltageLevelThreeWindingsTransformers(UUID networkUuid, int variantNum, String voltageLevelId) {
        List<Resource<ThreeWindingsTransformerAttributes>> threeWindingsTransformers = getIdentifiablesInVoltageLevel(networkUuid, variantNum, voltageLevelId, mappings.getThreeWindingsTransformerMappings());

        List<String> equipmentsIds = threeWindingsTransformers.stream().map(Resource::getId).collect(Collectors.toList());

        Map<OwnerInfo, LimitsInfos> limitsInfos = getLimitsInfosWithInClause(networkUuid, variantNum, EQUIPMENT_ID_COLUMN, equipmentsIds);
        insertLimitsInEquipments(networkUuid, threeWindingsTransformers, limitsInfos);

        Map<OwnerInfo, List<TapChangerStepAttributes>> tapChangerSteps = getTapChangerStepsWithInClause(networkUuid, variantNum, EQUIPMENT_ID_COLUMN, equipmentsIds);
        insertTapChangerStepsInEquipments(networkUuid, threeWindingsTransformers, tapChangerSteps);
        setRegulatingPointForThreeWindingsTransformersWithIds(threeWindingsTransformers, networkUuid, variantNum);
        setRegulatingEquipmentsWithIds(threeWindingsTransformers, networkUuid, variantNum, ResourceType.THREE_WINDINGS_TRANSFORMER, equipmentsIds);
        return threeWindingsTransformers;
    }

    public void updateThreeWindingsTransformers(UUID networkUuid, List<Resource<ThreeWindingsTransformerAttributes>> resources) {
        updateIdentifiables(networkUuid, resources, mappings.getThreeWindingsTransformerMappings());

        // To update the threewindingstransformer's temporary limits, we will first delete them, then create them again.
        // This is done this way to prevent issues in case the temporary limit's primary key is to be
        // modified because of the updated equipment's new values.
        deleteTemporaryLimits(networkUuid, resources);
        deletePermanentLimits(networkUuid, resources);
        Map<OwnerInfo, LimitsInfos> limitsInfos = getLimitsInfosFromEquipments(networkUuid, resources);
        insertTemporaryLimits(limitsInfos);
        insertPermanentLimits(limitsInfos);

        deleteTapChangerSteps(networkUuid, resources);
        insertTapChangerSteps(getTapChangerStepsFromEquipment(networkUuid, resources));
        // regulating points
        updateRegulatingPoints(getRegulatingPointFromThreeWindingTransformers(networkUuid, resources));
    }

    public void updateThreeWindingsTransformersSv(UUID networkUuid, List<Resource<ThreeWindingsTransformerSvAttributes>> resources) {
        try (var connection = dataSource.getConnection()) {
            try (var preparedStmt = connection.prepareStatement(QueryCatalog.buildUpdateThreeWindingsTransformerSvQuery())) {
                List<Object> values = new ArrayList<>(9);
                for (List<Resource<ThreeWindingsTransformerSvAttributes>> subResources : Lists.partition(resources, BATCH_SIZE)) {
                    for (Resource<ThreeWindingsTransformerSvAttributes> resource : subResources) {
                        ThreeWindingsTransformerSvAttributes attributes = resource.getAttributes();
                        values.clear();
                        values.add(attributes.getP1());
                        values.add(attributes.getQ1());
                        values.add(attributes.getP2());
                        values.add(attributes.getQ2());
                        values.add(attributes.getP3());
                        values.add(attributes.getQ3());
                        values.add(networkUuid);
                        values.add(resource.getVariantNum());
                        values.add(resource.getId());
                        bindValues(preparedStmt, values, mapper);
                        preparedStmt.addBatch();
                    }
                    preparedStmt.executeBatch();
                }
            }
        } catch (SQLException e) {
            throw new UncheckedSqlException(e);
        }
    }

<<<<<<< HEAD
    public void deleteThreeWindingsTransformer(UUID networkUuid, int variantNum, String threeWindingsTransformerId) {
        deleteIdentifiable(networkUuid, variantNum, threeWindingsTransformerId, THREE_WINDINGS_TRANSFORMER_TABLE);
        deleteTemporaryLimits(networkUuid, variantNum, threeWindingsTransformerId);
        deletePermanentLimits(networkUuid, variantNum, threeWindingsTransformerId);
        deleteTapChangerSteps(networkUuid, variantNum, threeWindingsTransformerId);
        List<String> regulatingPointIds = new ArrayList<>();
        for (ThreeSides side : ThreeSides.values()) {
            regulatingPointIds.add(threeWindingsTransformerId + "_" + side);
        }
        deleteRegulatingPoints(networkUuid, variantNum, regulatingPointIds, ResourceType.THREE_WINDINGS_TRANSFORMER);
=======
    public void deleteThreeWindingsTransformers(UUID networkUuid, int variantNum, List<String> threeWindingsTransformerIds) {
        deleteIdentifiables(networkUuid, variantNum, threeWindingsTransformerIds, THREE_WINDINGS_TRANSFORMER_TABLE);
        deleteTemporaryLimits(networkUuid, variantNum, threeWindingsTransformerIds);
        deletePermanentLimits(networkUuid, variantNum, threeWindingsTransformerIds);
        deleteTapChangerSteps(networkUuid, variantNum, threeWindingsTransformerIds);
>>>>>>> feced260
    }

    // line

    public void createLines(UUID networkUuid, List<Resource<LineAttributes>> resources) {
        createIdentifiables(networkUuid, resources, mappings.getLineMappings());

        // Now that lines are created, we will insert in the database the corresponding temporary limits.
        Map<OwnerInfo, LimitsInfos> limitsInfos = getLimitsInfosFromEquipments(networkUuid, resources);
        insertTemporaryLimits(limitsInfos);
        insertPermanentLimits(limitsInfos);
    }

    public Optional<Resource<LineAttributes>> getLine(UUID networkUuid, int variantNum, String lineId) {
        return getIdentifiable(networkUuid, variantNum, lineId, mappings.getLineMappings());
    }

    public List<Resource<LineAttributes>> getLines(UUID networkUuid, int variantNum) {
        List<Resource<LineAttributes>> lines = getIdentifiables(networkUuid, variantNum, mappings.getLineMappings());

        Map<OwnerInfo, LimitsInfos> limitsInfos = getLimitsInfos(networkUuid, variantNum, EQUIPMENT_TYPE_COLUMN, ResourceType.LINE.toString());
        insertLimitsInEquipments(networkUuid, lines, limitsInfos);

        setRegulatingEquipments(lines, networkUuid, variantNum, ResourceType.LINE);

        return lines;
    }

    public List<Resource<LineAttributes>> getVoltageLevelLines(UUID networkUuid, int variantNum, String voltageLevelId) {
        List<Resource<LineAttributes>> lines = getIdentifiablesInVoltageLevel(networkUuid, variantNum, voltageLevelId, mappings.getLineMappings());

        List<String> equipmentsIds = lines.stream().map(Resource::getId).collect(Collectors.toList());

        Map<OwnerInfo, LimitsInfos> limitsInfos = getLimitsInfosWithInClause(networkUuid, variantNum, EQUIPMENT_ID_COLUMN, equipmentsIds);
        insertLimitsInEquipments(networkUuid, lines, limitsInfos);

        setRegulatingEquipmentsWithIds(lines, networkUuid, variantNum, ResourceType.LINE, equipmentsIds);

        return lines;
    }

    public void updateLines(UUID networkUuid, List<Resource<LineAttributes>> resources) {
        updateIdentifiables(networkUuid, resources, mappings.getLineMappings());

        // To update the line's temporary limits, we will first delete them, then create them again.
        // This is done this way to prevent issues in case the temporary limit's primary key is to be
        // modified because of the updated equipment's new values.
        deleteTemporaryLimits(networkUuid, resources);
        deletePermanentLimits(networkUuid, resources);
        Map<OwnerInfo, LimitsInfos> limitsInfos = getLimitsInfosFromEquipments(networkUuid, resources);
        insertTemporaryLimits(limitsInfos);
        insertPermanentLimits(limitsInfos);
    }

    public void updateLinesSv(UUID networkUuid, List<Resource<BranchSvAttributes>> resources) {
        updateBranchesSv(networkUuid, resources, LINE_TABLE);
    }

    public void deleteLines(UUID networkUuid, int variantNum, List<String> lineIds) {
        deleteIdentifiables(networkUuid, variantNum, lineIds, LINE_TABLE);
        deleteTemporaryLimits(networkUuid, variantNum, lineIds);
        deletePermanentLimits(networkUuid, variantNum, lineIds);
    }

    // Hvdc line

    public List<Resource<HvdcLineAttributes>> getHvdcLines(UUID networkUuid, int variantNum) {
        return getIdentifiables(networkUuid, variantNum, mappings.getHvdcLineMappings());
    }

    public Optional<Resource<HvdcLineAttributes>> getHvdcLine(UUID networkUuid, int variantNum, String hvdcLineId) {
        return getIdentifiable(networkUuid, variantNum, hvdcLineId, mappings.getHvdcLineMappings());
    }

    public void createHvdcLines(UUID networkUuid, List<Resource<HvdcLineAttributes>> resources) {
        createIdentifiables(networkUuid, resources, mappings.getHvdcLineMappings());
    }

    public void updateHvdcLines(UUID networkUuid, List<Resource<HvdcLineAttributes>> resources) {
        updateIdentifiables(networkUuid, resources, mappings.getHvdcLineMappings());
    }

    public void deleteHvdcLines(UUID networkUuid, int variantNum, List<String> hvdcLineIds) {
        deleteIdentifiables(networkUuid, variantNum, hvdcLineIds, HVDC_LINE_TABLE);
    }

    // Dangling line
    public void createDanglingLines(UUID networkUuid, List<Resource<DanglingLineAttributes>> resources) {
        createIdentifiables(networkUuid, resources, mappings.getDanglingLineMappings());

        // Now that the dangling lines are created, we will insert in the database the corresponding temporary limits.
        Map<OwnerInfo, LimitsInfos> limitsInfos = getLimitsInfosFromEquipments(networkUuid, resources);
        insertTemporaryLimits(limitsInfos);
        insertPermanentLimits(limitsInfos);
    }

    public Optional<Resource<DanglingLineAttributes>> getDanglingLine(UUID networkUuid, int variantNum, String danglingLineId) {
        return getIdentifiable(networkUuid, variantNum, danglingLineId, mappings.getDanglingLineMappings());
    }

    public List<Resource<DanglingLineAttributes>> getDanglingLines(UUID networkUuid, int variantNum) {
        List<Resource<DanglingLineAttributes>> danglingLines = getIdentifiables(networkUuid, variantNum, mappings.getDanglingLineMappings());

        Map<OwnerInfo, LimitsInfos> limitsInfos = getLimitsInfos(networkUuid, variantNum, EQUIPMENT_TYPE_COLUMN, ResourceType.DANGLING_LINE.toString());
        insertLimitsInEquipments(networkUuid, danglingLines, limitsInfos);
        setRegulatingEquipments(danglingLines, networkUuid, variantNum, ResourceType.DANGLING_LINE);

        return danglingLines;
    }

    public List<Resource<DanglingLineAttributes>> getVoltageLevelDanglingLines(UUID networkUuid, int variantNum, String voltageLevelId) {
        List<Resource<DanglingLineAttributes>> danglingLines = getIdentifiablesInVoltageLevel(networkUuid, variantNum, voltageLevelId, mappings.getDanglingLineMappings());

        List<String> equipmentsIds = danglingLines.stream().map(Resource::getId).collect(Collectors.toList());

        Map<OwnerInfo, LimitsInfos> limitsInfos = getLimitsInfosWithInClause(networkUuid, variantNum, EQUIPMENT_ID_COLUMN, equipmentsIds);
        insertLimitsInEquipments(networkUuid, danglingLines, limitsInfos);

        setRegulatingEquipmentsWithIds(danglingLines, networkUuid, variantNum, ResourceType.DANGLING_LINE, equipmentsIds);
        return danglingLines;
    }

    public void deleteDanglingLines(UUID networkUuid, int variantNum, List<String> danglingLineIds) {
        deleteIdentifiables(networkUuid, variantNum, danglingLineIds, DANGLING_LINE_TABLE);
        deleteTemporaryLimits(networkUuid, variantNum, danglingLineIds);
        deletePermanentLimits(networkUuid, variantNum, danglingLineIds);
    }

    public void updateDanglingLines(UUID networkUuid, List<Resource<DanglingLineAttributes>> resources) {
        updateIdentifiables(networkUuid, resources, mappings.getDanglingLineMappings(), VOLTAGE_LEVEL_ID_COLUMN);

        // To update the danglingline's temporary limits, we will first delete them, then create them again.
        // This is done this way to prevent issues in case the temporary limit's primary key is to be
        // modified because of the updated equipment's new values.
        deleteTemporaryLimits(networkUuid, resources);
        deletePermanentLimits(networkUuid, resources);
        Map<OwnerInfo, LimitsInfos> limitsInfos = getLimitsInfosFromEquipments(networkUuid, resources);
        insertTemporaryLimits(limitsInfos);
        insertPermanentLimits(limitsInfos);
    }

    public void updateDanglingLinesSv(UUID networkUuid, List<Resource<InjectionSvAttributes>> resources) {
        updateInjectionsSv(networkUuid, resources, DANGLING_LINE_TABLE);
    }

    // Grounds
    public void createGrounds(UUID networkUuid, List<Resource<GroundAttributes>> resources) {
        createIdentifiables(networkUuid, resources, mappings.getGroundMappings());
    }

    public Optional<Resource<GroundAttributes>> getGround(UUID networkUuid, int variantNum, String groundId) {
        return getIdentifiable(networkUuid, variantNum, groundId, mappings.getGroundMappings());
    }

    public List<Resource<GroundAttributes>> getGrounds(UUID networkUuid, int variantNum) {
        return getIdentifiables(networkUuid, variantNum, mappings.getGroundMappings());
    }

    public List<Resource<GroundAttributes>> getVoltageLevelGrounds(UUID networkUuid, int variantNum, String voltageLevelId) {
        return getIdentifiablesInVoltageLevel(networkUuid, variantNum, voltageLevelId, mappings.getGroundMappings());
    }

    public void updateGrounds(UUID networkUuid, List<Resource<GroundAttributes>> resources) {
        updateIdentifiables(networkUuid, resources, mappings.getGroundMappings(), VOLTAGE_LEVEL_ID_COLUMN);
    }

    public void deleteGrounds(UUID networkUuid, int variantNum, List<String> groundIds) {
        deleteIdentifiables(networkUuid, variantNum, groundIds, GROUND_TABLE);
    }

    // Tie lines

    public List<Resource<TieLineAttributes>> getTieLines(UUID networkUuid, int variantNum) {
        return getIdentifiables(networkUuid, variantNum, mappings.getTieLineMappings());
    }

    public Optional<Resource<TieLineAttributes>> getTieLine(UUID networkUuid, int variantNum, String tieLineId) {
        return getIdentifiable(networkUuid, variantNum, tieLineId, mappings.getTieLineMappings());
    }

    public void createTieLines(UUID networkUuid, List<Resource<TieLineAttributes>> resources) {
        createIdentifiables(networkUuid, resources, mappings.getTieLineMappings());
    }

    public void deleteTieLines(UUID networkUuid, int variantNum, List<String> tieLineIds) {
        deleteIdentifiables(networkUuid, variantNum, tieLineIds, TIE_LINE_TABLE);
        deleteTemporaryLimits(networkUuid, variantNum, tieLineIds);
        deletePermanentLimits(networkUuid, variantNum, tieLineIds);
    }

    public void updateTieLines(UUID networkUuid, List<Resource<TieLineAttributes>> resources) {
        updateIdentifiables(networkUuid, resources, mappings.getTieLineMappings());
    }

    // configured buses

    public void createBuses(UUID networkUuid, List<Resource<ConfiguredBusAttributes>> resources) {
        createIdentifiables(networkUuid, resources, mappings.getConfiguredBusMappings());
    }

    public Optional<Resource<ConfiguredBusAttributes>> getConfiguredBus(UUID networkUuid, int variantNum, String busId) {
        return getIdentifiable(networkUuid, variantNum, busId, mappings.getConfiguredBusMappings());
    }

    public List<Resource<ConfiguredBusAttributes>> getConfiguredBuses(UUID networkUuid, int variantNum) {
        return getIdentifiables(networkUuid, variantNum, mappings.getConfiguredBusMappings());
    }

    public List<Resource<ConfiguredBusAttributes>> getVoltageLevelBuses(UUID networkUuid, int variantNum, String voltageLevelId) {
        return getIdentifiablesInVoltageLevel(networkUuid, variantNum, voltageLevelId, mappings.getConfiguredBusMappings());
    }

    public void updateBuses(UUID networkUuid, List<Resource<ConfiguredBusAttributes>> resources) {
        updateIdentifiables(networkUuid, resources, mappings.getConfiguredBusMappings(), VOLTAGE_LEVEL_ID_COLUMN);
    }

    public void deleteBuses(UUID networkUuid, int variantNum, List<String> configuredBusId) {
        deleteIdentifiables(networkUuid, variantNum, configuredBusId, CONFIGURED_BUS_TABLE);
    }

    private static String getNonEmptyTable(ResultSet resultSet) throws SQLException {
        var metaData = resultSet.getMetaData();
        for (int col = 4; col <= metaData.getColumnCount(); col++) { // skip 3 first columns corresponding to first inner select
            if (metaData.getColumnName(col).equalsIgnoreCase(ID_COLUMN) && resultSet.getObject(col) != null) {
                return metaData.getTableName(col).toLowerCase();
            }
        }
        return null;
    }

    private static Map<Pair<String, String>, Integer> getColumnIndexByTableNameAndColumnName(ResultSet resultSet, String tableName) throws SQLException {
        Map<Pair<String, String>, Integer> columnIndexes = new HashMap<>();
        var metaData = resultSet.getMetaData();
        for (int col = 1; col <= metaData.getColumnCount(); col++) {
            if (metaData.getTableName(col).equalsIgnoreCase(tableName)) {
                columnIndexes.put(Pair.of(tableName, metaData.getColumnName(col).toLowerCase()), col);
            }
        }
        return columnIndexes;
    }

    public Optional<Resource<IdentifiableAttributes>> getIdentifiable(UUID networkUuid, int variantNum, String id) {
        try (var connection = dataSource.getConnection()) {
            var preparedStmt = connection.prepareStatement(QueryCatalog.buildGetIdentifiableForAllTablesQuery());
            preparedStmt.setObject(1, networkUuid);
            preparedStmt.setInt(2, variantNum);
            preparedStmt.setString(3, id);
            try (ResultSet resultSet = preparedStmt.executeQuery()) {
                if (resultSet.next()) {
                    String tableName = getNonEmptyTable(resultSet);
                    if (tableName != null) {
                        TableMapping tableMapping = mappings.getTableMapping(tableName);
                        var columnIndexByTableAndColumnName = getColumnIndexByTableNameAndColumnName(resultSet, tableName);

                        IdentifiableAttributes attributes = tableMapping.getAttributesSupplier().get();
                        tableMapping.getColumnsMapping().forEach((columnName, columnMapping) -> {
                            Integer columnIndex = columnIndexByTableAndColumnName.get(Pair.of(tableName, columnName.toLowerCase()));
                            if (columnIndex == null) {
                                throw new PowsyblException("Column '" + columnName.toLowerCase() + "' of table '" + tableName + "' not found");
                            }
                            bindAttributes(resultSet, columnIndex, columnMapping, attributes, mapper);
                        });

                        Resource<IdentifiableAttributes> resource = new Resource.Builder<>(tableMapping.getResourceType())
                                .id(id)
                                .variantNum(variantNum)
                                .attributes(attributes)
                                .build();
                        return Optional.of(completeResourceInfos(resource, networkUuid, variantNum, id));
                    }
                }
            }
        } catch (SQLException e) {
            throw new UncheckedSqlException(e);
        }
        return Optional.empty();
    }

    // Temporary Limits
    public Map<OwnerInfo, List<TemporaryLimitAttributes>> getTemporaryLimitsWithInClause(UUID networkUuid, int variantNum, String columnNameForWhereClause, List<String> valuesForInClause) {
        if (valuesForInClause.isEmpty()) {
            return Collections.emptyMap();
        }
        try (var connection = dataSource.getConnection()) {
            var preparedStmt = connection.prepareStatement(QueryCatalog.buildTemporaryLimitWithInClauseQuery(columnNameForWhereClause, valuesForInClause.size()));
            preparedStmt.setString(1, networkUuid.toString());
            preparedStmt.setInt(2, variantNum);
            for (int i = 0; i < valuesForInClause.size(); i++) {
                preparedStmt.setString(3 + i, valuesForInClause.get(i));
            }

            return innerGetTemporaryLimits(preparedStmt);
        } catch (SQLException e) {
            throw new UncheckedSqlException(e);
        }
    }

    public Map<OwnerInfo, List<PermanentLimitAttributes>> getPermanentLimitsWithInClause(UUID networkUuid, int variantNum, String columnNameForWhereClause, List<String> valuesForInClause) {
        if (valuesForInClause.isEmpty()) {
            return Collections.emptyMap();
        }
        try (var connection = dataSource.getConnection()) {
            var preparedStmt = connection.prepareStatement(QueryCatalog.buildPermanentLimitWithInClauseQuery(columnNameForWhereClause, valuesForInClause.size()));
            preparedStmt.setString(1, networkUuid.toString());
            preparedStmt.setInt(2, variantNum);
            for (int i = 0; i < valuesForInClause.size(); i++) {
                preparedStmt.setString(3 + i, valuesForInClause.get(i));
            }

            return innerGetPermanentLimits(preparedStmt);
        } catch (SQLException e) {
            throw new UncheckedSqlException(e);
        }
    }

    public Map<OwnerInfo, LimitsInfos> getLimitsInfos(UUID networkUuid, int variantNum, String columnNameForWhereClause, String valueForWhereClause) {
        Map<OwnerInfo, List<TemporaryLimitAttributes>> temporaryLimits = getTemporaryLimits(networkUuid, variantNum, columnNameForWhereClause, valueForWhereClause);
        Map<OwnerInfo, List<PermanentLimitAttributes>> permanentLimits = getPermanentLimits(networkUuid, variantNum, columnNameForWhereClause, valueForWhereClause);
        return mergeLimitsIntoLimitsInfos(temporaryLimits, permanentLimits);
    }

    public Map<OwnerInfo, LimitsInfos> getLimitsInfosWithInClause(UUID networkUuid, int variantNum, String columnNameForWhereClause, List<String> valuesForInClause) {
        Map<OwnerInfo, List<TemporaryLimitAttributes>> temporaryLimits = getTemporaryLimitsWithInClause(networkUuid, variantNum, columnNameForWhereClause, valuesForInClause);
        Map<OwnerInfo, List<PermanentLimitAttributes>> permanentLimits = getPermanentLimitsWithInClause(networkUuid, variantNum, columnNameForWhereClause, valuesForInClause);
        return mergeLimitsIntoLimitsInfos(temporaryLimits, permanentLimits);
    }

    private Map<OwnerInfo, LimitsInfos> mergeLimitsIntoLimitsInfos(Map<OwnerInfo, List<TemporaryLimitAttributes>> temporaryLimits, Map<OwnerInfo, List<PermanentLimitAttributes>> permanentLimits) {
        Map<OwnerInfo, LimitsInfos> limitsInfos = new HashMap<>();
        temporaryLimits.forEach((ownerInfo, temporaryLimitAttributes) -> limitsInfos.put(ownerInfo,
                new LimitsInfos(new ArrayList<>(), temporaryLimitAttributes)));
        permanentLimits.forEach((ownerInfo, permanentLimitAttributes) -> {
            if (limitsInfos.containsKey(ownerInfo)) {
                limitsInfos.get(ownerInfo).getPermanentLimits().addAll(permanentLimitAttributes);
            } else {
                limitsInfos.put(ownerInfo, new LimitsInfos(permanentLimitAttributes, new ArrayList<>()));
            }
        });
        return limitsInfos;
    }

    public Map<OwnerInfo, List<TemporaryLimitAttributes>> getTemporaryLimits(UUID networkUuid, int variantNum, String columnNameForWhereClause, String valueForWhereClause) {
        try (var connection = dataSource.getConnection()) {
            var preparedStmt = connection.prepareStatement(QueryCatalog.buildTemporaryLimitQuery(columnNameForWhereClause));
            preparedStmt.setString(1, networkUuid.toString());
            preparedStmt.setInt(2, variantNum);
            preparedStmt.setString(3, valueForWhereClause);

            return innerGetTemporaryLimits(preparedStmt);
        } catch (SQLException e) {
            throw new UncheckedSqlException(e);
        }
    }

    public Map<OwnerInfo, List<PermanentLimitAttributes>> getPermanentLimits(UUID networkUuid, int variantNum, String columnNameForWhereClause, String valueForWhereClause) {
        try (var connection = dataSource.getConnection()) {
            var preparedStmt = connection.prepareStatement(QueryCatalog.buildPermanentLimitQuery(columnNameForWhereClause));
            preparedStmt.setString(1, networkUuid.toString());
            preparedStmt.setInt(2, variantNum);
            preparedStmt.setString(3, valueForWhereClause);

            return innerGetPermanentLimits(preparedStmt);
        } catch (SQLException e) {
            throw new UncheckedSqlException(e);
        }
    }

    private Map<OwnerInfo, List<TemporaryLimitAttributes>> innerGetTemporaryLimits(PreparedStatement preparedStmt) throws SQLException {
        try (ResultSet resultSet = preparedStmt.executeQuery()) {
            Map<OwnerInfo, List<TemporaryLimitAttributes>> map = new HashMap<>();
            while (resultSet.next()) {

                OwnerInfo owner = new OwnerInfo();
                TemporaryLimitAttributes temporaryLimit = new TemporaryLimitAttributes();
                // In order, from the QueryCatalog.buildTemporaryLimitQuery SQL query :
                // equipmentId, equipmentType, networkUuid, variantNum, side, limitType, name, value, acceptableDuration, fictitious
                owner.setEquipmentId(resultSet.getString(1));
                owner.setEquipmentType(ResourceType.valueOf(resultSet.getString(2)));
                owner.setNetworkUuid(UUID.fromString(resultSet.getString(3)));
                owner.setVariantNum(resultSet.getInt(4));
                temporaryLimit.setOperationalLimitsGroupId(resultSet.getString(5));
                temporaryLimit.setSide(resultSet.getInt(6));
                temporaryLimit.setLimitType(LimitType.valueOf(resultSet.getString(7)));
                temporaryLimit.setName(resultSet.getString(8));
                temporaryLimit.setValue(resultSet.getDouble(9));
                temporaryLimit.setAcceptableDuration(resultSet.getInt(10));
                temporaryLimit.setFictitious(resultSet.getBoolean(11));

                map.computeIfAbsent(owner, k -> new ArrayList<>());
                map.get(owner).add(temporaryLimit);
            }
            return map;
        }
    }

    private Map<OwnerInfo, List<PermanentLimitAttributes>> innerGetPermanentLimits(PreparedStatement preparedStmt) throws SQLException {
        try (ResultSet resultSet = preparedStmt.executeQuery()) {
            Map<OwnerInfo, List<PermanentLimitAttributes>> map = new HashMap<>();
            while (resultSet.next()) {

                OwnerInfo owner = new OwnerInfo();
                PermanentLimitAttributes permanentLimit = new PermanentLimitAttributes();
                // In order, from the QueryCatalog.buildTemporaryLimitQuery SQL query :
                // equipmentId, equipmentType, networkUuid, variantNum, side, limitType, name, value, acceptableDuration, fictitious
                owner.setEquipmentId(resultSet.getString(1));
                owner.setEquipmentType(ResourceType.valueOf(resultSet.getString(2)));
                owner.setNetworkUuid(UUID.fromString(resultSet.getString(3)));
                owner.setVariantNum(resultSet.getInt(4));
                permanentLimit.setOperationalLimitsGroupId(resultSet.getString(5));
                permanentLimit.setSide(resultSet.getInt(6));
                permanentLimit.setLimitType(LimitType.valueOf(resultSet.getString(7)));
                permanentLimit.setValue(resultSet.getDouble(8));

                map.computeIfAbsent(owner, k -> new ArrayList<>());
                map.get(owner).add(permanentLimit);
            }
            return map;
        }
    }

    protected <T extends LimitHolder & IdentifiableAttributes> Map<OwnerInfo, LimitsInfos> getLimitsInfosFromEquipments(UUID networkUuid, List<Resource<T>> resources) {
        Map<OwnerInfo, LimitsInfos> map = new HashMap<>();

        if (!resources.isEmpty()) {
            for (Resource<T> resource : resources) {
                OwnerInfo info = new OwnerInfo(
                    resource.getId(),
                    resource.getType(),
                    networkUuid,
                    resource.getVariantNum()
                );
                T equipment = resource.getAttributes();
                map.put(info, getAllLimitsInfos(equipment));
            }
        }
        return map;
    }

    public void insertTemporaryLimits(Map<OwnerInfo, LimitsInfos> limitsInfos) {
        Map<OwnerInfo, List<TemporaryLimitAttributes>> temporaryLimits = limitsInfos.entrySet().stream()
            .collect(Collectors.toMap(Map.Entry::getKey, e -> e.getValue().getTemporaryLimits()));
        try (var connection = dataSource.getConnection()) {
            try (var preparedStmt = connection.prepareStatement(QueryCatalog.buildInsertTemporaryLimitsQuery())) {
                List<Object> values = new ArrayList<>(11);
                List<Map.Entry<OwnerInfo, List<TemporaryLimitAttributes>>> list = new ArrayList<>(temporaryLimits.entrySet());
                for (List<Map.Entry<OwnerInfo, List<TemporaryLimitAttributes>>> subUnit : Lists.partition(list, BATCH_SIZE)) {
                    for (Map.Entry<OwnerInfo, List<TemporaryLimitAttributes>> entry : subUnit) {
                        for (TemporaryLimitAttributes temporaryLimit : entry.getValue()) {
                            values.clear();
                            // In order, from the QueryCatalog.buildInsertTemporaryLimitsQuery SQL query :
                            // equipmentId, equipmentType, networkUuid, variantNum, operationalLimitsGroupId, side, limitType, name, value, acceptableDuration, fictitious
                            values.add(entry.getKey().getEquipmentId());
                            values.add(entry.getKey().getEquipmentType().toString());
                            values.add(entry.getKey().getNetworkUuid());
                            values.add(entry.getKey().getVariantNum());
                            values.add(temporaryLimit.getOperationalLimitsGroupId());
                            values.add(temporaryLimit.getSide());
                            values.add(temporaryLimit.getLimitType().toString());
                            values.add(temporaryLimit.getName());
                            values.add(temporaryLimit.getValue());
                            values.add(temporaryLimit.getAcceptableDuration());
                            values.add(temporaryLimit.isFictitious());
                            bindValues(preparedStmt, values, mapper);
                            preparedStmt.addBatch();
                        }
                    }
                    preparedStmt.executeBatch();
                }
            }
        } catch (SQLException e) {
            throw new UncheckedSqlException(e);
        }
    }

    public void insertPermanentLimits(Map<OwnerInfo, LimitsInfos> limitsInfos) {
        Map<OwnerInfo, List<PermanentLimitAttributes>> permanentLimits = limitsInfos.entrySet().stream()
            .collect(Collectors.toMap(Map.Entry::getKey, e -> e.getValue().getPermanentLimits()));
        try (var connection = dataSource.getConnection()) {
            try (var preparedStmt = connection.prepareStatement(QueryCatalog.buildInsertPermanentLimitsQuery())) {
                List<Object> values = new ArrayList<>(8);
                List<Map.Entry<OwnerInfo, List<PermanentLimitAttributes>>> list = new ArrayList<>(permanentLimits.entrySet());
                for (List<Map.Entry<OwnerInfo, List<PermanentLimitAttributes>>> subUnit : Lists.partition(list, BATCH_SIZE)) {
                    for (Map.Entry<OwnerInfo, List<PermanentLimitAttributes>> entry : subUnit) {
                        for (PermanentLimitAttributes permanentLimit : entry.getValue()) {
                            values.clear();
                            // In order, from the QueryCatalog.buildInsertTemporaryLimitsQuery SQL query :
                            // equipmentId, equipmentType, networkUuid, variantNum, operationalLimitsGroupId, side, limitType, value
                            values.add(entry.getKey().getEquipmentId());
                            values.add(entry.getKey().getEquipmentType().toString());
                            values.add(entry.getKey().getNetworkUuid());
                            values.add(entry.getKey().getVariantNum());
                            values.add(permanentLimit.getOperationalLimitsGroupId());
                            values.add(permanentLimit.getSide());
                            values.add(permanentLimit.getLimitType().toString());
                            values.add(permanentLimit.getValue());
                            bindValues(preparedStmt, values, mapper);
                            preparedStmt.addBatch();
                        }
                    }
                    preparedStmt.executeBatch();
                }
            }
        } catch (SQLException e) {
            throw new UncheckedSqlException(e);
        }
    }

    protected <T extends LimitHolder & IdentifiableAttributes> void insertLimitsInEquipments(UUID networkUuid, List<Resource<T>> equipments, Map<OwnerInfo, LimitsInfos> limitsInfos) {

        if (!limitsInfos.isEmpty() && !equipments.isEmpty()) {
            for (Resource<T> equipmentAttributesResource : equipments) {
                OwnerInfo owner = new OwnerInfo(
                    equipmentAttributesResource.getId(),
                    equipmentAttributesResource.getType(),
                    networkUuid,
                    equipmentAttributesResource.getVariantNum()
                );
                if (limitsInfos.containsKey(owner)) {
                    T equipment = equipmentAttributesResource.getAttributes();
                    for (TemporaryLimitAttributes temporaryLimit : limitsInfos.get(owner).getTemporaryLimits()) {
                        insertTemporaryLimitInEquipment(equipment, temporaryLimit);
                    }
                    for (PermanentLimitAttributes permanentLimit : limitsInfos.get(owner).getPermanentLimits()) {
                        insertPermanentLimitInEquipment(equipment, permanentLimit);
                    }
                }
            }
        }
    }

    private <T extends LimitHolder> void insertTemporaryLimitInEquipment(T equipment, TemporaryLimitAttributes temporaryLimit) {
        LimitType type = temporaryLimit.getLimitType();
        int side = temporaryLimit.getSide();
        String groupId = temporaryLimit.getOperationalLimitsGroupId();
        if (getLimits(equipment, type, side, groupId) == null) {
            setLimits(equipment, type, side, new LimitsAttributes(), groupId);
        }
        if (getLimits(equipment, type, side, groupId).getTemporaryLimits() == null) {
            getLimits(equipment, type, side, groupId).setTemporaryLimits(new TreeMap<>());
        }
        getLimits(equipment, type, side, groupId).getTemporaryLimits().put(temporaryLimit.getAcceptableDuration(), temporaryLimit);
    }

    private <T extends LimitHolder> void insertPermanentLimitInEquipment(T equipment, PermanentLimitAttributes permanentLimit) {
        LimitType type = permanentLimit.getLimitType();
        int side = permanentLimit.getSide();
        String groupId = permanentLimit.getOperationalLimitsGroupId();
        if (getLimits(equipment, type, side, groupId) == null) {
            setLimits(equipment, type, side, new LimitsAttributes(), groupId);
        }
        getLimits(equipment, type, side, groupId).setPermanentLimit(permanentLimit.getValue());
    }

    private void deleteTemporaryLimits(UUID networkUuid, int variantNum, List<String> equipmentIds) {
        try (var connection = dataSource.getConnection()) {
            try (var preparedStmt = connection.prepareStatement(QueryCatalog.buildDeleteTemporaryLimitsVariantEquipmentINQuery(equipmentIds.size()))) {
                preparedStmt.setString(1, networkUuid.toString());
                preparedStmt.setInt(2, variantNum);
                for (int i = 0; i < equipmentIds.size(); i++) {
                    preparedStmt.setString(3 + i, equipmentIds.get(i));
                }
                preparedStmt.executeUpdate();
            }
        } catch (SQLException e) {
            throw new UncheckedSqlException(e);
        }
    }

    private void deletePermanentLimits(UUID networkUuid, int variantNum, List<String> equipmentIds) {
        try (var connection = dataSource.getConnection()) {
            try (var preparedStmt = connection.prepareStatement(QueryCatalog.buildDeletePermanentLimitsVariantEquipmentINQuery(equipmentIds.size()))) {
                preparedStmt.setString(1, networkUuid.toString());
                preparedStmt.setInt(2, variantNum);
                for (int i = 0; i < equipmentIds.size(); i++) {
                    preparedStmt.setString(3 + i, equipmentIds.get(i));
                }
                preparedStmt.executeUpdate();
            }
        } catch (SQLException e) {
            throw new UncheckedSqlException(e);
        }
    }

    private <T extends IdentifiableAttributes> void deleteTemporaryLimits(UUID networkUuid, List<Resource<T>> resources) {
        Map<Integer, List<String>> resourceIdsByVariant = new HashMap<>();
        for (Resource<T> resource : resources) {
            List<String> resourceIds = resourceIdsByVariant.get(resource.getVariantNum());
            if (resourceIds != null) {
                resourceIds.add(resource.getId());
            } else {
                resourceIds = new ArrayList<>();
                resourceIds.add(resource.getId());
            }
            resourceIdsByVariant.put(resource.getVariantNum(), resourceIds);
        }
        resourceIdsByVariant.forEach((k, v) -> deleteTemporaryLimits(networkUuid, k, v));
    }

    private <T extends IdentifiableAttributes> void deletePermanentLimits(UUID networkUuid, List<Resource<T>> resources) {
        Map<Integer, List<String>> resourceIdsByVariant = new HashMap<>();
        for (Resource<T> resource : resources) {
            List<String> resourceIds = resourceIdsByVariant.get(resource.getVariantNum());
            if (resourceIds != null) {
                resourceIds.add(resource.getId());
            } else {
                resourceIds = new ArrayList<>();
                resourceIds.add(resource.getId());
            }
            resourceIdsByVariant.put(resource.getVariantNum(), resourceIds);
        }
        resourceIdsByVariant.forEach((k, v) -> deletePermanentLimits(networkUuid, k, v));
    }

    // Regulating Points
    public void insertRegulatingPoints(Map<RegulatingOwnerInfo, RegulatingPointAttributes> regulatingPoints) {
        try (var connection = dataSource.getConnection()) {
            try (var preparedStmt = connection.prepareStatement(QueryCatalog.buildInsertRegulatingPointsQuery())) {
                List<Object> values = new ArrayList<>(12);
                List<Map.Entry<RegulatingOwnerInfo, RegulatingPointAttributes>> list = new ArrayList<>(regulatingPoints.entrySet());
                for (List<Map.Entry<RegulatingOwnerInfo, RegulatingPointAttributes>> subUnit : Lists.partition(list, BATCH_SIZE)) {
                    for (Map.Entry<RegulatingOwnerInfo, RegulatingPointAttributes> attributes : subUnit) {
                        values.clear();
                        values.add(attributes.getKey().getNetworkUuid());
                        values.add(attributes.getKey().getVariantNum());
                        values.add(attributes.getKey().getEquipmentId());
                        values.add(attributes.getKey().getEquipmentType().toString());
                        values.add(attributes.getKey().getRegulatingTapChangerType().toString());
                        if (attributes.getValue() != null) {
                            values.add(attributes.getValue().getRegulationMode());
                            values.add(attributes.getValue().getLocalTerminal() != null
                                ? attributes.getValue().getLocalTerminal().getConnectableId()
                                : null);
                            values.add(attributes.getValue().getLocalTerminal() != null
                                ? attributes.getValue().getLocalTerminal().getSide()
                                : null);
                            values.add(attributes.getValue().getRegulatingTerminal() != null
                                ? attributes.getValue().getRegulatingTerminal().getConnectableId()
                                : null);
                            values.add(attributes.getValue().getRegulatingTerminal() != null
                                ? attributes.getValue().getRegulatingTerminal().getSide()
                                : null);
                            values.add(attributes.getValue().getRegulatedResourceType() != null
                                ? attributes.getValue().getRegulatedResourceType().toString()
                                : null);
                            values.add(attributes.getValue().getRegulating() != null
                                ? attributes.getValue().getRegulating() : null);
                        } else {
                            values.add(null);
                            values.add(attributes.getKey().getEquipmentId());
                            for (int i = 0; i < 4; i++) {
                                values.add(null);
                            }
                            values.add(false);
                        }
                        bindValues(preparedStmt, values, mapper);
                        preparedStmt.addBatch();
                    }
                    preparedStmt.executeBatch();
                }
            }
        } catch (SQLException e) {
            throw new UncheckedSqlException(e);
        }
    }

    public void updateRegulatingPoints(Map<RegulatingOwnerInfo, RegulatingPointAttributes> regulatingPoints) {
        try (var connection = dataSource.getConnection()) {
            try (var preparedStmt = connection.prepareStatement(QueryCatalog.buildUpdateRegulatingPointsQuery())) {
                List<Object> values = new ArrayList<>(8);
                List<Map.Entry<RegulatingOwnerInfo, RegulatingPointAttributes>> list = new ArrayList<>(regulatingPoints.entrySet());
                for (List<Map.Entry<RegulatingOwnerInfo, RegulatingPointAttributes>> subUnit : Lists.partition(list, BATCH_SIZE)) {
                    for (Map.Entry<RegulatingOwnerInfo, RegulatingPointAttributes> attributes : subUnit) {
                        if (attributes.getValue() != null) {
                            values.clear();
                            // set values
                            values.add(attributes.getValue().getRegulationMode());
                            TerminalRefAttributes regulatingTerminal = attributes.getValue().getRegulatingTerminal();
                            values.add(regulatingTerminal != null ? regulatingTerminal.getConnectableId() : null);
                            values.add(regulatingTerminal != null ? regulatingTerminal.getSide() : null);
                            values.add(attributes.getValue().getRegulatedResourceType() != null ? attributes.getValue().getRegulatedResourceType().toString() : null);
                            values.add(attributes.getValue().getRegulating());
                            // where values
                            values.add(attributes.getKey().getNetworkUuid());
                            values.add(attributes.getKey().getVariantNum());
                            values.add(attributes.getKey().getEquipmentId());
                            values.add(attributes.getKey().getEquipmentType().toString());
                            bindValues(preparedStmt, values, mapper);
                            preparedStmt.addBatch();
                        }
                    }
                    preparedStmt.executeBatch();
                }
            }
        } catch (SQLException e) {
            throw new UncheckedSqlException(e);
        }
    }

    public Map<RegulatingOwnerInfo, RegulatingPointAttributes> getRegulatingPoints(UUID networkUuid, int variantNum, ResourceType type) {
        try (var connection = dataSource.getConnection()) {
            var preparedStmt = connection.prepareStatement(QueryCatalog.buildRegulatingPointsQuery());
            preparedStmt.setObject(1, networkUuid);
            preparedStmt.setInt(2, variantNum);
            preparedStmt.setString(3, type.toString());

            return innerGetRegulatingPoints(preparedStmt, type);
        } catch (SQLException e) {
            throw new UncheckedSqlException(e);
        }
    }

    public Map<RegulatingOwnerInfo, RegulatingPointAttributes> getRegulatingPointsWithInClause(UUID networkUuid, int variantNum, String columnNameForWhereClause, List<String> valuesForInClause, ResourceType type) {
        if (valuesForInClause.isEmpty()) {
            return Collections.emptyMap();
        }
        try (var connection = dataSource.getConnection()) {
            var preparedStmt = connection.prepareStatement(QueryCatalog.buildRegulatingPointsWithInClauseQuery(columnNameForWhereClause, valuesForInClause.size()));
            preparedStmt.setObject(1, networkUuid);
            preparedStmt.setInt(2, variantNum);
            preparedStmt.setString(3, type.toString());
            for (int i = 0; i < valuesForInClause.size(); i++) {
                preparedStmt.setString(4 + i, valuesForInClause.get(i));
            }

            return innerGetRegulatingPoints(preparedStmt, type);
        } catch (SQLException e) {
            throw new UncheckedSqlException(e);
        }
    }

    private void deleteRegulatingPoints(UUID networkUuid, int variantNum, List<String> equipmentIds, ResourceType type) {
        try (var connection = dataSource.getConnection()) {
            try (var preparedStmt = connection.prepareStatement(QueryCatalog.buildDeleteRegulatingPointsVariantEquipmentINQuery(equipmentIds.size()))) {
                preparedStmt.setObject(1, networkUuid);
                preparedStmt.setInt(2, variantNum);
                preparedStmt.setObject(3, type.toString());
                for (int i = 0; i < equipmentIds.size(); i++) {
                    preparedStmt.setString(4 + i, equipmentIds.get(i));
                }
                preparedStmt.executeUpdate();
            }
        } catch (SQLException e) {
            throw new UncheckedSqlException(e);
        }
    }

    // Reactive Capability Curve Points
    public void insertReactiveCapabilityCurvePoints(Map<OwnerInfo, List<ReactiveCapabilityCurvePointAttributes>> reactiveCapabilityCurvePoints) {
        try (var connection = dataSource.getConnection()) {
            try (var preparedStmt = connection.prepareStatement(QueryCatalog.buildInsertReactiveCapabilityCurvePointsQuery())) {
                List<Object> values = new ArrayList<>(7);
                List<Map.Entry<OwnerInfo, List<ReactiveCapabilityCurvePointAttributes>>> list = new ArrayList<>(reactiveCapabilityCurvePoints.entrySet());
                for (List<Map.Entry<OwnerInfo, List<ReactiveCapabilityCurvePointAttributes>>> subUnit : Lists.partition(list, BATCH_SIZE)) {
                    for (Map.Entry<OwnerInfo, List<ReactiveCapabilityCurvePointAttributes>> myPair : subUnit) {
                        for (ReactiveCapabilityCurvePointAttributes reactiveCapabilityCurvePoint : myPair.getValue()) {
                            values.clear();
                            // In order, from the QueryCatalog.buildInsertReactiveCapabilityCurvePointsQuery SQL query :
                            // equipmentId, equipmentType, networkUuid, variantNum, minQ, maxQ, p
                            values.add(myPair.getKey().getEquipmentId());
                            values.add(myPair.getKey().getEquipmentType().toString());
                            values.add(myPair.getKey().getNetworkUuid());
                            values.add(myPair.getKey().getVariantNum());
                            values.add(reactiveCapabilityCurvePoint.getMinQ());
                            values.add(reactiveCapabilityCurvePoint.getMaxQ());
                            values.add(reactiveCapabilityCurvePoint.getP());
                            bindValues(preparedStmt, values, mapper);
                            preparedStmt.addBatch();
                        }
                    }
                    preparedStmt.executeBatch();
                }
            }
        } catch (SQLException e) {
            throw new UncheckedSqlException(e);
        }
    }

    public Map<OwnerInfo, List<ReactiveCapabilityCurvePointAttributes>> getReactiveCapabilityCurvePointsWithInClause(UUID networkUuid, int variantNum, String columnNameForWhereClause, List<String> valuesForInClause) {
        if (valuesForInClause.isEmpty()) {
            return Collections.emptyMap();
        }
        try (var connection = dataSource.getConnection()) {
            var preparedStmt = connection.prepareStatement(QueryCatalog.buildReactiveCapabilityCurvePointWithInClauseQuery(columnNameForWhereClause, valuesForInClause.size()));
            preparedStmt.setString(1, networkUuid.toString());
            preparedStmt.setInt(2, variantNum);
            for (int i = 0; i < valuesForInClause.size(); i++) {
                preparedStmt.setString(3 + i, valuesForInClause.get(i));
            }

            return innerGetReactiveCapabilityCurvePoints(preparedStmt);
        } catch (SQLException e) {
            throw new UncheckedSqlException(e);
        }
    }

    public Map<OwnerInfo, List<ReactiveCapabilityCurvePointAttributes>> getReactiveCapabilityCurvePoints(UUID networkUuid, int variantNum, String columnNameForWhereClause, String valueForWhereClause) {
        try (var connection = dataSource.getConnection()) {
            var preparedStmt = connection.prepareStatement(QueryCatalog.buildReactiveCapabilityCurvePointQuery(columnNameForWhereClause));
            preparedStmt.setString(1, networkUuid.toString());
            preparedStmt.setInt(2, variantNum);
            preparedStmt.setString(3, valueForWhereClause);

            return innerGetReactiveCapabilityCurvePoints(preparedStmt);
        } catch (SQLException e) {
            throw new UncheckedSqlException(e);
        }
    }

    private Map<OwnerInfo, List<ReactiveCapabilityCurvePointAttributes>> innerGetReactiveCapabilityCurvePoints(PreparedStatement preparedStmt) throws SQLException {
        try (ResultSet resultSet = preparedStmt.executeQuery()) {
            Map<OwnerInfo, List<ReactiveCapabilityCurvePointAttributes>> map = new HashMap<>();
            while (resultSet.next()) {

                OwnerInfo owner = new OwnerInfo();
                ReactiveCapabilityCurvePointAttributes reactiveCapabilityCurvePoint = new ReactiveCapabilityCurvePointAttributes();
                // In order, from the QueryCatalog.buildReactiveCapabilityCurvePointQuery SQL query :
                // equipmentId, equipmentType, networkUuid, variantNum, minQ, maxQ, p
                owner.setEquipmentId(resultSet.getString(1));
                owner.setEquipmentType(ResourceType.valueOf(resultSet.getString(2)));
                owner.setNetworkUuid(UUID.fromString(resultSet.getString(3)));
                owner.setVariantNum(resultSet.getInt(4));
                reactiveCapabilityCurvePoint.setMinQ(resultSet.getDouble(5));
                reactiveCapabilityCurvePoint.setMaxQ(resultSet.getDouble(6));
                reactiveCapabilityCurvePoint.setP(resultSet.getDouble(7));

                map.computeIfAbsent(owner, k -> new ArrayList<>());
                map.get(owner).add(reactiveCapabilityCurvePoint);
            }
            return map;
        }
    }

    // using the request on a small number of ids and not on all elements
    private <T extends AbstractRegulatingEquipmentAttributes & RegulatedEquipmentAttributes> void setRegulatingPointAndRegulatingEquipmentsWithIds(List<Resource<T>> elements, UUID networkUuid, int variantNum, ResourceType type) {
        // regulating points
        List<String> elementIds = elements.stream().map(Resource::getId).toList();
        Map<RegulatingOwnerInfo, RegulatingPointAttributes> regulatingPointAttributes = getRegulatingPointsWithInClause(networkUuid, variantNum,
            REGULATING_EQUIPMENT_ID, elementIds, type);
        Map<OwnerInfo, List<RegulatingEquipmentIdentifier>> regulatingEquipments = getRegulatingEquipmentsWithInClause(networkUuid, variantNum, "regulatingterminalconnectableid", elementIds, type);
        elements.forEach(element -> {
            OwnerInfo ownerInfo = new OwnerInfo(element.getId(), type, networkUuid, variantNum);
            RegulatingOwnerInfo regulatingOwnerInfo = new RegulatingOwnerInfo(element.getId(), type, RegulatingTapChangerType.NONE, networkUuid, variantNum);
            element.getAttributes().setRegulatingPoint(
                regulatingPointAttributes.get(regulatingOwnerInfo));
            element.getAttributes().setRegulatingEquipments(regulatingEquipments.get(ownerInfo));
        });
    }

    // on all elements of the network
    private <T extends AbstractRegulatingEquipmentAttributes & RegulatedEquipmentAttributes> void setRegulatingPointAndRegulatingEquipments(List<Resource<T>> elements, UUID networkUuid, int variantNum, ResourceType type) {
        // regulating points
        Map<RegulatingOwnerInfo, RegulatingPointAttributes> regulatingPointAttributes = getRegulatingPoints(networkUuid, variantNum, type);
        Map<OwnerInfo, List<RegulatingEquipmentIdentifier>> regulatingEquipments = getRegulatingEquipments(networkUuid, variantNum, type);
        elements.forEach(element -> {
            OwnerInfo ownerInfo = new OwnerInfo(element.getId(), type, networkUuid, variantNum);
            RegulatingOwnerInfo regulatingOwnerInfo = new RegulatingOwnerInfo(element.getId(), type, RegulatingTapChangerType.NONE, networkUuid, variantNum);
            element.getAttributes().setRegulatingPoint(
                regulatingPointAttributes.get(regulatingOwnerInfo));
            element.getAttributes().setRegulatingEquipments(regulatingEquipments.get(ownerInfo));
        });
    }

    // for two winding transformers
    // using the request on a small number of ids and not on all elements
    private void setRegulatingPointAndRegulatingEquipmentsWithIdsForTwoWindingsTransformers(List<Resource<TwoWindingsTransformerAttributes>> elements, UUID networkUuid, int variantNum) {
        // regulating points
        List<String> elementIds = elements.stream().map(Resource::getId).toList();
        Map<RegulatingOwnerInfo, RegulatingPointAttributes> twtTapChangerRegulatingPointAttributes = getRegulatingPointsWithInClause(networkUuid, variantNum,
            REGULATING_EQUIPMENT_ID, elementIds, ResourceType.TWO_WINDINGS_TRANSFORMER);
        Map<OwnerInfo, List<RegulatingEquipmentIdentifier>> regulatingEquipments = getRegulatingEquipmentsWithInClause(networkUuid, variantNum,
            "regulatingterminalconnectableid", elementIds, ResourceType.TWO_WINDINGS_TRANSFORMER);
        elements.forEach(element -> {
            PhaseTapChangerAttributes phaseTapChangerAttributes = element.getAttributes().getPhaseTapChangerAttributes();
            RatioTapChangerAttributes ratioTapChangerAttributes = element.getAttributes().getRatioTapChangerAttributes();
            setRegulatingPointForTapChanger(ratioTapChangerAttributes, phaseTapChangerAttributes,
                RegulatingTapChangerType.RATIO_TAP_CHANGER, RegulatingTapChangerType.PHASE_TAP_CHANGER,
                twtTapChangerRegulatingPointAttributes, element.getId(), ResourceType.TWO_WINDINGS_TRANSFORMER, networkUuid, variantNum);
            element.getAttributes().setRegulatingEquipments(regulatingEquipments.get(
                new OwnerInfo(element.getId(), ResourceType.TWO_WINDINGS_TRANSFORMER, networkUuid, variantNum)));
        });
    }

    // on all elements of the network
    private void setRegulatingPointAndRegulatingEquipmentsForTwoWindingsTransformers(List<Resource<TwoWindingsTransformerAttributes>> twoWindingTransformers, UUID networkUuid, int variantNum) {
        // regulating points
        Map<RegulatingOwnerInfo, RegulatingPointAttributes> twtRegulatingPointAttributes = getRegulatingPoints(networkUuid, variantNum, ResourceType.TWO_WINDINGS_TRANSFORMER);
        Map<OwnerInfo, List<RegulatingEquipmentIdentifier>> regulatingEquipments = getRegulatingEquipments(networkUuid, variantNum, ResourceType.TWO_WINDINGS_TRANSFORMER);
        twoWindingTransformers.forEach(element -> {
            PhaseTapChangerAttributes phaseTapChangerAttributes = element.getAttributes().getPhaseTapChangerAttributes();
            RatioTapChangerAttributes ratioTapChangerAttributes = element.getAttributes().getRatioTapChangerAttributes();
            setRegulatingPointForTapChanger(ratioTapChangerAttributes, phaseTapChangerAttributes,
                RegulatingTapChangerType.RATIO_TAP_CHANGER, RegulatingTapChangerType.PHASE_TAP_CHANGER,
                twtRegulatingPointAttributes, element.getId(), ResourceType.TWO_WINDINGS_TRANSFORMER, networkUuid, variantNum);
            element.getAttributes().setRegulatingEquipments(regulatingEquipments.get(
                new OwnerInfo(element.getId(), ResourceType.TWO_WINDINGS_TRANSFORMER, networkUuid, variantNum)));
        });
    }

    // three windings transformers
    private void setRegulatingPointForThreeWindingsTransformers(List<Resource<ThreeWindingsTransformerAttributes>> threeWindingTransformers, UUID networkUuid, int variantNum) {
        Map<RegulatingOwnerInfo, RegulatingPointAttributes> twtRegulatingPointAttributes = getRegulatingPoints(networkUuid, variantNum, ResourceType.THREE_WINDINGS_TRANSFORMER);
        threeWindingTransformers.forEach(element -> {
            for (ThreeSides side : ThreeSides.values()) {
                PhaseTapChangerAttributes phaseTapChangerAttributes = element.getAttributes().getLeg(side.getNum()).getPhaseTapChangerAttributes();
                RatioTapChangerAttributes ratioTapChangerAttributes = element.getAttributes().getLeg(side.getNum()).getRatioTapChangerAttributes();
                setRegulatingPointForTapChanger(ratioTapChangerAttributes, phaseTapChangerAttributes,
                    RegulatingTapChangerType.getThreeWindingsTransformerTapChangerType(side, RegulatingTapChangerType.RATIO_TAP_CHANGER),
                    RegulatingTapChangerType.getThreeWindingsTransformerTapChangerType(side, RegulatingTapChangerType.PHASE_TAP_CHANGER),
                    twtRegulatingPointAttributes, element.getId(), ResourceType.THREE_WINDINGS_TRANSFORMER, networkUuid, variantNum);
            }
        });
    }

    private void setRegulatingPointForThreeWindingsTransformersWithIds(List<Resource<ThreeWindingsTransformerAttributes>> threeWindingTransformers, UUID networkUuid, int variantNum) {
        List<String> elementIds = threeWindingTransformers.stream().map(Resource::getId).toList();
        Map<RegulatingOwnerInfo, RegulatingPointAttributes> twtRegulatingPointAttributes = getRegulatingPointsWithInClause(networkUuid, variantNum,
            REGULATING_EQUIPMENT_ID, elementIds, ResourceType.THREE_WINDINGS_TRANSFORMER);
        threeWindingTransformers.forEach(element -> {
            for (ThreeSides side : ThreeSides.values()) {
                PhaseTapChangerAttributes phaseTapChangerAttributes = element.getAttributes().getLeg(side.getNum()).getPhaseTapChangerAttributes();
                RatioTapChangerAttributes ratioTapChangerAttributes = element.getAttributes().getLeg(side.getNum()).getRatioTapChangerAttributes();
                setRegulatingPointForTapChanger(ratioTapChangerAttributes, phaseTapChangerAttributes,
                    RegulatingTapChangerType.getThreeWindingsTransformerTapChangerType(side, RegulatingTapChangerType.RATIO_TAP_CHANGER),
                    RegulatingTapChangerType.getThreeWindingsTransformerTapChangerType(side, RegulatingTapChangerType.PHASE_TAP_CHANGER),
                    twtRegulatingPointAttributes, element.getId(), ResourceType.THREE_WINDINGS_TRANSFORMER, networkUuid, variantNum);
            }
        });
    }

    private void setRegulatingPointForTapChanger(RatioTapChangerAttributes ratioTapChangerAttributes, PhaseTapChangerAttributes phaseTapChangerAttributes,
                                                 RegulatingTapChangerType ratioRegulatingTapChangerType, RegulatingTapChangerType phaseRegulatingTapChangerType,
                                                 Map<RegulatingOwnerInfo, RegulatingPointAttributes> map, String twtId, ResourceType resourceType,
                                                 UUID networkUuid, int variantNum) {
        if (ratioTapChangerAttributes != null) {
            RegulatingOwnerInfo ratioTapChangerRegulatingOwnerInfo = new RegulatingOwnerInfo(
                twtId, resourceType,
                ratioRegulatingTapChangerType, networkUuid, variantNum);
            ratioTapChangerAttributes.setRegulatingPoint(map.get(ratioTapChangerRegulatingOwnerInfo));
        }
        if (phaseTapChangerAttributes != null) {
            RegulatingOwnerInfo phaseTapChangerRegulatingOwnerInfo = new RegulatingOwnerInfo(
                twtId, resourceType,
                phaseRegulatingTapChangerType, networkUuid, variantNum);
            phaseTapChangerAttributes.setRegulatingPoint(map.get(phaseTapChangerRegulatingOwnerInfo));
        }
    }

    private <T extends RegulatedEquipmentAttributes> void setRegulatingEquipmentsWithIds(List<Resource<T>> elements, UUID networkUuid, int variantNum, ResourceType type) {
        List<String> elementIds = elements.stream().map(Resource::getId).toList();
        setRegulatingEquipmentsWithIds(elements, networkUuid, variantNum, type, elementIds);
    }

    // using the request on a small number of ids and not on all elements
    private <T extends RegulatedEquipmentAttributes> void setRegulatingEquipmentsWithIds(List<Resource<T>> elements, UUID networkUuid, int variantNum, ResourceType type, List<String> elementIds) {
        // regulating equipments
        Map<OwnerInfo, List<RegulatingEquipmentIdentifier>> regulatingEquipments = getRegulatingEquipmentsWithInClause(networkUuid, variantNum, "regulatingterminalconnectableid", elementIds, type);
        elements.forEach(element -> {
            OwnerInfo ownerInfo = new OwnerInfo(element.getId(), type, networkUuid, variantNum);
            element.getAttributes().setRegulatingEquipments(regulatingEquipments.get(ownerInfo));
        });
    }

    // on all elements of the network
    private <T extends RegulatedEquipmentAttributes> void setRegulatingEquipments(List<Resource<T>> elements, UUID networkUuid, int variantNum, ResourceType type) {
        // regulating equipments
        Map<OwnerInfo, List<RegulatingEquipmentIdentifier>> regulatingEquipments = getRegulatingEquipments(networkUuid, variantNum, type);
        elements.forEach(element -> {
            OwnerInfo ownerInfo = new OwnerInfo(element.getId(), type, networkUuid, variantNum);
            element.getAttributes().setRegulatingEquipments(regulatingEquipments.get(ownerInfo));
        });
    }

    protected <T extends AbstractRegulatingEquipmentAttributes> Map<RegulatingOwnerInfo, RegulatingPointAttributes> getRegulatingPointFromEquipment(UUID networkUuid, List<Resource<T>> resources) {
        Map<RegulatingOwnerInfo, RegulatingPointAttributes> map = new HashMap<>();
        if (!resources.isEmpty()) {
            for (Resource<T> resource : resources) {
                RegulatingOwnerInfo info = new RegulatingOwnerInfo(
                    resource.getId(),
                    resource.getType(),
                    RegulatingTapChangerType.NONE,
                    networkUuid,
                    resource.getVariantNum()
                );
                map.put(info, resource.getAttributes().getRegulatingPoint());
            }
        }
        return map;
    }

    protected Map<RegulatingOwnerInfo, RegulatingPointAttributes> getRegulatingPointFromTwoWindingTransformers(UUID networkUuid, List<Resource<TwoWindingsTransformerAttributes>> twoWindingTransformers) {
        Map<RegulatingOwnerInfo, RegulatingPointAttributes> map = new HashMap<>();
        if (!twoWindingTransformers.isEmpty()) {
            for (Resource<TwoWindingsTransformerAttributes> twt : twoWindingTransformers) {
                RatioTapChangerAttributes ratioTapChangerAttributes = twt.getAttributes().getRatioTapChangerAttributes();
                PhaseTapChangerAttributes phaseTapChangerAttributes = twt.getAttributes().getPhaseTapChangerAttributes();
                addTapChangerRegulatingPoint(ratioTapChangerAttributes, phaseTapChangerAttributes, RegulatingTapChangerType.RATIO_TAP_CHANGER,
                    RegulatingTapChangerType.PHASE_TAP_CHANGER, map, twt.getId(),
                    ResourceType.TWO_WINDINGS_TRANSFORMER, networkUuid, twt.getVariantNum());
            }
        }
        return map;
    }

    protected Map<RegulatingOwnerInfo, RegulatingPointAttributes> getRegulatingPointFromThreeWindingTransformers(UUID networkUuid, List<Resource<ThreeWindingsTransformerAttributes>> threeWindingTransformers) {
        Map<RegulatingOwnerInfo, RegulatingPointAttributes> map = new HashMap<>();
        if (!threeWindingTransformers.isEmpty()) {
            for (Resource<ThreeWindingsTransformerAttributes> twt : threeWindingTransformers) {
                for (ThreeSides side : ThreeSides.values()) {
                    LegAttributes legAttributes = twt.getAttributes().getLeg(side.getNum());
                    if (legAttributes != null) {
                        RatioTapChangerAttributes ratioTapChangerAttributes = legAttributes.getRatioTapChangerAttributes();
                        PhaseTapChangerAttributes phaseTapChangerAttributes = legAttributes.getPhaseTapChangerAttributes();
                        addTapChangerRegulatingPoint(ratioTapChangerAttributes, phaseTapChangerAttributes,
                            RegulatingTapChangerType.getThreeWindingsTransformerTapChangerType(side, RegulatingTapChangerType.RATIO_TAP_CHANGER),
                            RegulatingTapChangerType.getThreeWindingsTransformerTapChangerType(side, RegulatingTapChangerType.PHASE_TAP_CHANGER),
                            map, twt.getId(), ResourceType.THREE_WINDINGS_TRANSFORMER, networkUuid, twt.getVariantNum());
                    }
                }
            }
        }
        return map;
    }

    private void addTapChangerRegulatingPoint(RatioTapChangerAttributes ratioTapChangerAttributes, PhaseTapChangerAttributes phaseTapChangerAttributes,
                                              RegulatingTapChangerType ratioRegulatingTapChangerType, RegulatingTapChangerType phaseRegulatingTapChangerType,
                                              Map<RegulatingOwnerInfo, RegulatingPointAttributes> map, String twtId, ResourceType resourceType,
                                              UUID networkUuid, int variantNum) {
        if (ratioTapChangerAttributes != null) {
            RegulatingOwnerInfo ratioTapChangerRegulatingOwnerInfo = new RegulatingOwnerInfo(
                twtId, resourceType,
                ratioRegulatingTapChangerType, networkUuid, variantNum);
            map.put(ratioTapChangerRegulatingOwnerInfo, ratioTapChangerAttributes.getRegulatingPoint());
        }
        if (phaseTapChangerAttributes != null) {
            RegulatingOwnerInfo phaseTapChangerRegulatingOwnerInfo = new RegulatingOwnerInfo(
                twtId, resourceType,
                phaseRegulatingTapChangerType, networkUuid, variantNum);
            map.put(phaseTapChangerRegulatingOwnerInfo, phaseTapChangerAttributes.getRegulatingPoint());
        }
    }

    private Map<RegulatingOwnerInfo, RegulatingPointAttributes> innerGetRegulatingPoints(PreparedStatement preparedStmt, ResourceType type) throws SQLException {
        try (ResultSet resultSet = preparedStmt.executeQuery()) {
            Map<RegulatingOwnerInfo, RegulatingPointAttributes> map = new HashMap<>();
            while (resultSet.next()) {
                RegulatingOwnerInfo owner = new RegulatingOwnerInfo();
                RegulatingPointAttributes regulatingPointAttributes = new RegulatingPointAttributes();
                // In order, from the QueryCatalog.buildRegulatingPointQuery SQL query :
                // equipmentId, networkUuid, variantNum, regulatingEquipmentId, localTerminal and regulatingTerminal
                String regulatingEquipmentId = resultSet.getString(3);
                owner.setEquipmentId(regulatingEquipmentId);
                owner.setNetworkUuid(UUID.fromString(resultSet.getString(1)));
                owner.setVariantNum(resultSet.getInt(2));
                owner.setEquipmentType(type);
                String regulatingTapChangerType = resultSet.getString(4);
                // regulatingTapChangerType can not be null because it is part of primary key of table RegulatingPoint
                // it will be NONE for injection
                owner.setRegulatingTapChangerType(RegulatingTapChangerType.valueOf(regulatingTapChangerType));
                regulatingPointAttributes.setRegulatingEquipmentId(regulatingEquipmentId);
                regulatingPointAttributes.setRegulationMode(resultSet.getString(5));
                regulatingPointAttributes.setRegulatingResourceType(type);
                regulatingPointAttributes.setRegulatingTapChangerType(RegulatingTapChangerType.valueOf(regulatingTapChangerType));
                Optional<String> localConnectableId = Optional.ofNullable(resultSet.getString(6));
                if (localConnectableId.isPresent()) {
                    regulatingPointAttributes.setLocalTerminal(new TerminalRefAttributes(localConnectableId.get(), resultSet.getString(7)));
                }
                Optional<String> regulatingConnectableId = Optional.ofNullable(resultSet.getString(8));
                if (regulatingConnectableId.isPresent()) {
                    regulatingPointAttributes.setRegulatingTerminal(new TerminalRefAttributes(resultSet.getString(8), resultSet.getString(9)));
                }
                regulatingPointAttributes.setRegulating(resultSet.getBoolean(10));
                map.put(owner, regulatingPointAttributes);
            }
            return map;
        }
    }

    private Map<OwnerInfo, List<RegulatingEquipmentIdentifier>> getRegulatingEquipments(UUID networkUuid, int variantNum, ResourceType type) {
        try (var connection = dataSource.getConnection()) {
            var preparedStmt = connection.prepareStatement(QueryCatalog.buildRegulatingEquipmentsQuery());
            preparedStmt.setObject(1, networkUuid);
            preparedStmt.setInt(2, variantNum);
            preparedStmt.setString(3, type.toString());

            return innerGetRegulatingEquipments(preparedStmt, type);
        } catch (SQLException e) {
            throw new UncheckedSqlException(e);
        }
    }

    public Map<OwnerInfo, List<RegulatingEquipmentIdentifier>> getRegulatingEquipmentsWithInClause(UUID networkUuid, int variantNum, String columnNameForWhereClause, List<String> valuesForInClause, ResourceType type) {
        if (valuesForInClause.isEmpty()) {
            return Collections.emptyMap();
        }
        try (var connection = dataSource.getConnection()) {
            var preparedStmt = connection.prepareStatement(QueryCatalog.buildRegulatingEquipmentsWithInClauseQuery(columnNameForWhereClause, valuesForInClause.size()));
            preparedStmt.setObject(1, networkUuid);
            preparedStmt.setInt(2, variantNum);
            preparedStmt.setString(3, type.toString());
            for (int i = 0; i < valuesForInClause.size(); i++) {
                preparedStmt.setString(4 + i, valuesForInClause.get(i));
            }

            return innerGetRegulatingEquipments(preparedStmt, type);
        } catch (SQLException e) {
            throw new UncheckedSqlException(e);
        }
    }

    public Map<OwnerInfo, List<RegulatingEquipmentIdentifier>> innerGetRegulatingEquipments(PreparedStatement preparedStmt, ResourceType type) throws SQLException {
        try (ResultSet resultSet = preparedStmt.executeQuery()) {
            Map<OwnerInfo, List<RegulatingEquipmentIdentifier>> map = new HashMap<>();
            while (resultSet.next()) {
                OwnerInfo owner = new OwnerInfo();
                String regulatingEquipmentId = resultSet.getString(3);
                String regulatedConnectableId = resultSet.getString(4);
                ResourceType regulatingEquipmentType = ResourceType.valueOf(resultSet.getString(5));
                owner.setEquipmentId(regulatedConnectableId);
                owner.setNetworkUuid(UUID.fromString(resultSet.getString(1)));
                owner.setVariantNum(resultSet.getInt(2));
                owner.setEquipmentType(type);
                String regulatingTapChangerType = resultSet.getString(6);
                RegulatingEquipmentIdentifier identifier = new RegulatingEquipmentIdentifier(regulatingEquipmentId, regulatingEquipmentType, RegulatingTapChangerType.valueOf(regulatingTapChangerType));
                if (map.containsKey(owner)) {
                    map.get(owner).add(identifier);
                } else {
                    List<RegulatingEquipmentIdentifier> regulatedEquipmentIds = new ArrayList<>();
                    regulatedEquipmentIds.add(identifier);
                    map.put(owner, regulatedEquipmentIds);
                }
            }
            return map;
        }
    }

    private <T extends IdentifiableAttributes> void insertRegulatingEquipmentsInto(UUID networkUuid, int variantNum,
                                                                                   String equipmentId, Resource<T> resource,
                                                                                   ResourceType type) {
        try (var connection = dataSource.getConnection();
             PreparedStatement preparedStmt = connection.prepareStatement(QueryCatalog.buildRegulatingEquipmentsForOneEquipmentQuery())) {
            preparedStmt.setObject(1, networkUuid);
            preparedStmt.setInt(2, variantNum);
            preparedStmt.setString(3, type.toString());
            preparedStmt.setObject(4, equipmentId);
            IdentifiableAttributes identifiableAttributes = resource.getAttributes();
            if (identifiableAttributes instanceof RegulatedEquipmentAttributes regulatedEquipmentAttributes) {
                regulatedEquipmentAttributes.setRegulatingEquipments(getRegulatingEquipments(preparedStmt));
            }
        } catch (SQLException e) {
            throw new UncheckedSqlException(e);
        }
    }

    private List<RegulatingEquipmentIdentifier> getRegulatingEquipments(PreparedStatement preparedStmt) throws SQLException {
        try (ResultSet resultSet = preparedStmt.executeQuery()) {
            List<RegulatingEquipmentIdentifier> regulatingEquipements = new ArrayList<>();
            while (resultSet.next()) {
                String regulatingEquipmentId = resultSet.getString(1);
                ResourceType regulatingEquipmentType = ResourceType.valueOf(resultSet.getString(2));
                String regulatingTapChangerType = resultSet.getString(3);
                RegulatingEquipmentIdentifier identifier = new RegulatingEquipmentIdentifier(regulatingEquipmentId, regulatingEquipmentType, RegulatingTapChangerType.valueOf(regulatingTapChangerType));
                regulatingEquipements.add(identifier);
            }
            return regulatingEquipements;
        }
    }

    protected <T extends ReactiveLimitHolder & IdentifiableAttributes> Map<OwnerInfo, List<ReactiveCapabilityCurvePointAttributes>> getReactiveCapabilityCurvePointsFromEquipments(UUID networkUuid, List<Resource<T>> resources) {
        Map<OwnerInfo, List<ReactiveCapabilityCurvePointAttributes>> map = new HashMap<>();

        if (!resources.isEmpty()) {
            for (Resource<T> resource : resources) {

                ReactiveLimitsAttributes reactiveLimits = resource.getAttributes().getReactiveLimits();
                if (reactiveLimits != null
                        && reactiveLimits.getKind() == ReactiveLimitsKind.CURVE
                        && ((ReactiveCapabilityCurveAttributes) reactiveLimits).getPoints() != null) {

                    OwnerInfo info = new OwnerInfo(
                            resource.getId(),
                            resource.getType(),
                            networkUuid,
                            resource.getVariantNum()
                    );
                    map.put(info, new ArrayList<>(((ReactiveCapabilityCurveAttributes) reactiveLimits).getPoints().values()));
                }
            }
        }
        return map;
    }

    private <T extends AbstractRegulatingEquipmentAttributes> void insertRegulatingPointIntoEquipment(UUID networkUuid, int variantNum, String equipmentId, Resource<T> resource, ResourceType resourceType) {
        Map<RegulatingOwnerInfo, RegulatingPointAttributes> regulatingPointAttributes = getRegulatingPointsWithInClause(networkUuid, variantNum,
            REGULATING_EQUIPMENT_ID, Collections.singletonList(equipmentId), resourceType);
        if (regulatingPointAttributes.size() != 1) {
            throw new PowsyblException("a regulating injection must have one regulating point");
        }
        regulatingPointAttributes.values().forEach(regulatingPointAttribute ->
                resource.getAttributes().setRegulatingPoint(regulatingPointAttribute));
    }

    private void insertRegulatingPointIntoTwoWindingsTransformer(UUID networkUuid, int variantNum, String equipmentId, Resource<TwoWindingsTransformerAttributes> resource) {
        Map<RegulatingOwnerInfo, RegulatingPointAttributes> twtRegulatingPointAttributes = getRegulatingPointsWithInClause(networkUuid, variantNum,
            REGULATING_EQUIPMENT_ID, Collections.singletonList(equipmentId), ResourceType.TWO_WINDINGS_TRANSFORMER);
        RatioTapChangerAttributes ratioTapChangerAttributes = resource.getAttributes().getRatioTapChangerAttributes();
        setTapChangerRegulatingPoint(ratioTapChangerAttributes, twtRegulatingPointAttributes, new RegulatingOwnerInfo(equipmentId,
            ResourceType.TWO_WINDINGS_TRANSFORMER, RegulatingTapChangerType.RATIO_TAP_CHANGER, networkUuid, variantNum));
        PhaseTapChangerAttributes phaseTapChangerAttributes = resource.getAttributes().getPhaseTapChangerAttributes();
        setTapChangerRegulatingPoint(phaseTapChangerAttributes, twtRegulatingPointAttributes, new RegulatingOwnerInfo(equipmentId,
            ResourceType.TWO_WINDINGS_TRANSFORMER, RegulatingTapChangerType.PHASE_TAP_CHANGER, networkUuid, variantNum));
    }

    private void insertRegulatingPointIntoThreeWindingsTransformer(UUID networkUuid, int variantNum, String equipmentId, Resource<ThreeWindingsTransformerAttributes> resource) {
        Map<RegulatingOwnerInfo, RegulatingPointAttributes> twtRegulatingPointAttributes = getRegulatingPointsWithInClause(networkUuid, variantNum,
            REGULATING_EQUIPMENT_ID, Collections.singletonList(equipmentId), ResourceType.THREE_WINDINGS_TRANSFORMER);
        for (ThreeSides side : ThreeSides.values()) {
            RatioTapChangerAttributes ratioTapChangerAttributes = resource.getAttributes().getLeg(side.getNum()).getRatioTapChangerAttributes();
            setTapChangerRegulatingPoint(ratioTapChangerAttributes, twtRegulatingPointAttributes, new RegulatingOwnerInfo(equipmentId, ResourceType.THREE_WINDINGS_TRANSFORMER,
                RegulatingTapChangerType.getThreeWindingsTransformerTapChangerType(side, RegulatingTapChangerType.RATIO_TAP_CHANGER), networkUuid, variantNum));
            PhaseTapChangerAttributes phaseTapChangerAttributes = resource.getAttributes().getLeg(side.getNum()).getPhaseTapChangerAttributes();
            setTapChangerRegulatingPoint(phaseTapChangerAttributes, twtRegulatingPointAttributes, new RegulatingOwnerInfo(equipmentId, ResourceType.THREE_WINDINGS_TRANSFORMER,
                RegulatingTapChangerType.getThreeWindingsTransformerTapChangerType(side, RegulatingTapChangerType.PHASE_TAP_CHANGER), networkUuid, variantNum));
        }
    }

    private void setTapChangerRegulatingPoint(TapChangerAttributes tapChangerAttributes, Map<RegulatingOwnerInfo, RegulatingPointAttributes> twtRegulatingPointAttributes, RegulatingOwnerInfo regulatingOwnerInfo) {
        if (tapChangerAttributes != null) {
            tapChangerAttributes.setRegulatingPoint(
                twtRegulatingPointAttributes.get(regulatingOwnerInfo)
            );
        }
    }

    protected <T extends ReactiveLimitHolder & IdentifiableAttributes> void insertReactiveCapabilityCurvePointsInEquipments(UUID networkUuid, List<Resource<T>> equipments, Map<OwnerInfo, List<ReactiveCapabilityCurvePointAttributes>> reactiveCapabilityCurvePoints) {

        if (!reactiveCapabilityCurvePoints.isEmpty() && !equipments.isEmpty()) {
            for (Resource<T> equipmentAttributesResource : equipments) {
                OwnerInfo owner = new OwnerInfo(
                        equipmentAttributesResource.getId(),
                        equipmentAttributesResource.getType(),
                        networkUuid,
                        equipmentAttributesResource.getVariantNum()
                );
                if (reactiveCapabilityCurvePoints.containsKey(owner)) {
                    T equipment = equipmentAttributesResource.getAttributes();
                    for (ReactiveCapabilityCurvePointAttributes reactiveCapabilityCurvePoint : reactiveCapabilityCurvePoints.get(owner)) {
                        insertReactiveCapabilityCurvePointInEquipment(equipment, reactiveCapabilityCurvePoint);
                    }
                }
            }
        }
    }

    private <T extends ReactiveLimitHolder> void insertReactiveCapabilityCurvePointInEquipment(T equipment, ReactiveCapabilityCurvePointAttributes reactiveCapabilityCurvePoint) {

        if (equipment.getReactiveLimits() == null) {
            equipment.setReactiveLimits(new ReactiveCapabilityCurveAttributes());
        }
        ReactiveLimitsAttributes reactiveLimitsAttributes = equipment.getReactiveLimits();
        if (reactiveLimitsAttributes instanceof ReactiveCapabilityCurveAttributes) {
            if (((ReactiveCapabilityCurveAttributes) reactiveLimitsAttributes).getPoints() == null) {
                ((ReactiveCapabilityCurveAttributes) reactiveLimitsAttributes).setPoints(new TreeMap<>());
            }
            ((ReactiveCapabilityCurveAttributes) reactiveLimitsAttributes).getPoints().put(reactiveCapabilityCurvePoint.getP(), reactiveCapabilityCurvePoint);
        }
    }

    private void deleteReactiveCapabilityCurvePoints(UUID networkUuid, int variantNum, List<String> equipmentIds) {
        try (var connection = dataSource.getConnection()) {
            try (var preparedStmt = connection.prepareStatement(QueryCatalog.buildDeleteReactiveCapabilityCurvePointsVariantEquipmentINQuery(equipmentIds.size()))) {
                preparedStmt.setString(1, networkUuid.toString());
                preparedStmt.setInt(2, variantNum);
                for (int i = 0; i < equipmentIds.size(); i++) {
                    preparedStmt.setString(3 + i, equipmentIds.get(i));
                }
                preparedStmt.executeUpdate();
            }
        } catch (SQLException e) {
            throw new UncheckedSqlException(e);
        }
    }

    private <T extends IdentifiableAttributes> void deleteReactiveCapabilityCurvePoints(UUID networkUuid, List<Resource<T>> resources) {
        Map<Integer, List<String>> resourceIdsByVariant = new HashMap<>();
        for (Resource<T> resource : resources) {
            List<String> resourceIds = resourceIdsByVariant.get(resource.getVariantNum());
            if (resourceIds != null) {
                resourceIds.add(resource.getId());
            } else {
                resourceIds = new ArrayList<>();
                resourceIds.add(resource.getId());
            }
            resourceIdsByVariant.put(resource.getVariantNum(), resourceIds);
        }
        resourceIdsByVariant.forEach((k, v) -> deleteReactiveCapabilityCurvePoints(networkUuid, k, v));
    }

    // TapChanger Steps

    public Map<OwnerInfo, List<TapChangerStepAttributes>> getTapChangerStepsWithInClause(UUID networkUuid, int variantNum, String columnNameForWhereClause, List<String> valuesForInClause) {
        if (valuesForInClause.isEmpty()) {
            return Collections.emptyMap();
        }
        try (var connection = dataSource.getConnection()) {
            var preparedStmt = connection.prepareStatement(QueryCatalog.buildTapChangerStepWithInClauseQuery(columnNameForWhereClause, valuesForInClause.size()));
            preparedStmt.setObject(1, networkUuid);
            preparedStmt.setInt(2, variantNum);
            for (int i = 0; i < valuesForInClause.size(); i++) {
                preparedStmt.setString(3 + i, valuesForInClause.get(i));
            }
            return innerGetTapChangerSteps(preparedStmt);
        } catch (SQLException e) {
            throw new UncheckedSqlException(e);
        }
    }

    public Map<OwnerInfo, List<TapChangerStepAttributes>> getTapChangerSteps(UUID networkUuid, int variantNum, String columnNameForWhereClause, String valueForWhereClause) {
        try (var connection = dataSource.getConnection()) {
            var preparedStmt = connection.prepareStatement(QueryCatalog.buildTapChangerStepQuery(columnNameForWhereClause));
            preparedStmt.setObject(1, networkUuid);
            preparedStmt.setInt(2, variantNum);
            preparedStmt.setString(3, valueForWhereClause);

            return innerGetTapChangerSteps(preparedStmt);
        } catch (SQLException e) {
            throw new UncheckedSqlException(e);
        }
    }

    private Map<OwnerInfo, List<TapChangerStepAttributes>> innerGetTapChangerSteps(PreparedStatement preparedStmt) throws SQLException {
        try (ResultSet resultSet = preparedStmt.executeQuery()) {
            Map<OwnerInfo, List<TapChangerStepAttributes>> map = new HashMap<>();
            while (resultSet.next()) {

                OwnerInfo owner = new OwnerInfo();
                // In order, from the QueryCatalog.buildTapChangerStepQuery SQL query :
                // equipmentId, equipmentType, networkUuid, variantNum, "side", "tapChangerType", "rho", "r", "x", "g", "b", "alpha"
                owner.setEquipmentId(resultSet.getString(1));
                owner.setEquipmentType(ResourceType.valueOf(resultSet.getString(2)));
                owner.setNetworkUuid(resultSet.getObject(3, UUID.class));
                owner.setVariantNum(resultSet.getInt(4));

                TapChangerStepAttributes tapChangerStep = new TapChangerStepAttributes();
                if (TapChangerType.valueOf(resultSet.getString(7)) == TapChangerType.RATIO) {
                    tapChangerStep.setType(TapChangerType.RATIO);
                } else {
                    tapChangerStep.setType(TapChangerType.PHASE);
                    tapChangerStep.setAlpha(resultSet.getDouble(13));
                }
                tapChangerStep.setIndex(resultSet.getInt(5));
                tapChangerStep.setSide(resultSet.getInt(6));
                tapChangerStep.setRho(resultSet.getDouble(8));
                tapChangerStep.setR(resultSet.getDouble(9));
                tapChangerStep.setX(resultSet.getDouble(10));
                tapChangerStep.setG(resultSet.getDouble(11));
                tapChangerStep.setB(resultSet.getDouble(12));

                map.computeIfAbsent(owner, k -> new ArrayList<>());
                map.get(owner).add(tapChangerStep);
            }
            return map;
        }
    }

    private <T extends IdentifiableAttributes> List<TapChangerStepAttributes> getTapChangerSteps(T equipment) {
        if (equipment instanceof TwoWindingsTransformerAttributes) {
            return getTapChangerStepsTwoWindingsTransformer((TwoWindingsTransformerAttributes) equipment);
        }
        if (equipment instanceof ThreeWindingsTransformerAttributes) {
            return getTapChangerStepsThreeWindingsTransformer((ThreeWindingsTransformerAttributes) equipment);
        }
        throw new UnsupportedOperationException("equipmentAttributes type invalid");
    }

    private List<TapChangerStepAttributes> getTapChangerStepsTwoWindingsTransformer(TwoWindingsTransformerAttributes equipment) {
        List<TapChangerStepAttributes> steps = new ArrayList<>();
        steps.addAll(getTapChangerStepsFromTapChangerAttributes(equipment.getRatioTapChangerAttributes(), 0, TapChangerType.RATIO));
        steps.addAll(getTapChangerStepsFromTapChangerAttributes(equipment.getPhaseTapChangerAttributes(), 0, TapChangerType.PHASE));
        return steps;
    }

    private List<TapChangerStepAttributes> getTapChangerStepsThreeWindingsTransformer(ThreeWindingsTransformerAttributes equipment) {
        List<TapChangerStepAttributes> steps = new ArrayList<>();
        for (Integer legNum : Set.of(1, 2, 3)) {
            steps.addAll(getTapChangerStepsFromTapChangerAttributes(equipment.getLeg(legNum).getRatioTapChangerAttributes(), legNum, TapChangerType.RATIO));
            steps.addAll(getTapChangerStepsFromTapChangerAttributes(equipment.getLeg(legNum).getPhaseTapChangerAttributes(), legNum, TapChangerType.PHASE));
        }
        return steps;
    }

    private List<TapChangerStepAttributes> getTapChangerStepsFromTapChangerAttributes(TapChangerAttributes tapChanger, Integer side, TapChangerType type) {
        if (tapChanger != null && tapChanger.getSteps() != null) {
            List<TapChangerStepAttributes> steps = tapChanger.getSteps();
            for (int i = 0; i < steps.size(); i++) {
                steps.get(i).setIndex(i);
                steps.get(i).setSide(side);
                steps.get(i).setType(type);
            }
            return steps;
        }
        return Collections.emptyList();
    }

    private <T extends IdentifiableAttributes>
        Map<OwnerInfo, List<TapChangerStepAttributes>> getTapChangerStepsFromEquipment(UUID networkUuid, List<Resource<T>> resources) {
        if (!resources.isEmpty()) {
            Map<OwnerInfo, List<TapChangerStepAttributes>> map = new HashMap<>();
            for (Resource<T> resource : resources) {
                T equipment = resource.getAttributes();
                List<TapChangerStepAttributes> steps = getTapChangerSteps(equipment);
                if (!steps.isEmpty()) {
                    OwnerInfo info = new OwnerInfo(
                        resource.getId(),
                        resource.getType(),
                        networkUuid,
                        resource.getVariantNum()
                    );
                    map.put(info, steps);
                }
            }
            return map;
        }
        return Collections.emptyMap();
    }

    private <T extends TapChangerStepAttributes>
        void insertTapChangerSteps(Map<OwnerInfo, List<T>> tapChangerSteps) {
        try (var connection = dataSource.getConnection()) {
            try (var preparedStmt = connection.prepareStatement(QueryCatalog.buildInsertTapChangerStepQuery())) {
                List<Object> values = new ArrayList<>(13);

                List<Map.Entry<OwnerInfo, List<T>>> list = new ArrayList<>(tapChangerSteps.entrySet());
                for (List<Map.Entry<OwnerInfo, List<T>>> subTapChangerSteps : Lists.partition(list, BATCH_SIZE)) {
                    for (Map.Entry<OwnerInfo, List<T>> entry : subTapChangerSteps) {
                        for (T tapChangerStep : entry.getValue()) {
                            values.clear();
                            values.add(entry.getKey().getEquipmentId());
                            values.add(entry.getKey().getEquipmentType().toString());
                            values.add(entry.getKey().getNetworkUuid());
                            values.add(entry.getKey().getVariantNum());
                            values.add(tapChangerStep.getIndex());
                            values.add(tapChangerStep.getSide());
                            values.add(tapChangerStep.getType().toString());
                            values.add(tapChangerStep.getRho());
                            values.add(tapChangerStep.getR());
                            values.add(tapChangerStep.getX());
                            values.add(tapChangerStep.getG());
                            values.add(tapChangerStep.getB());
                            values.add(tapChangerStep.getAlpha());
                            bindValues(preparedStmt, values, mapper);
                            preparedStmt.addBatch();
                        }
                    }
                    preparedStmt.executeBatch();
                }
            }
        } catch (SQLException e) {
            throw new UncheckedSqlException(e);
        }
    }

    protected <T extends IdentifiableAttributes>
        void insertTapChangerStepsInEquipments(UUID networkUuid, List<Resource<T>> equipments, Map<OwnerInfo, List<TapChangerStepAttributes>> tapChangerSteps) {

        if (tapChangerSteps.isEmpty() || equipments.isEmpty()) {
            return;
        }
        for (Resource<T> equipmentAttributesResource : equipments) {
            OwnerInfo owner = new OwnerInfo(
                equipmentAttributesResource.getId(),
                equipmentAttributesResource.getType(),
                networkUuid,
                equipmentAttributesResource.getVariantNum()
            );
            if (!tapChangerSteps.containsKey(owner)) {
                continue;
            }

            T equipment = equipmentAttributesResource.getAttributes();
            if (equipment instanceof TwoWindingsTransformerAttributes) {
                for (TapChangerStepAttributes tapChangerStep : tapChangerSteps.get(owner)) {
                    insertTapChangerStepInEquipment((TwoWindingsTransformerAttributes) equipment, tapChangerStep);
                }
            } else if (equipment instanceof ThreeWindingsTransformerAttributes) {
                for (TapChangerStepAttributes tapChangerStep : tapChangerSteps.get(owner)) {
                    LegAttributes leg = ((ThreeWindingsTransformerAttributes) equipment).getLeg(tapChangerStep.getSide());
                    insertTapChangerStepInEquipment(leg, tapChangerStep);
                }
            }
        }
    }

    private <T extends TapChangerParentAttributes>
        void insertTapChangerStepInEquipment(T tapChangerParent, TapChangerStepAttributes tapChangerStep) {
        if (tapChangerStep == null) {
            return;
        }
        TapChangerType type = tapChangerStep.getType();

        if (type == TapChangerType.RATIO) {
            if (tapChangerParent.getRatioTapChangerAttributes() == null) {
                tapChangerParent.setRatioTapChangerAttributes(new RatioTapChangerAttributes());
            }
            if (tapChangerParent.getRatioTapChangerAttributes().getSteps() == null) {
                tapChangerParent.getRatioTapChangerAttributes().setSteps(new ArrayList<>());
            }
            tapChangerParent.getRatioTapChangerAttributes().getSteps().add(tapChangerStep); // check side value here ?
        } else { // PHASE
            if (tapChangerParent.getPhaseTapChangerAttributes() == null) {
                tapChangerParent.setPhaseTapChangerAttributes(new PhaseTapChangerAttributes());
            }
            if (tapChangerParent.getPhaseTapChangerAttributes().getSteps() == null) {
                tapChangerParent.getPhaseTapChangerAttributes().setSteps(new ArrayList<>());
            }
            tapChangerParent.getPhaseTapChangerAttributes().getSteps().add(tapChangerStep);
        }
    }

    private void deleteTapChangerSteps(UUID networkUuid, int variantNum, List<String> equipmentIds) {
        try (var connection = dataSource.getConnection()) {
            try (var preparedStmt = connection.prepareStatement(QueryCatalog.buildDeleteTapChangerStepVariantEquipmentINQuery(equipmentIds.size()))) {
                preparedStmt.setObject(1, networkUuid);
                preparedStmt.setInt(2, variantNum);
                for (int i = 0; i < equipmentIds.size(); i++) {
                    preparedStmt.setString(3 + i, equipmentIds.get(i));
                }
                preparedStmt.executeUpdate();
            }
        } catch (SQLException e) {
            throw new UncheckedSqlException(e);
        }
    }

    private <T extends IdentifiableAttributes>
        void deleteTapChangerSteps(UUID networkUuid, List<Resource<T>> resources) {
        Map<Integer, List<String>> resourceIdsByVariant = new HashMap<>();
        for (Resource<T> resource : resources) {
            List<String> resourceIds = resourceIdsByVariant.get(resource.getVariantNum());
            if (resourceIds != null) {
                resourceIds.add(resource.getId());
            } else {
                resourceIds = new ArrayList<>();
                resourceIds.add(resource.getId());
            }
            resourceIdsByVariant.put(resource.getVariantNum(), resourceIds);
        }
        resourceIdsByVariant.forEach((k, v) -> deleteTapChangerSteps(networkUuid, k, v));
    }

    private static final String EXCEPTION_UNKNOWN_LIMIT_TYPE = "Unknown limit type";

    private void fillLimitsInfosByTypeAndSide(LimitHolder equipment, LimitsInfos result, LimitType type, int side) {
        Map<String, OperationalLimitsGroupAttributes> operationalLimitsGroups = equipment.getOperationalLimitsGroups(side);
        if (operationalLimitsGroups != null) {
            for (Map.Entry<String, OperationalLimitsGroupAttributes> entry : operationalLimitsGroups.entrySet()) {
                LimitsAttributes limits = getLimits(equipment, type, side, entry.getKey());
                if (limits != null) {
                    if (limits.getTemporaryLimits() != null) {
                        List<TemporaryLimitAttributes> temporaryLimits = new ArrayList<>(
                                limits.getTemporaryLimits().values());
                        temporaryLimits.forEach(e -> {
                            e.setSide(side);
                            e.setLimitType(type);
                            e.setOperationalLimitsGroupId(entry.getKey());
                        });
                        result.getTemporaryLimits().addAll(temporaryLimits);
                    }
                    if (!Double.isNaN(limits.getPermanentLimit())) {
                        result.getPermanentLimits().add(PermanentLimitAttributes.builder()
                                .side(side)
                                .limitType(type)
                                .value(limits.getPermanentLimit())
                                .operationalLimitsGroupId(entry.getKey())
                                .build());
                    }
                }
            }
        }
    }

    private LimitsInfos getAllLimitsInfos(LimitHolder equipment) {
        LimitsInfos result = new LimitsInfos();
        for (Integer side : equipment.getSideList()) {
            fillLimitsInfosByTypeAndSide(equipment, result, LimitType.CURRENT, side);
            fillLimitsInfosByTypeAndSide(equipment, result, LimitType.ACTIVE_POWER, side);
            fillLimitsInfosByTypeAndSide(equipment, result, LimitType.APPARENT_POWER, side);
        }
        return result;
    }

    private void setLimits(LimitHolder equipment, LimitType type, int side, LimitsAttributes limits, String operationalLimitsGroupId) {
        switch (type) {
            case CURRENT -> equipment.setCurrentLimits(side, limits, operationalLimitsGroupId);
            case APPARENT_POWER -> equipment.setApparentPowerLimits(side, limits, operationalLimitsGroupId);
            case ACTIVE_POWER -> equipment.setActivePowerLimits(side, limits, operationalLimitsGroupId);
            default -> throw new IllegalArgumentException(EXCEPTION_UNKNOWN_LIMIT_TYPE);
        }
    }

    private LimitsAttributes getLimits(LimitHolder equipment, LimitType type, int side, String operationalLimitsGroupId) {
        return switch (type) {
            case CURRENT -> equipment.getCurrentLimits(side, operationalLimitsGroupId);
            case APPARENT_POWER -> equipment.getApparentPowerLimits(side, operationalLimitsGroupId);
            case ACTIVE_POWER -> equipment.getActivePowerLimits(side, operationalLimitsGroupId);
            default -> throw new IllegalArgumentException(EXCEPTION_UNKNOWN_LIMIT_TYPE);
        };
    }

    public Optional<ExtensionAttributes> getExtensionAttributes(UUID networkId, int variantNum, String identifiableId, String extensionName) {
        return extensionHandler.getExtensionAttributes(networkId, variantNum, identifiableId, extensionName);
    }

    public Map<String, ExtensionAttributes> getAllExtensionsAttributesByResourceTypeAndExtensionName(UUID networkId, int variantNum, ResourceType type, String extensionName) {
        return extensionHandler.getAllExtensionsAttributesByResourceTypeAndExtensionName(networkId, variantNum, type.toString(), extensionName);
    }

    public Map<String, ExtensionAttributes> getAllExtensionsAttributesByIdentifiableId(UUID networkId, int variantNum, String identifiableId) {
        return extensionHandler.getAllExtensionsAttributesByIdentifiableId(networkId, variantNum, identifiableId);
    }

    public Map<String, Map<String, ExtensionAttributes>> getAllExtensionsAttributesByResourceType(UUID networkId, int variantNum, ResourceType type) {
        return extensionHandler.getAllExtensionsAttributesByResourceType(networkId, variantNum, type.toString());
    }

    public void removeExtensionAttributes(UUID networkId, int variantNum, String identifiableId, String extensionName) {
        extensionHandler.deleteExtensionsFromIdentifiables(networkId, variantNum, Map.of(identifiableId, Set.of(extensionName)));
    }
}<|MERGE_RESOLUTION|>--- conflicted
+++ resolved
@@ -1391,20 +1391,12 @@
         updateBranchesSv(networkUuid, resources, TWO_WINDINGS_TRANSFORMER_TABLE);
     }
 
-<<<<<<< HEAD
-    public void deleteTwoWindingsTransformer(UUID networkUuid, int variantNum, String twoWindingsTransformerId) {
-        deleteIdentifiable(networkUuid, variantNum, twoWindingsTransformerId, TWO_WINDINGS_TRANSFORMER_TABLE);
-        deleteTemporaryLimits(networkUuid, variantNum, twoWindingsTransformerId);
-        deletePermanentLimits(networkUuid, variantNum, twoWindingsTransformerId);
-        deleteTapChangerSteps(networkUuid, variantNum, twoWindingsTransformerId);
-        deleteRegulatingPoints(networkUuid, variantNum, Collections.singletonList(twoWindingsTransformerId), ResourceType.TWO_WINDINGS_TRANSFORMER);
-=======
     public void deleteTwoWindingsTransformers(UUID networkUuid, int variantNum, List<String> twoWindingsTransformerIds) {
         deleteIdentifiables(networkUuid, variantNum, twoWindingsTransformerIds, TWO_WINDINGS_TRANSFORMER_TABLE);
         deleteTemporaryLimits(networkUuid, variantNum, twoWindingsTransformerIds);
         deletePermanentLimits(networkUuid, variantNum, twoWindingsTransformerIds);
         deleteTapChangerSteps(networkUuid, variantNum, twoWindingsTransformerIds);
->>>>>>> feced260
+        deleteRegulatingPoints(networkUuid, variantNum, twoWindingsTransformerIds, ResourceType.TWO_WINDINGS_TRANSFORMER);
     }
 
     // 3 windings transformer
@@ -1501,24 +1493,12 @@
         }
     }
 
-<<<<<<< HEAD
-    public void deleteThreeWindingsTransformer(UUID networkUuid, int variantNum, String threeWindingsTransformerId) {
-        deleteIdentifiable(networkUuid, variantNum, threeWindingsTransformerId, THREE_WINDINGS_TRANSFORMER_TABLE);
-        deleteTemporaryLimits(networkUuid, variantNum, threeWindingsTransformerId);
-        deletePermanentLimits(networkUuid, variantNum, threeWindingsTransformerId);
-        deleteTapChangerSteps(networkUuid, variantNum, threeWindingsTransformerId);
-        List<String> regulatingPointIds = new ArrayList<>();
-        for (ThreeSides side : ThreeSides.values()) {
-            regulatingPointIds.add(threeWindingsTransformerId + "_" + side);
-        }
-        deleteRegulatingPoints(networkUuid, variantNum, regulatingPointIds, ResourceType.THREE_WINDINGS_TRANSFORMER);
-=======
     public void deleteThreeWindingsTransformers(UUID networkUuid, int variantNum, List<String> threeWindingsTransformerIds) {
         deleteIdentifiables(networkUuid, variantNum, threeWindingsTransformerIds, THREE_WINDINGS_TRANSFORMER_TABLE);
         deleteTemporaryLimits(networkUuid, variantNum, threeWindingsTransformerIds);
         deletePermanentLimits(networkUuid, variantNum, threeWindingsTransformerIds);
         deleteTapChangerSteps(networkUuid, variantNum, threeWindingsTransformerIds);
->>>>>>> feced260
+        deleteRegulatingPoints(networkUuid, variantNum, threeWindingsTransformerIds, ResourceType.THREE_WINDINGS_TRANSFORMER);
     }
 
     // line
