--- conflicted
+++ resolved
@@ -15,17 +15,13 @@
     runs-on: ubuntu-latest
 
     steps:
-<<<<<<< HEAD
       - name: Checkout powsybl-network-store sources
         uses: actions/checkout@v1
         with:
           repository: powsybl/powsybl-network-store
           ref: refs/heads/tieline_update
 
-      - name: Set up JDK 11
-=======
       - name: Set up JDK 17
->>>>>>> a300b086
         uses: actions/setup-java@v1
         with:
           java-version: 17
