--- conflicted
+++ resolved
@@ -65,11 +65,6 @@
             ../../network-store-integration-test/target/site/jacoco-aggregate/jacoco.xml,
             ../../../network-store-integration-test/target/site/jacoco-aggregate/jacoco.xml
         </sonar.coverage.jacoco.xmlReportPaths>
-<<<<<<< HEAD
-        <!-- FIXME: powsybl-network-store modules'version is overloaded in the dependencies section.The overloads and this property below have to be removed at next powsybl-ws-dependencies.version upgrade -->
-        <powsybl-network-store.version>1.12.0</powsybl-network-store.version>
-=======
->>>>>>> a2e83989
     </properties>
 
     <modules>
