<?xml version="1.0" encoding="UTF-8"?>
<!--

    Copyright (c) 2019, RTE (http://www.rte-france.com)
    This Source Code Form is subject to the terms of the Mozilla Public
    License, v. 2.0. If a copy of the MPL was not distributed with this
    file, You can obtain one at http://mozilla.org/MPL/2.0/.

-->
<project xmlns="http://maven.apache.org/POM/4.0.0"
         xmlns:xsi="http://www.w3.org/2001/XMLSchema-instance"
         xsi:schemaLocation="http://maven.apache.org/POM/4.0.0 http://maven.apache.org/xsd/maven-4.0.0.xsd">
    <modelVersion>4.0.0</modelVersion>

    <parent>
        <groupId>com.powsybl</groupId>
        <artifactId>powsybl-parent-ws</artifactId>
        <version>15</version>
        <relativePath/>
    </parent>

    <artifactId>powsybl-network-store-server-parent</artifactId>
    <version>1.0.0-SNAPSHOT</version>

    <packaging>pom</packaging>
    <name>Network store server parent</name>
    <url>http://www.powsybl.org</url>

    <scm>
        <connection>scm:git:https://github.com/powsybl/powsybl-network-store.git</connection>
        <developerConnection>scm:git:https://github.com/powsybl/powsybl-network-store.git</developerConnection>
        <url>https://github.com/powsybl/powsybl-network-store</url>
    </scm>

    <developers>
        <developer>
            <name>Geoffroy JAMGOTCHIAN</name>
            <email>geoffroy.jamgotchian@rte-france.com</email>
            <organization>RTE</organization>
            <organizationUrl>http://www.rte-france.com</organizationUrl>
        </developer>
        <developer>
            <name>Jon HARPER</name>
            <email>jon.harper@rte-france.com</email>
            <organization>RTE</organization>
            <organizationUrl>http://www.rte-france.com</organizationUrl>
        </developer>
    </developers>

    <properties>
        <sirocco.version>1.0</sirocco.version>

<<<<<<< HEAD
        <powsybl-ws-dependencies.version>2.13.0-SNAPSHOT</powsybl-ws-dependencies.version>
=======
        <powsybl-ws-dependencies.version>2.12.0</powsybl-ws-dependencies.version>
        <!-- FIXME: powsybl-network-store modules'version is overloaded in the dependencies section.The overloads and this property below have to be removed at next powsybl-ws-dependencies.version upgrade -->
        <powsybl-network-store.version>1.15.0</powsybl-network-store.version>
>>>>>>> d22acc00

        <!-- FIXME : to remove when sonar version is updated on github actions -->
        <!-- https://community.sonarsource.com/t/stackoverflowerror-at-defaultinputcomponent-equals/20324 -->
        <!-- The versions are very different from this post. But the fix works again. Maybe a similar problem in sonar code -->
        <!-- The bug was revealed with sonar 3.11.0.3922 on this project. It was working fine with sonar 3.10.0.2594 -->
        <sonar.moduleKey>${project.artifactId}</sonar.moduleKey>

        <sonar.coverage.jacoco.xmlReportPaths>
            ../network-store-integration-test/target/site/jacoco-aggregate/jacoco.xml,
            ../../network-store-integration-test/target/site/jacoco-aggregate/jacoco.xml,
            ../../../network-store-integration-test/target/site/jacoco-aggregate/jacoco.xml
        </sonar.coverage.jacoco.xmlReportPaths>
    </properties>

    <modules>
        <module>network-store-integration-test</module>
        <module>network-store-server</module>
        <module>network-store-tools</module>
        <module>network-store-iidm-tck</module>
    </modules>

    <dependencyManagement>
        <dependencies>
            <!-- overrides of imports -->
            <!-- FIXME: to be removed at next powsybl-ws-dependencies upgrade  -->
            <dependency>
                <groupId>com.powsybl</groupId>
                <artifactId>powsybl-network-store-iidm-impl</artifactId>
                <version>${powsybl-network-store.version}</version>
            </dependency>
            <!-- FIXME: to be removed at next powsybl-ws-dependencies upgrade  -->
            <dependency>
                <groupId>com.powsybl</groupId>
                <artifactId>powsybl-network-store-client</artifactId>
                <version>${powsybl-network-store.version}</version>
            </dependency>
            <!-- FIXME: to be removed at next powsybl-ws-dependencies upgrade  -->
            <dependency>
                <groupId>com.powsybl</groupId>
                <artifactId>powsybl-network-store-model</artifactId>
                <version>${powsybl-network-store.version}</version>
            </dependency>

            <!-- imports -->
            <dependency>
                <groupId>com.powsybl</groupId>
                <artifactId>powsybl-ws-dependencies</artifactId>
                <version>${powsybl-ws-dependencies.version}</version>
                <type>pom</type>
                <scope>import</scope>
            </dependency>

            <!-- project specific dependencies (also overrides imports, but separate for clarity) -->
            <dependency>
                <groupId>org.ow2.sirocco</groupId>
                <artifactId>sirocco-text-table-formatter</artifactId>
                <version>${sirocco.version}</version>
                <exclusions>
                    <exclusion>
                        <groupId>log4j</groupId>
                        <artifactId>log4j</artifactId>
                    </exclusion>
                </exclusions>
            </dependency>
        </dependencies>
    </dependencyManagement>

    <build>
        <pluginManagement>
            <plugins>
                <plugin>
                    <groupId>org.apache.maven.plugins</groupId>
                    <artifactId>maven-surefire-plugin</artifactId>
                    <configuration>
                        <classpathDependencyExcludes>
                            <classpathDependencyExclude>com.powsybl:powsybl-config-classic</classpathDependencyExclude>
                        </classpathDependencyExcludes>
                    </configuration>
                </plugin>
                <plugin>
                    <groupId>org.apache.maven.plugins</groupId>
                    <artifactId>maven-failsafe-plugin</artifactId>
                    <configuration>
                        <classpathDependencyExcludes>
                            <classpathDependencyExclude>com.powsybl:powsybl-config-classic</classpathDependencyExclude>
                        </classpathDependencyExcludes>
                    </configuration>
                </plugin>
            </plugins>
        </pluginManagement>
    </build>
</project><|MERGE_RESOLUTION|>--- conflicted
+++ resolved
@@ -50,13 +50,9 @@
     <properties>
         <sirocco.version>1.0</sirocco.version>
 
-<<<<<<< HEAD
-        <powsybl-ws-dependencies.version>2.13.0-SNAPSHOT</powsybl-ws-dependencies.version>
-=======
         <powsybl-ws-dependencies.version>2.12.0</powsybl-ws-dependencies.version>
         <!-- FIXME: powsybl-network-store modules'version is overloaded in the dependencies section.The overloads and this property below have to be removed at next powsybl-ws-dependencies.version upgrade -->
         <powsybl-network-store.version>1.15.0</powsybl-network-store.version>
->>>>>>> d22acc00
 
         <!-- FIXME : to remove when sonar version is updated on github actions -->
         <!-- https://community.sonarsource.com/t/stackoverflowerror-at-defaultinputcomponent-equals/20324 -->
