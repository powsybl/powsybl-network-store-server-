<?xml version="1.0" encoding="UTF-8"?>
<!--

    Copyright (c) 2019, RTE (http://www.rte-france.com)
    This Source Code Form is subject to the terms of the Mozilla Public
    License, v. 2.0. If a copy of the MPL was not distributed with this
    file, You can obtain one at http://mozilla.org/MPL/2.0/.

-->
<project xmlns="http://maven.apache.org/POM/4.0.0"
         xmlns:xsi="http://www.w3.org/2001/XMLSchema-instance"
         xsi:schemaLocation="http://maven.apache.org/POM/4.0.0 http://maven.apache.org/xsd/maven-4.0.0.xsd">
    <modelVersion>4.0.0</modelVersion>

    <parent>
        <groupId>com.powsybl</groupId>
        <artifactId>powsybl-parent-ws</artifactId>
        <version>15</version>
        <relativePath/>
    </parent>

    <artifactId>powsybl-network-store-server-parent</artifactId>
    <version>1.0.0-SNAPSHOT</version>

    <packaging>pom</packaging>
    <name>Network store server parent</name>
    <url>http://www.powsybl.org</url>

    <scm>
        <connection>scm:git:https://github.com/powsybl/powsybl-network-store.git</connection>
        <developerConnection>scm:git:https://github.com/powsybl/powsybl-network-store.git</developerConnection>
        <url>https://github.com/powsybl/powsybl-network-store</url>
    </scm>

    <developers>
        <developer>
            <name>Geoffroy JAMGOTCHIAN</name>
            <email>geoffroy.jamgotchian@rte-france.com</email>
            <organization>RTE</organization>
            <organizationUrl>http://www.rte-france.com</organizationUrl>
        </developer>
        <developer>
            <name>Jon HARPER</name>
            <email>jon.harper@rte-france.com</email>
            <organization>RTE</organization>
            <organizationUrl>http://www.rte-france.com</organizationUrl>
        </developer>
    </developers>

    <properties>
        <sirocco.version>1.0</sirocco.version>

        <powsybl-ws-dependencies.version>2.11.0</powsybl-ws-dependencies.version>

        <!-- FIXME : to remove when sonar version is updated on github actions -->
        <!-- https://community.sonarsource.com/t/stackoverflowerror-at-defaultinputcomponent-equals/20324 -->
        <!-- The versions are very different from this post. But the fix works again. Maybe a similar problem in sonar code -->
        <!-- The bug was revealed with sonar 3.11.0.3922 on this project. It was working fine with sonar 3.10.0.2594 -->
        <sonar.moduleKey>${project.artifactId}</sonar.moduleKey>

        <sonar.coverage.jacoco.xmlReportPaths>
            ../network-store-integration-test/target/site/jacoco-aggregate/jacoco.xml,
            ../../network-store-integration-test/target/site/jacoco-aggregate/jacoco.xml,
            ../../../network-store-integration-test/target/site/jacoco-aggregate/jacoco.xml
        </sonar.coverage.jacoco.xmlReportPaths>
    </properties>

    <modules>
        <module>network-store-integration-test</module>
        <module>network-store-server</module>
        <module>network-store-tools</module>
        <module>network-store-iidm-tck</module>
    </modules>

    <dependencyManagement>
        <dependencies>
            <!-- overrides of imports -->
<<<<<<< HEAD
            <!-- FIXME: to be removed at next powsybl-ws-dependencies upgrade  -->
            <dependency>
                <groupId>com.powsybl</groupId>
                <artifactId>powsybl-network-store-iidm-impl</artifactId>
                <version>1.12.0-SNAPSHOT</version>
            </dependency>
            <!-- FIXME: to be removed at next powsybl-ws-dependencies upgrade  -->
            <dependency>
                <groupId>com.powsybl</groupId>
                <artifactId>powsybl-network-store-client</artifactId>
                <version>1.12.0-SNAPSHOT</version>
            </dependency>
            <!-- FIXME: to be removed at next powsybl-ws-dependencies upgrade  -->
            <dependency>
                <groupId>com.powsybl</groupId>
                <artifactId>powsybl-network-store-model</artifactId>
                <version>1.12.0-SNAPSHOT</version>
            </dependency>
=======

>>>>>>> 0535b2da
            <!-- imports -->
            <dependency>
                <groupId>com.powsybl</groupId>
                <artifactId>powsybl-ws-dependencies</artifactId>
                <version>${powsybl-ws-dependencies.version}</version>
                <type>pom</type>
                <scope>import</scope>
            </dependency>

            <!-- project specific dependencies (also overrides imports, but separate for clarity) -->
            <dependency>
                <groupId>org.ow2.sirocco</groupId>
                <artifactId>sirocco-text-table-formatter</artifactId>
                <version>${sirocco.version}</version>
                <exclusions>
                    <exclusion>
                        <groupId>log4j</groupId>
                        <artifactId>log4j</artifactId>
                    </exclusion>
                </exclusions>
            </dependency>
        </dependencies>
    </dependencyManagement>

    <build>
        <pluginManagement>
            <plugins>
                <plugin>
                    <groupId>org.apache.maven.plugins</groupId>
                    <artifactId>maven-surefire-plugin</artifactId>
                    <configuration>
                        <classpathDependencyExcludes>
                            <classpathDependencyExclude>com.powsybl:powsybl-config-classic</classpathDependencyExclude>
                        </classpathDependencyExcludes>
                    </configuration>
                </plugin>
                <plugin>
                    <groupId>org.apache.maven.plugins</groupId>
                    <artifactId>maven-failsafe-plugin</artifactId>
                    <configuration>
                        <classpathDependencyExcludes>
                            <classpathDependencyExclude>com.powsybl:powsybl-config-classic</classpathDependencyExclude>
                        </classpathDependencyExcludes>
                    </configuration>
                </plugin>
            </plugins>
        </pluginManagement>
    </build>
</project><|MERGE_RESOLUTION|>--- conflicted
+++ resolved
@@ -75,7 +75,6 @@
     <dependencyManagement>
         <dependencies>
             <!-- overrides of imports -->
-<<<<<<< HEAD
             <!-- FIXME: to be removed at next powsybl-ws-dependencies upgrade  -->
             <dependency>
                 <groupId>com.powsybl</groupId>
@@ -94,9 +93,6 @@
                 <artifactId>powsybl-network-store-model</artifactId>
                 <version>1.12.0-SNAPSHOT</version>
             </dependency>
-=======
-
->>>>>>> 0535b2da
             <!-- imports -->
             <dependency>
                 <groupId>com.powsybl</groupId>
