--- conflicted
+++ resolved
@@ -49,14 +49,9 @@
 
     <properties>
         <sirocco.version>1.0</sirocco.version>
-<<<<<<< HEAD
         <!-- FIXME: powsybl-network-store modules'version is overloaded in the dependencies section.The overloads and this property below have to be removed at next powsybl-ws-dependencies.version upgrade -->
-        <powsybl-network-store.version>1.21.0-SNAPSHOT</powsybl-network-store.version>
-
-        <powsybl-ws-dependencies.version>2.16.0</powsybl-ws-dependencies.version>
-=======
+        <powsybl-network-store.version>1.22.0-SNAPSHOT</powsybl-network-store.version>
         <powsybl-ws-dependencies.version>2.17.0</powsybl-ws-dependencies.version>
->>>>>>> e94b5066
 
         <!-- FIXME : to remove when sonar version is updated on github actions -->
         <!-- https://community.sonarsource.com/t/stackoverflowerror-at-defaultinputcomponent-equals/20324 -->
