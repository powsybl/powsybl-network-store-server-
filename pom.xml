<?xml version="1.0" encoding="UTF-8"?>
<!--

    Copyright (c) 2019, RTE (http://www.rte-france.com)
    This Source Code Form is subject to the terms of the Mozilla Public
    License, v. 2.0. If a copy of the MPL was not distributed with this
    file, You can obtain one at http://mozilla.org/MPL/2.0/.

-->
<project xmlns="http://maven.apache.org/POM/4.0.0"
         xmlns:xsi="http://www.w3.org/2001/XMLSchema-instance"
         xsi:schemaLocation="http://maven.apache.org/POM/4.0.0 http://maven.apache.org/xsd/maven-4.0.0.xsd">
    <modelVersion>4.0.0</modelVersion>

    <parent>
        <groupId>com.powsybl</groupId>
        <artifactId>powsybl-parent-ws</artifactId>
        <version>15</version>
        <relativePath/>
    </parent>

    <artifactId>powsybl-network-store-server-parent</artifactId>
    <version>1.0.0-SNAPSHOT</version>

    <packaging>pom</packaging>
    <name>Network store server parent</name>
    <url>http://www.powsybl.org</url>

    <scm>
        <connection>scm:git:https://github.com/powsybl/powsybl-network-store.git</connection>
        <developerConnection>scm:git:https://github.com/powsybl/powsybl-network-store.git</developerConnection>
        <url>https://github.com/powsybl/powsybl-network-store</url>
    </scm>

    <developers>
        <developer>
            <name>Geoffroy JAMGOTCHIAN</name>
            <email>geoffroy.jamgotchian@rte-france.com</email>
            <organization>RTE</organization>
            <organizationUrl>http://www.rte-france.com</organizationUrl>
        </developer>
        <developer>
            <name>Jon HARPER</name>
            <email>jon.harper@rte-france.com</email>
            <organization>RTE</organization>
            <organizationUrl>http://www.rte-france.com</organizationUrl>
        </developer>
    </developers>

    <properties>
        <sirocco.version>1.0</sirocco.version>

<<<<<<< HEAD
        <powsybl-ws-dependencies.version>2.11.0</powsybl-ws-dependencies.version>
        <!-- FIXME: powsybl-network-store modules'version is overloaded in the dependencies section.The overloads and this property below have to be removed at next powsybl-ws-dependencies.version upgrade -->
        <powsybl-network-store.version>1.14.0</powsybl-network-store.version>

=======
        <powsybl-ws-dependencies.version>2.12.0</powsybl-ws-dependencies.version>
>>>>>>> 1f262fdd

        <!-- FIXME : to remove when sonar version is updated on github actions -->
        <!-- https://community.sonarsource.com/t/stackoverflowerror-at-defaultinputcomponent-equals/20324 -->
        <!-- The versions are very different from this post. But the fix works again. Maybe a similar problem in sonar code -->
        <!-- The bug was revealed with sonar 3.11.0.3922 on this project. It was working fine with sonar 3.10.0.2594 -->
        <sonar.moduleKey>${project.artifactId}</sonar.moduleKey>

        <sonar.coverage.jacoco.xmlReportPaths>
            ../network-store-integration-test/target/site/jacoco-aggregate/jacoco.xml,
            ../../network-store-integration-test/target/site/jacoco-aggregate/jacoco.xml,
            ../../../network-store-integration-test/target/site/jacoco-aggregate/jacoco.xml
        </sonar.coverage.jacoco.xmlReportPaths>
    </properties>

    <modules>
        <module>network-store-integration-test</module>
        <module>network-store-server</module>
        <module>network-store-tools</module>
        <module>network-store-iidm-tck</module>
    </modules>

    <dependencyManagement>
        <dependencies>
            <!-- overrides of imports -->

            <!-- imports -->
            <dependency>
                <groupId>com.powsybl</groupId>
                <artifactId>powsybl-ws-dependencies</artifactId>
                <version>${powsybl-ws-dependencies.version}</version>
                <type>pom</type>
                <scope>import</scope>
            </dependency>

            <!-- project specific dependencies (also overrides imports, but separate for clarity) -->
            <dependency>
                <groupId>org.ow2.sirocco</groupId>
                <artifactId>sirocco-text-table-formatter</artifactId>
                <version>${sirocco.version}</version>
                <exclusions>
                    <exclusion>
                        <groupId>log4j</groupId>
                        <artifactId>log4j</artifactId>
                    </exclusion>
                </exclusions>
            </dependency>
        </dependencies>
    </dependencyManagement>

    <build>
        <pluginManagement>
            <plugins>
                <plugin>
                    <groupId>org.apache.maven.plugins</groupId>
                    <artifactId>maven-surefire-plugin</artifactId>
                    <configuration>
                        <classpathDependencyExcludes>
                            <classpathDependencyExclude>com.powsybl:powsybl-config-classic</classpathDependencyExclude>
                        </classpathDependencyExcludes>
                    </configuration>
                </plugin>
                <plugin>
                    <groupId>org.apache.maven.plugins</groupId>
                    <artifactId>maven-failsafe-plugin</artifactId>
                    <configuration>
                        <classpathDependencyExcludes>
                            <classpathDependencyExclude>com.powsybl:powsybl-config-classic</classpathDependencyExclude>
                        </classpathDependencyExcludes>
                    </configuration>
                </plugin>
            </plugins>
        </pluginManagement>
    </build>
</project><|MERGE_RESOLUTION|>--- conflicted
+++ resolved
@@ -50,14 +50,7 @@
     <properties>
         <sirocco.version>1.0</sirocco.version>
 
-<<<<<<< HEAD
-        <powsybl-ws-dependencies.version>2.11.0</powsybl-ws-dependencies.version>
-        <!-- FIXME: powsybl-network-store modules'version is overloaded in the dependencies section.The overloads and this property below have to be removed at next powsybl-ws-dependencies.version upgrade -->
-        <powsybl-network-store.version>1.14.0</powsybl-network-store.version>
-
-=======
         <powsybl-ws-dependencies.version>2.12.0</powsybl-ws-dependencies.version>
->>>>>>> 1f262fdd
 
         <!-- FIXME : to remove when sonar version is updated on github actions -->
         <!-- https://community.sonarsource.com/t/stackoverflowerror-at-defaultinputcomponent-equals/20324 -->
